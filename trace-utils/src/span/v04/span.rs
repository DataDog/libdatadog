// Copyright 2021-Present Datadog, Inc. https://www.datadoghq.com/
// SPDX-License-Identifier: Apache-2.0

use serde::Serialize;
use std::collections::HashMap;
use std::fmt;
use std::str::FromStr;
use tinybytes::BytesString;

#[derive(Debug, PartialEq)]
pub enum SpanKey {
    Service,
    Name,
    Resource,
    TraceId,
    SpanId,
    ParentId,
    Start,
    Duration,
    Error,
    Meta,
    Metrics,
    Type,
    MetaStruct,
    SpanLinks,
}

impl FromStr for SpanKey {
    type Err = SpanKeyParseError;

    fn from_str(s: &str) -> Result<Self, Self::Err> {
        match s {
            "service" => Ok(SpanKey::Service),
            "name" => Ok(SpanKey::Name),
            "resource" => Ok(SpanKey::Resource),
            "trace_id" => Ok(SpanKey::TraceId),
            "span_id" => Ok(SpanKey::SpanId),
            "parent_id" => Ok(SpanKey::ParentId),
            "start" => Ok(SpanKey::Start),
            "duration" => Ok(SpanKey::Duration),
            "error" => Ok(SpanKey::Error),
            "meta" => Ok(SpanKey::Meta),
            "metrics" => Ok(SpanKey::Metrics),
            "type" => Ok(SpanKey::Type),
            "meta_struct" => Ok(SpanKey::MetaStruct),
            "span_links" => Ok(SpanKey::SpanLinks),
            _ => Err(SpanKeyParseError::new(format!("Invalid span key: {}", s))),
        }
    }
}

use std::borrow::Borrow;
use std::hash::Hash;

/// Trait representing the requirements for a type to be used as a Span "string" type.
/// Note: Borrow<str> is not required by the derived traits, but allows to access HashMap elements
/// from a static str.
pub trait SpanValue: Eq + Hash + Borrow<str> {}
/// Implement the SpanValue trait for any type which satisfies the sub trait.
impl<T: Eq + Hash + Borrow<str>> SpanValue for T {}

/// The generic representation of a V04 span.
///
/// `T` is the type used to represent strings in the span, it can be either owned (e.g. BytesString)
/// or borrowed (e.g. &str). To define a generic function taking any `Span<T>` you can use the
/// [`SpanValue`] trait:
/// ```
/// use datadog_trace_utils::span::v04::{Span, SpanValue};
/// fn foo<T: SpanValue>(span: Span<T>) {
///     let _ = span.meta.get("foo");
/// }
/// ```
#[derive(Clone, Debug, Default, PartialEq, Serialize)]
<<<<<<< HEAD
pub struct Span<T>
where
    T: SpanValue,
{
    pub service: T,
    pub name: T,
    pub resource: T,
    pub r#type: T,
=======
pub struct Span {
    pub service: BytesString,
    pub name: BytesString,
    pub resource: BytesString,
    #[serde(skip_serializing_if = "BytesString::is_empty")]
    pub r#type: BytesString,
>>>>>>> f7543b9f
    pub trace_id: u64,
    pub span_id: u64,
    #[serde(skip_serializing_if = "is_default")]
    pub parent_id: u64,
    pub start: i64,
    pub duration: i64,
    #[serde(skip_serializing_if = "is_default")]
    pub error: i32,
    #[serde(skip_serializing_if = "HashMap::is_empty")]
    pub meta: HashMap<T, T>,
    #[serde(skip_serializing_if = "HashMap::is_empty")]
    pub metrics: HashMap<T, f64>,
    #[serde(skip_serializing_if = "HashMap::is_empty")]
    pub meta_struct: HashMap<T, Vec<u8>>,
    #[serde(skip_serializing_if = "Vec::is_empty")]
    pub span_links: Vec<SpanLink<T>>,
}

/// The generic representation of a V04 span link.
/// `T` is the type used to represent strings in the span link.
#[derive(Clone, Debug, Default, PartialEq, Serialize)]
pub struct SpanLink<T>
where
    T: SpanValue,
{
    pub trace_id: u64,
    pub trace_id_high: u64,
    pub span_id: u64,
<<<<<<< HEAD
    pub attributes: HashMap<T, T>,
    pub tracestate: T,
=======
    #[serde(skip_serializing_if = "HashMap::is_empty")]
    pub attributes: HashMap<BytesString, BytesString>,
    #[serde(skip_serializing_if = "BytesString::is_empty")]
    pub tracestate: BytesString,
    #[serde(skip_serializing_if = "is_default")]
>>>>>>> f7543b9f
    pub flags: u64,
}

pub type SpanBytes = Span<BytesString>;
pub type SpanLinkBytes = SpanLink<BytesString>;

#[derive(Debug)]
pub struct SpanKeyParseError {
    pub message: String,
}

impl SpanKeyParseError {
    pub fn new(message: impl Into<String>) -> Self {
        SpanKeyParseError {
            message: message.into(),
        }
    }
}
impl fmt::Display for SpanKeyParseError {
    fn fmt(&self, f: &mut fmt::Formatter<'_>) -> fmt::Result {
        write!(f, "SpanKeyParseError: {}", self.message)
    }
}
impl std::error::Error for SpanKeyParseError {}

fn is_default<T: Default + PartialEq>(t: &T) -> bool {
    t == &T::default()
}<|MERGE_RESOLUTION|>--- conflicted
+++ resolved
@@ -2,8 +2,10 @@
 // SPDX-License-Identifier: Apache-2.0
 
 use serde::Serialize;
+use std::borrow::Borrow;
 use std::collections::HashMap;
 use std::fmt;
+use std::hash::Hash;
 use std::str::FromStr;
 use tinybytes::BytesString;
 
@@ -49,15 +51,18 @@
     }
 }
 
-use std::borrow::Borrow;
-use std::hash::Hash;
-
 /// Trait representing the requirements for a type to be used as a Span "string" type.
 /// Note: Borrow<str> is not required by the derived traits, but allows to access HashMap elements
 /// from a static str.
 pub trait SpanValue: Eq + Hash + Borrow<str> {}
 /// Implement the SpanValue trait for any type which satisfies the sub trait.
 impl<T: Eq + Hash + Borrow<str>> SpanValue for T {}
+
+/// Checks if the `value` represents an empty string. Used to skip serializing empty strings in
+/// with serde.
+fn is_empty_str<T: Borrow<str>>(value: &T) -> bool {
+    value.borrow().is_empty()
+}
 
 /// The generic representation of a V04 span.
 ///
@@ -71,7 +76,6 @@
 /// }
 /// ```
 #[derive(Clone, Debug, Default, PartialEq, Serialize)]
-<<<<<<< HEAD
 pub struct Span<T>
 where
     T: SpanValue,
@@ -79,15 +83,8 @@
     pub service: T,
     pub name: T,
     pub resource: T,
+    #[serde(skip_serializing_if = "is_empty_str")]
     pub r#type: T,
-=======
-pub struct Span {
-    pub service: BytesString,
-    pub name: BytesString,
-    pub resource: BytesString,
-    #[serde(skip_serializing_if = "BytesString::is_empty")]
-    pub r#type: BytesString,
->>>>>>> f7543b9f
     pub trace_id: u64,
     pub span_id: u64,
     #[serde(skip_serializing_if = "is_default")]
@@ -116,16 +113,11 @@
     pub trace_id: u64,
     pub trace_id_high: u64,
     pub span_id: u64,
-<<<<<<< HEAD
+    #[serde(skip_serializing_if = "HashMap::is_empty")]
     pub attributes: HashMap<T, T>,
+    #[serde(skip_serializing_if = "is_empty_str")]
     pub tracestate: T,
-=======
-    #[serde(skip_serializing_if = "HashMap::is_empty")]
-    pub attributes: HashMap<BytesString, BytesString>,
-    #[serde(skip_serializing_if = "BytesString::is_empty")]
-    pub tracestate: BytesString,
     #[serde(skip_serializing_if = "is_default")]
->>>>>>> f7543b9f
     pub flags: u64,
 }
 
@@ -153,4 +145,17 @@
 
 fn is_default<T: Default + PartialEq>(t: &T) -> bool {
     t == &T::default()
+}
+
+#[cfg(test)]
+mod tests {
+    use super::Span;
+
+    #[test]
+    fn skip_serializing_empty_fields_test() {
+        let expected = b"\x87\xa7service\xa0\xa4name\xa0\xa8resource\xa0\xa8trace_id\x00\xa7span_id\x00\xa5start\x00\xa8duration\x00";
+        let val: Span<&str> = Span::default();
+        let serialized = rmp_serde::encode::to_vec_named(&val).unwrap();
+        assert_eq!(expected, serialized.as_slice());
+    }
 }