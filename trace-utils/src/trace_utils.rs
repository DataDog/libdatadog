// Copyright 2023-Present Datadog, Inc. https://www.datadoghq.com/
// SPDX-License-Identifier: Apache-2.0

use anyhow::anyhow;
use bytes::buf::Reader;
use hyper::{body::Buf, Body};
use log::error;
use rmp::decode::read_array_len;
use rmpv::decode::read_value;
use rmpv::{Integer, Value};
use std::cmp::Ordering;
use std::collections::{HashMap, HashSet};

pub use crate::send_data::send_data_result::SendDataResult;
pub use crate::send_data::SendData;
pub use crate::tracer_header_tags::TracerHeaderTags;
use crate::tracer_payload::{TraceEncoding, TracerPayloadCollection};
use datadog_trace_normalization::normalizer;
use datadog_trace_protobuf::pb::{self, Span, TraceChunk, TracerPayload};
use ddcommon::azure_app_services;

/// Span metric the mini agent must set for the backend to recognize top level span
const TOP_LEVEL_KEY: &str = "_top_level";
/// Span metric the tracer sets to denote a top level span
const TRACER_TOP_LEVEL_KEY: &str = "_dd.top_level";

const MAX_PAYLOAD_SIZE: usize = 50 * 1024 * 1024;
const MAX_STRING_DICT_SIZE: u32 = 25_000_000;
const SPAN_ELEMENT_COUNT: usize = 12;

/// First value of returned tuple is the payload size
pub async fn get_traces_from_request_body(body: Body) -> anyhow::Result<(usize, Vec<Vec<Span>>)> {
    let buffer = hyper::body::aggregate(body).await?;
    let size = buffer.remaining();

    let traces: Vec<Vec<Span>> = match rmp_serde::from_read(buffer.reader()) {
        Ok(res) => res,
        Err(err) => {
            anyhow::bail!("Error deserializing trace from request body: {err}")
        }
    };

    if traces.is_empty() {
        anyhow::bail!("No traces deserialized from the request body.")
    }

    Ok((size, traces))
}

#[inline]
fn get_v05_strings_dict(reader: &mut Reader<impl Buf>) -> anyhow::Result<Vec<String>> {
    let dict_size =
        read_array_len(reader).map_err(|err| anyhow!("Error reading dict size: {err}"))?;
    if dict_size > MAX_STRING_DICT_SIZE {
        anyhow::bail!(
            "Error deserializing strings dictionary. Dict size is too large: {dict_size}"
        );
    }
    let mut dict: Vec<String> = Vec::with_capacity(dict_size.try_into()?);
    for _ in 0..dict_size {
        match read_value(reader)? {
            Value::String(s) => {
                let parsed_string = s.into_str().ok_or_else(|| anyhow!("Error reading string dict"))?;
                dict.push(parsed_string);
            }
            val => anyhow::bail!("Error deserializing strings dictionary. Value in string dict is not a string: {val}")
        }
    }
    Ok(dict)
}

#[inline]
fn get_v05_span(reader: &mut Reader<impl Buf>, dict: &[String]) -> anyhow::Result<Span> {
    let mut span: Span = Default::default();
    let span_size = rmp::decode::read_array_len(reader)
        .map_err(|err| anyhow!("Error reading span size: {err}"))? as usize;
    if span_size != SPAN_ELEMENT_COUNT {
        anyhow::bail!("Expected an array of exactly 12 elements in a span, got {span_size}");
    }
    //0 - service
    span.service = get_v05_string(reader, dict, "service")?;
    // 1 - name
    span.name = get_v05_string(reader, dict, "name")?;
    // 2 - resource
    span.resource = get_v05_string(reader, dict, "resource")?;

    // 3 - trace_id
    match read_value(reader)? {
        Value::Integer(i) => {
            span.trace_id = i.as_u64().ok_or_else(|| {
                anyhow!("Error reading span trace_id, value is not an integer: {i}")
            })?;
        }
        val => anyhow::bail!("Error reading span trace_id, value is not an integer: {val}"),
    };
    // 4 - span_id
    match read_value(reader)? {
        Value::Integer(i) => {
            span.span_id = i.as_u64().ok_or_else(|| {
                anyhow!("Error reading span span_id, value is not an integer: {i}")
            })?;
        }
        val => anyhow::bail!("Error reading span span_id, value is not an integer: {val}"),
    };
    // 5 - parent_id
    match read_value(reader)? {
        Value::Integer(i) => {
            span.parent_id = i.as_u64().ok_or_else(|| {
                anyhow!("Error reading span parent_id, value is not an integer: {i}")
            })?;
        }
        val => anyhow::bail!("Error reading span parent_id, value is not an integer: {val}"),
    };
    //6 - start
    match read_value(reader)? {
        Value::Integer(i) => {
            span.start = i
                .as_i64()
                .ok_or_else(|| anyhow!("Error reading span start, value is not an integer: {i}"))?;
        }
        val => anyhow::bail!("Error reading span start, value is not an integer: {val}"),
    };
    //7 - duration
    match read_value(reader)? {
        Value::Integer(i) => {
            span.duration = i.as_i64().ok_or_else(|| {
                anyhow!("Error reading span duration, value is not an integer: {i}")
            })?;
        }
        val => anyhow::bail!("Error reading span duration, value is not an integer: {val}"),
    };
    //8 - error
    match read_value(reader)? {
        Value::Integer(i) => {
            span.error = i
                .as_i64()
                .ok_or_else(|| anyhow!("Error reading span error, value is not an integer: {i}"))?
                as i32;
        }
        val => anyhow::bail!("Error reading span error, value is not an integer: {val}"),
    }
    //9 - meta
    match read_value(reader)? {
        Value::Map(meta) => {
            for (k, v) in meta.iter() {
                match k {
                    Value::Integer(k) => {
                        match v {
                            Value::Integer(v) => {
                                let key = str_from_dict(dict, *k)?;
                                let val = str_from_dict(dict, *v)?;
                                span.meta.insert(key, val);
                            }
                            _ => anyhow::bail!("Error reading span meta, value is not an integer and can't be looked up in dict: {v}")
                        }
                    }
                    _ => anyhow::bail!("Error reading span meta, key is not an integer and can't be looked up in dict: {k}")
                }
            }
        }
        val => anyhow::bail!("Error reading span meta, value is not a map: {val}"),
    }
    // 10 - metrics
    match read_value(reader)? {
        Value::Map(metrics) => {
            for (k, v) in metrics.iter() {
                match k {
                    Value::Integer(k) => {
                        match v {
                            Value::Integer(v) => {
                                let key = str_from_dict(dict, *k)?;
                                span.metrics.insert(key, v.as_f64().ok_or_else(||anyhow!("Error reading span metrics, value is not an integer: {v}"))?);
                            }
                            Value::F64(v) => {
                                let key = str_from_dict(dict, *k)?;
                                span.metrics.insert(key, *v);
                            }
                            _ => anyhow::bail!(
                                "Error reading span metrics, value is not a float or integer: {v}"
                            ),
                        }
                    }
                    _ => anyhow::bail!("Error reading span metrics, key is not an integer: {k}"),
                }
            }
        }
        val => anyhow::bail!("Error reading span metrics, value is not a map: {val}"),
    }

    // 11 - type
    match read_value(reader)? {
        Value::Integer(s) => span.r#type = str_from_dict(dict, s)?,
        val => anyhow::bail!("Error reading span type, value is not an integer: {val}"),
    }
    Ok(span)
}

#[inline]
fn str_from_dict(dict: &[String], id: Integer) -> anyhow::Result<String> {
    let id = id
        .as_i64()
        .ok_or_else(|| anyhow!("Error reading string from dict, id is not an integer: {id}"))?
        as usize;
    if id >= dict.len() {
        anyhow::bail!("Error reading string from dict, id out of bounds: {id}");
    }
    Ok(dict[id].to_string())
}

#[inline]
fn get_v05_string(
    reader: &mut Reader<impl Buf>,
    dict: &[String],
    field_name: &str,
) -> anyhow::Result<String> {
    match read_value(reader)? {
        Value::Integer(s) => {
            str_from_dict(dict, s)
        },
        val => anyhow::bail!("Error reading {field_name}, value is not an integer and can't be looked up in dict: {val}")
    }
}

pub async fn get_v05_traces_from_request_body(
    body: Body,
) -> anyhow::Result<(usize, Vec<Vec<Span>>)> {
    let buffer = hyper::body::aggregate(body).await?;
    let body_size = buffer.remaining();
    let mut reader = buffer.reader();
    let wrapper_size = read_array_len(&mut reader)?;
    if wrapper_size != 2 {
        anyhow::bail!("Expected an arrary of exactly 2 elements, got {wrapper_size}");
    }

    let dict = get_v05_strings_dict(&mut reader)?;

    let traces_size = rmp::decode::read_array_len(&mut reader)?;
    let mut traces: Vec<Vec<Span>> = Default::default();

    for _ in 0..traces_size {
        let spans_size = rmp::decode::read_array_len(&mut reader)?;
        let mut trace: Vec<Span> = Default::default();

        for _ in 0..spans_size {
            let span = get_v05_span(&mut reader, &dict)?;
            trace.push(span);
        }
        traces.push(trace);
    }
    Ok((body_size, traces))
}

// Tags gathered from a trace's root span
#[derive(Default)]
pub struct RootSpanTags<'a> {
    pub env: &'a str,
    pub app_version: &'a str,
    pub hostname: &'a str,
    pub runtime_id: &'a str,
}

pub(crate) fn construct_trace_chunk(trace: Vec<Span>) -> TraceChunk {
    TraceChunk {
        priority: normalizer::SamplerPriority::None as i32,
        origin: "".to_string(),
        spans: trace,
        tags: HashMap::new(),
        dropped_trace: false,
    }
}

pub(crate) fn construct_tracer_payload(
    chunks: Vec<TraceChunk>,
    tracer_tags: &TracerHeaderTags,
    root_span_tags: RootSpanTags,
) -> TracerPayload {
    TracerPayload {
        app_version: root_span_tags.app_version.to_string(),
        language_name: tracer_tags.lang.to_string(),
        container_id: tracer_tags.container_id.to_string(),
        env: root_span_tags.env.to_string(),
        runtime_id: root_span_tags.runtime_id.to_string(),
        chunks,
        hostname: root_span_tags.hostname.to_string(),
        language_version: tracer_tags.lang_version.to_string(),
        tags: HashMap::new(),
        tracer_version: tracer_tags.tracer_version.to_string(),
    }
}

pub(crate) fn cmp_send_data_payloads(a: &pb::TracerPayload, b: &pb::TracerPayload) -> Ordering {
    a.tracer_version
        .cmp(&b.tracer_version)
        .then(a.language_version.cmp(&b.language_version))
        .then(a.language_name.cmp(&b.language_name))
        .then(a.hostname.cmp(&b.hostname))
        .then(a.container_id.cmp(&b.container_id))
        .then(a.runtime_id.cmp(&b.runtime_id))
        .then(a.env.cmp(&b.env))
        .then(a.app_version.cmp(&b.app_version))
}

pub fn coalesce_send_data(mut data: Vec<SendData>) -> Vec<SendData> {
    // TODO trace payloads with identical data except for chunk could be merged?

    data.sort_unstable_by(|a, b| {
        a.get_target()
            .url
            .to_string()
            .cmp(&b.get_target().url.to_string())
    });
    data.dedup_by(|a, b| {
        if a.get_target().url == b.get_target().url {
            // Size is only an approximation. In practice it won't vary much, but be safe here.
            // We also don't care about the exact maximum size, like two 25 MB or one 50 MB request
            // has similar results. The primary goal here is avoiding many small requests.
            // TODO: maybe make the MAX_PAYLOAD_SIZE configurable?
            if a.size + b.size < MAX_PAYLOAD_SIZE / 2 {
                // Note: dedup_by drops a, and retains b.
                b.tracer_payloads.append(&mut a.tracer_payloads);
                b.size += a.size;
                return true;
            }
        }
        false
    });
    // Merge chunks with common properties. Reduces requests for agentful mode.
    // And reduces a little bit of data for agentless.
    for send_data in data.iter_mut() {
        send_data.tracer_payloads.merge();
    }
    data
}

pub fn get_root_span_index(trace: &[pb::Span]) -> anyhow::Result<usize> {
    if trace.is_empty() {
        anyhow::bail!("Cannot find root span index in an empty trace.");
    }

    // Do a first pass to find if we have an obvious root span (starting from the end) since some
    // clients put the root span last.
    for (i, span) in trace.iter().enumerate().rev() {
        if span.parent_id == 0 {
            return Ok(i);
        }
    }

    let mut span_ids: HashSet<u64> = HashSet::with_capacity(trace.len());
    for span in trace.iter() {
        span_ids.insert(span.span_id);
    }

    let mut root_span_id = None;
    for (i, span) in trace.iter().enumerate() {
        // If a span's parent is not in the trace, it is a root
        if !span_ids.contains(&span.parent_id) {
            if root_span_id.is_some() {
                error!(
                    "trace has multiple root spans trace_id: {}",
                    &trace[0].trace_id
                );
            }
            root_span_id = Some(i);
        }
    }
    Ok(match root_span_id {
        Some(i) => i,
        None => {
            error!(
                "Could not find the root span for trace with trace_id: {}",
                &trace[0].trace_id,
            );
            trace.len() - 1
        }
    })
}

/// Updates all the spans top-level attribute.
/// A span is considered top-level if:
///   - it's a root span
///   - OR its parent is unknown (other part of the code, distributed trace)
///   - OR its parent belongs to another service (in that case it's a "local root" being the highest
///     ancestor of other spans belonging to this service and attached to it).
pub fn compute_top_level_span(trace: &mut [Span]) {
    let mut span_id_to_service: HashMap<u64, String> = HashMap::new();
    for span in trace.iter() {
        span_id_to_service.insert(span.span_id, span.service.clone());
    }
    for span in trace.iter_mut() {
        if span.parent_id == 0 {
            set_top_level_span(span, true);
            continue;
        }
        match span_id_to_service.get(&span.parent_id) {
            Some(parent_span_service) => {
                if !parent_span_service.eq(&span.service) {
                    // parent is not in the same service
                    set_top_level_span(span, true)
                }
            }
            None => {
                // span has no parent in chunk
                set_top_level_span(span, true)
            }
        }
    }
}

fn set_top_level_span(span: &mut Span, is_top_level: bool) {
    if !is_top_level {
        if span.metrics.contains_key(TOP_LEVEL_KEY) {
            span.metrics.remove(TOP_LEVEL_KEY);
        }
        return;
    }
    span.metrics.insert(TOP_LEVEL_KEY.to_string(), 1.0);
}

pub fn set_serverless_root_span_tags(
    span: &mut Span,
    function_name: Option<String>,
    env_type: &EnvironmentType,
) {
    span.r#type = "serverless".to_string();
    let origin_tag = match env_type {
        EnvironmentType::CloudFunction => "cloudfunction",
        EnvironmentType::AzureFunction => "azurefunction",
<<<<<<< HEAD
        EnvironmentType::AzureSpringApp => "azurespringapp",
=======
        EnvironmentType::LambdaFunction => "lambda", // historical reasons
>>>>>>> a2757e95
    };
    span.meta
        .insert("_dd.origin".to_string(), origin_tag.to_string());
    span.meta
        .insert("origin".to_string(), origin_tag.to_string());

    if let Some(function_name) = function_name {
        span.meta.insert("functionname".to_string(), function_name);
    }
}

fn update_tracer_top_level(span: &mut Span) {
    if span.metrics.contains_key(TRACER_TOP_LEVEL_KEY) {
        span.metrics.insert(TOP_LEVEL_KEY.to_string(), 1.0);
    }
}

#[derive(Clone, Debug, Eq, PartialEq)]
pub enum EnvironmentType {
    CloudFunction,
    AzureFunction,
<<<<<<< HEAD
    AzureSpringApp,
=======
    LambdaFunction,
>>>>>>> a2757e95
}

#[derive(Clone, Default, Debug, Eq, PartialEq)]
pub struct MiniAgentMetadata {
    pub gcp_project_id: Option<String>,
    pub gcp_region: Option<String>,
}

pub fn enrich_span_with_mini_agent_metadata(
    span: &mut Span,
    mini_agent_metadata: &MiniAgentMetadata,
) {
    if let Some(gcp_project_id) = &mini_agent_metadata.gcp_project_id {
        span.meta
            .insert("project_id".to_string(), gcp_project_id.to_string());
    }
    if let Some(gcp_region) = &mini_agent_metadata.gcp_region {
        span.meta
            .insert("location".to_string(), gcp_region.to_string());
    }
}

pub fn enrich_span_with_azure_metadata(span: &mut Span, mini_agent_version: &str) {
    if let Some(aas_metadata) = azure_app_services::get_function_metadata() {
        let aas_tags = [
            ("aas.resource.id", aas_metadata.get_resource_id()),
            (
                "aas.environment.instance_id",
                aas_metadata.get_instance_id(),
            ),
            (
                "aas.environment.instance_name",
                aas_metadata.get_instance_name(),
            ),
            ("aas.subscription.id", aas_metadata.get_subscription_id()),
            ("aas.environment.mini_agent_version", mini_agent_version),
            ("aas.environment.os", aas_metadata.get_operating_system()),
            ("aas.environment.runtime", aas_metadata.get_runtime()),
            (
                "aas.environment.runtime_version",
                aas_metadata.get_runtime_version(),
            ),
            (
                "aas.environment.function_runtime",
                aas_metadata.get_function_runtime_version(),
            ),
            ("aas.resource.group", aas_metadata.get_resource_group()),
            ("aas.site.name", aas_metadata.get_site_name()),
            ("aas.site.kind", aas_metadata.get_site_kind()),
            ("aas.site.type", aas_metadata.get_site_type()),
        ];
        aas_tags.into_iter().for_each(|(name, value)| {
            span.meta.insert(name.to_string(), value.to_string());
        });
    }
}

/// Used to populate root_span_tags fields if they exist in the root span's meta tags
macro_rules! parse_root_span_tags {
    (
        $root_span_meta_map:ident,
        { $($tag:literal => $($root_span_tags_struct_field:ident).+ ,)+ }
    ) => {
        $(
            if let Some(root_span_tag_value) = $root_span_meta_map.get($tag) {
                $($root_span_tags_struct_field).+ = root_span_tag_value;
            }
        )+
    }
}

pub fn collect_trace_chunks(
    mut traces: Vec<Vec<Span>>,
    tracer_header_tags: &TracerHeaderTags,
    process_chunk: impl Fn(&mut TraceChunk, usize),
    is_agentless: bool,
    encoding_type: TraceEncoding,
) -> TracerPayloadCollection {
    match encoding_type {
        TraceEncoding::V04 => TracerPayloadCollection::V04(traces),
        TraceEncoding::V07 => {
            let mut trace_chunks: Vec<TraceChunk> = Vec::new();

            // We'll skip setting the global metadata and rely on the agent to unpack these
            let mut gathered_root_span_tags = !is_agentless;
            let mut root_span_tags = RootSpanTags::default();

            for trace in traces.iter_mut() {
                if is_agentless {
                    if let Err(e) = normalizer::normalize_trace(trace) {
                        error!("Error normalizing trace: {e}");
                    }
                }

                let mut chunk = construct_trace_chunk(trace.to_vec());

                let root_span_index = match get_root_span_index(trace) {
                    Ok(res) => res,
                    Err(e) => {
                        error!("Error getting the root span index of a trace, skipping. {e}");
                        continue;
                    }
                };

                if let Err(e) = normalizer::normalize_chunk(&mut chunk, root_span_index) {
                    error!("Error normalizing trace chunk: {e}");
                }

                for span in chunk.spans.iter_mut() {
                    // TODO: obfuscate & truncate spans
                    if tracer_header_tags.client_computed_top_level {
                        update_tracer_top_level(span);
                    }
                }

                if !tracer_header_tags.client_computed_top_level {
                    compute_top_level_span(&mut chunk.spans);
                }

                process_chunk(&mut chunk, root_span_index);

                trace_chunks.push(chunk);

                if !gathered_root_span_tags {
                    gathered_root_span_tags = true;
                    let meta_map = &trace[root_span_index].meta;
                    parse_root_span_tags!(
                        meta_map,
                        {
                            "env" => root_span_tags.env,
                            "version" => root_span_tags.app_version,
                            "_dd.hostname" => root_span_tags.hostname,
                            "runtime-id" => root_span_tags.runtime_id,
                        }
                    );
                }
            }

            TracerPayloadCollection::V07(vec![construct_tracer_payload(
                trace_chunks,
                tracer_header_tags,
                root_span_tags,
            )])
        }
    }
}

#[cfg(test)]
mod tests {
    use hyper::Request;
    use serde_json::json;
    use std::collections::HashMap;

    use super::{get_root_span_index, set_serverless_root_span_tags};
    use crate::trace_utils::{TracerHeaderTags, MAX_PAYLOAD_SIZE};
    use crate::tracer_payload::TracerPayloadCollection;
    use crate::{
        test_utils::create_test_span,
        trace_utils::{self, SendData},
    };
    use datadog_trace_protobuf::pb::TraceChunk;
    use datadog_trace_protobuf::pb::{Span, TracerPayload};
    use ddcommon::Endpoint;

    #[test]
    fn test_coalescing_does_not_exceed_max_size() {
        let dummy = SendData::new(
            MAX_PAYLOAD_SIZE / 5 + 1,
            TracerPayloadCollection::V07(vec![TracerPayload {
                container_id: "".to_string(),
                language_name: "".to_string(),
                language_version: "".to_string(),
                tracer_version: "".to_string(),
                runtime_id: "".to_string(),
                chunks: vec![TraceChunk {
                    priority: 0,
                    origin: "".to_string(),
                    spans: vec![],
                    tags: Default::default(),
                    dropped_trace: false,
                }],
                tags: Default::default(),
                env: "".to_string(),
                hostname: "".to_string(),
                app_version: "".to_string(),
            }]),
            TracerHeaderTags::default(),
            &Endpoint::default(),
        );
        let coalesced = trace_utils::coalesce_send_data(vec![
            dummy.clone(),
            dummy.clone(),
            dummy.clone(),
            dummy.clone(),
            dummy.clone(),
        ]);
        assert_eq!(
            5,
            coalesced
                .iter()
                .map(|s| s.tracer_payloads.size())
                .sum::<usize>()
        );
        // assert some chunks are actually coalesced
        assert!(
            coalesced
                .iter()
                .map(|s| {
                    if let TracerPayloadCollection::V07(collection) = &s.tracer_payloads {
                        collection.iter().map(|s| s.chunks.len()).max().unwrap()
                    } else {
                        0
                    }
                })
                .max()
                .unwrap()
                > 1
        );
        assert!(coalesced.len() > 1 && coalesced.len() < 5);
    }

    #[tokio::test]
    #[allow(clippy::type_complexity)]
    async fn get_v05_traces_from_request_body() {
        let data: (
            Vec<String>,
            Vec<
                Vec<(
                    u8,
                    u8,
                    u8,
                    u64,
                    u64,
                    u64,
                    i64,
                    i64,
                    i32,
                    HashMap<u8, u8>,
                    HashMap<u8, f64>,
                    u8,
                )>,
            >,
        ) = (
            vec![
                "baggage".to_string(),
                "item".to_string(),
                "elasticsearch.version".to_string(),
                "7.0".to_string(),
                "my-name".to_string(),
                "X".to_string(),
                "my-service".to_string(),
                "my-resource".to_string(),
                "_dd.sampling_rate_whatever".to_string(),
                "value whatever".to_string(),
                "sql".to_string(),
            ],
            vec![vec![(
                6,
                4,
                7,
                1,
                2,
                3,
                123,
                456,
                1,
                HashMap::from([(8, 9), (0, 1), (2, 3)]),
                HashMap::from([(5, 1.2)]),
                10,
            )]],
        );
        let bytes = rmp_serde::to_vec(&data).unwrap();
        let res =
            trace_utils::get_v05_traces_from_request_body(hyper::body::Body::from(bytes)).await;
        assert!(res.is_ok());
        let (_, traces) = res.unwrap();
        let span = traces[0][0].clone();
        let test_span = Span {
            service: "my-service".to_string(),
            name: "my-name".to_string(),
            resource: "my-resource".to_string(),
            trace_id: 1,
            span_id: 2,
            parent_id: 3,
            start: 123,
            duration: 456,
            error: 1,
            meta: HashMap::from([
                ("baggage".to_string(), "item".to_string()),
                ("elasticsearch.version".to_string(), "7.0".to_string()),
                (
                    "_dd.sampling_rate_whatever".to_string(),
                    "value whatever".to_string(),
                ),
            ]),
            metrics: HashMap::from([("X".to_string(), 1.2)]),
            meta_struct: HashMap::default(),
            r#type: "sql".to_string(),
            span_links: vec![],
        };
        assert!(span == test_span);
    }

    #[tokio::test]
    #[cfg_attr(miri, ignore)]
    async fn test_get_traces_from_request_body() {
        let pairs = vec![
            (
                json!([{
                    "service": "test-service",
                    "name": "test-service-name",
                    "resource": "test-service-resource",
                    "trace_id": 111,
                    "span_id": 222,
                    "parent_id": 333,
                    "start": 1,
                    "duration": 5,
                    "error": 0,
                    "meta": {},
                    "metrics": {},
                }]),
                vec![vec![Span {
                    service: "test-service".to_string(),
                    name: "test-service-name".to_string(),
                    resource: "test-service-resource".to_string(),
                    trace_id: 111,
                    span_id: 222,
                    parent_id: 333,
                    start: 1,
                    duration: 5,
                    error: 0,
                    meta: HashMap::new(),
                    metrics: HashMap::new(),
                    meta_struct: HashMap::new(),
                    r#type: "".to_string(),
                    span_links: vec![],
                }]],
            ),
            (
                json!([{
                    "name": "test-service-name",
                    "resource": "test-service-resource",
                    "trace_id": 111,
                    "span_id": 222,
                    "start": 1,
                    "duration": 5,
                    "meta": {},
                }]),
                vec![vec![Span {
                    service: "".to_string(),
                    name: "test-service-name".to_string(),
                    resource: "test-service-resource".to_string(),
                    trace_id: 111,
                    span_id: 222,
                    parent_id: 0,
                    start: 1,
                    duration: 5,
                    error: 0,
                    meta: HashMap::new(),
                    metrics: HashMap::new(),
                    meta_struct: HashMap::new(),
                    r#type: "".to_string(),
                    span_links: vec![],
                }]],
            ),
        ];

        for (trace_input, output) in pairs {
            let bytes = rmp_serde::to_vec(&vec![&trace_input]).unwrap();
            let request = Request::builder()
                .body(hyper::body::Body::from(bytes))
                .unwrap();
            let res = trace_utils::get_traces_from_request_body(request.into_body()).await;
            assert!(res.is_ok());
            assert_eq!(res.unwrap().1, output);
        }
    }

    #[test]
    fn test_get_root_span_index_from_complete_trace() {
        let trace = vec![
            create_test_span(1234, 12341, 0, 1, false),
            create_test_span(1234, 12342, 12341, 1, false),
            create_test_span(1234, 12343, 12342, 1, false),
        ];

        let root_span_index = get_root_span_index(&trace);
        assert!(root_span_index.is_ok());
        assert_eq!(root_span_index.unwrap(), 0);
    }

    #[test]
    fn test_get_root_span_index_from_partial_trace() {
        let trace = vec![
            create_test_span(1234, 12342, 12341, 1, false),
            create_test_span(1234, 12341, 12340, 1, false), /* this is the root span, it's
                                                             * parent is not in the trace */
            create_test_span(1234, 12343, 12342, 1, false),
        ];

        let root_span_index = get_root_span_index(&trace);
        assert!(root_span_index.is_ok());
        assert_eq!(root_span_index.unwrap(), 1);
    }

    #[test]
    fn test_set_serverless_root_span_tags_azure_function() {
        let mut span = create_test_span(1234, 12342, 12341, 1, false);
        set_serverless_root_span_tags(
            &mut span,
            Some("test_function".to_string()),
            &trace_utils::EnvironmentType::AzureFunction,
        );
        assert_eq!(
            span.meta,
            HashMap::from([
                (
                    "runtime-id".to_string(),
                    "test-runtime-id-value".to_string()
                ),
                ("_dd.origin".to_string(), "azurefunction".to_string()),
                ("origin".to_string(), "azurefunction".to_string()),
                ("functionname".to_string(), "test_function".to_string()),
                ("env".to_string(), "test-env".to_string()),
                ("service".to_string(), "test-service".to_string())
            ]),
        );
        assert_eq!(span.r#type, "serverless".to_string())
    }

    #[test]
    fn test_set_serverless_root_span_tags_cloud_function() {
        let mut span = create_test_span(1234, 12342, 12341, 1, false);
        set_serverless_root_span_tags(
            &mut span,
            Some("test_function".to_string()),
            &trace_utils::EnvironmentType::CloudFunction,
        );
        assert_eq!(
            span.meta,
            HashMap::from([
                (
                    "runtime-id".to_string(),
                    "test-runtime-id-value".to_string()
                ),
                ("_dd.origin".to_string(), "cloudfunction".to_string()),
                ("origin".to_string(), "cloudfunction".to_string()),
                ("functionname".to_string(), "test_function".to_string()),
                ("env".to_string(), "test-env".to_string()),
                ("service".to_string(), "test-service".to_string())
            ]),
        );
        assert_eq!(span.r#type, "serverless".to_string())
    }
}<|MERGE_RESOLUTION|>--- conflicted
+++ resolved
@@ -425,11 +425,8 @@
     let origin_tag = match env_type {
         EnvironmentType::CloudFunction => "cloudfunction",
         EnvironmentType::AzureFunction => "azurefunction",
-<<<<<<< HEAD
         EnvironmentType::AzureSpringApp => "azurespringapp",
-=======
         EnvironmentType::LambdaFunction => "lambda", // historical reasons
->>>>>>> a2757e95
     };
     span.meta
         .insert("_dd.origin".to_string(), origin_tag.to_string());
@@ -451,11 +448,8 @@
 pub enum EnvironmentType {
     CloudFunction,
     AzureFunction,
-<<<<<<< HEAD
     AzureSpringApp,
-=======
     LambdaFunction,
->>>>>>> a2757e95
 }
 
 #[derive(Clone, Default, Debug, Eq, PartialEq)]
