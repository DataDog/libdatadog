--- conflicted
+++ resolved
@@ -89,11 +89,8 @@
     Ok(pb_traces)
 }
 
-<<<<<<< HEAD
 /// tags and metadata extracted from tracer http request headers
-=======
 #[derive(Default)]
->>>>>>> e539d68e
 pub struct TracerTags<'a> {
     pub lang: &'a str,
     pub lang_version: &'a str,
@@ -107,49 +104,6 @@
 }
 
 pub fn get_tracer_tags_from_request_header(headers: &HeaderMap<HeaderValue>) -> TracerTags {
-<<<<<<< HEAD
-    let mut ts = TracerTags {
-        lang: "",
-        lang_version: "",
-        lang_interpreter: "",
-        lang_vendor: "",
-        tracer_version: "",
-        client_computed_top_level: false,
-        client_computed_stats: false,
-    };
-    if let Some(lang) = headers.get("datadog-meta-lang") {
-        if let Ok(val) = lang.to_str() {
-            ts.lang = val;
-        }
-    }
-    if let Some(lang_version) = headers.get("datadog-meta-lang-version") {
-        if let Ok(val) = lang_version.to_str() {
-            ts.lang_version = val;
-        }
-    }
-    if let Some(lang_interpreter) = headers.get("datadog-meta-lang-interpreter") {
-        if let Ok(val) = lang_interpreter.to_str() {
-            ts.lang_interpreter = val;
-        }
-    }
-    if let Some(lang_vendor) = headers.get("datadog-meta-lang-vendor") {
-        if let Ok(val) = lang_vendor.to_str() {
-            ts.lang_vendor = val;
-        }
-    }
-    if let Some(tracer_version) = headers.get("datadog-meta-tracer-version") {
-        if let Ok(val) = tracer_version.to_str() {
-            ts.tracer_version = val;
-        }
-    }
-    if headers.get("datadog-client-computed-top-level").is_some() {
-        ts.client_computed_top_level = true;
-    }
-    if headers.get("datadog-client-computed-stats").is_some() {
-        ts.client_computed_stats = true;
-    }
-    ts
-=======
     let mut tags = TracerTags::default();
     parse_header!(
         headers,
@@ -159,10 +113,11 @@
             "datadog-meta-lang-interpreter" => tags.lang_interpreter,
             "datadog-meta-lang-vendor" => tags.lang_vendor,
             "datadog-meta-tracer-version" => tags.tracer_version,
+            "datadog-client-computed-top-level" => tags.client_computed_top_level,
+            "datadog-client-computed-stats" => tags.client_computed_stats,
         }
     );
-    tags
->>>>>>> e539d68e
+    ts
 }
 
 pub fn construct_agent_payload(tracer_payloads: Vec<pb::TracerPayload>) -> pb::AgentPayload {
