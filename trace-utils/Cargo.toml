--- conflicted
+++ resolved
@@ -16,17 +16,12 @@
 
 [dependencies]
 anyhow = "1.0"
-<<<<<<< HEAD
-hyper = { version = "0.14", features = ["client", "server", "runtime", "backports", "deprecated"] }
-hyper-proxy = { version = "0.9.1", default-features = false, features = ["rustls"], optional = true }
-=======
 hyper = { version = "0.14", features = [
     "client",
     "tcp",
     "backports",
     "deprecated",
 ] }
->>>>>>> cde6b435
 serde = { version = "1.0.145", features = ["derive"] }
 prost = "0.11.6"
 rmp-serde = "1.1.1"
