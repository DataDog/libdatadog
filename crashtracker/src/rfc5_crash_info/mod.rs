// Copyright 2024-Present Datadog, Inc. https://www.datadoghq.com/
// SPDX-License-Identifier: Apache-2.0

mod builder;
mod error_data;
mod metadata;
mod os_info;
mod proc_info;
mod sig_info;
mod spans;
mod stacktrace;
<<<<<<< HEAD
mod unknown_value;

pub use builder::*;
pub use error_data::*;
pub use metadata::Metadata;
pub use stacktrace::*;

use anyhow::Context;
use os_info::OsInfo;
use proc_info::ProcInfo;
=======
mod telemetry;
mod test_utils;

pub use error_data::{ErrorData, ErrorKind, SourceType};
pub use metadata::Metadata;
pub use os_info::OsInfo;
pub use proc_info::ProcInfo;
pub use sig_info::{SiCodes, SigInfo, SignalNames};
pub use spans::Span;
pub use stacktrace::{BuildIdType, FileType, StackFrame, StackTrace};
pub use telemetry::TelemetryCrashUploader;

use anyhow::Context;
use error_data::thread_data_from_additional_stacktraces;
>>>>>>> 601e7960
use schemars::JsonSchema;
use serde::{Deserialize, Serialize};
use std::{collections::HashMap, fs::File, path::Path};

#[derive(Debug, Clone, PartialEq, Serialize, Deserialize, JsonSchema)]
pub struct CrashInfo {
    #[serde(default, skip_serializing_if = "HashMap::is_empty")]
    pub counters: HashMap<String, i64>,
    pub data_schema_version: String,
    pub error: ErrorData,
    #[serde(default, skip_serializing_if = "HashMap::is_empty")]
    pub files: HashMap<String, Vec<String>>,
    #[serde(default, skip_serializing_if = "Option::is_none")]
    pub fingerprint: Option<String>,
    pub incomplete: bool,
    #[serde(default, skip_serializing_if = "Vec::is_empty")]
    pub log_messages: Vec<String>,
    pub metadata: Metadata,
    pub os_info: OsInfo,
<<<<<<< HEAD
    pub proc_info: Option<ProcInfo>, //TODO, update the schema
    pub sig_info: Option<SigInfo>,   //TODO, update the schema
=======
    pub proc_info: ProcInfo,
    #[serde(default, skip_serializing_if = "Option::is_none")]
    pub sig_info: Option<SigInfo>,
>>>>>>> 601e7960
    #[serde(default, skip_serializing_if = "Vec::is_empty")]
    pub span_ids: Vec<Span>,
    pub timestamp: String,
    #[serde(default, skip_serializing_if = "Vec::is_empty")]
    pub trace_ids: Vec<Span>,
    pub uuid: String,
}

impl CrashInfo {
    pub fn current_schema_version() -> String {
        "1.0".to_string()
    }
}

impl From<crate::crash_info::CrashInfo> for CrashInfo {
    fn from(value: crate::crash_info::CrashInfo) -> Self {
        let counters = value.counters;
        let data_schema_version = CrashInfo::current_schema_version();
        let error = {
            let is_crash = true;
            let kind = ErrorKind::UnixSignal;
            let message = None;
            let source_type = SourceType::Crashtracking;
            let stack = value.stacktrace.into();
            let threads = thread_data_from_additional_stacktraces(value.additional_stacktraces);
            ErrorData {
                is_crash,
                kind,
                message,
                source_type,
                stack,
                threads,
            }
        };
        let files = value.files;
        let fingerprint = None;
        let incomplete = value.incomplete;
        let log_messages = vec![];
        let metadata = value.metadata.unwrap().into();
        let os_info = value.os_info.into();
<<<<<<< HEAD
        let proc_info = value.proc_info.map(ProcInfo::from);
=======
        let proc_info = value.proc_info.unwrap().into();
>>>>>>> 601e7960
        let sig_info = value.siginfo.map(SigInfo::from);
        let span_ids = value
            .span_ids
            .into_iter()
            .map(|s| Span {
                id: s.to_string(),
                thread_name: None,
            })
            .collect();
        let trace_ids = value
            .trace_ids
            .into_iter()
            .map(|s| Span {
                id: s.to_string(),
                thread_name: None,
            })
            .collect();
        let timestamp = value.timestamp.unwrap().to_string();
        let uuid = value.uuid.to_string();
        Self {
            counters,
            data_schema_version,
            error,
            files,
            fingerprint,
            incomplete,
            log_messages,
            metadata,
            os_info,
            proc_info,
            sig_info,
            span_ids,
            trace_ids,
            timestamp,
            uuid,
        }
    }
}

impl CrashInfo {
    /// Emit the CrashInfo as structured json in file `path`.
    pub fn to_file(&self, path: &Path) -> anyhow::Result<()> {
        let file = File::options()
            .create(true)
            .append(true)
            .open(path)
            .with_context(|| format!("Failed to create {}", path.display()))?;
        serde_json::to_writer_pretty(file, self)
            .with_context(|| format!("Failed to write json to {}", path.display()))?;
        Ok(())
    }
}

#[cfg(test)]
mod tests {
    use super::*;
    #[ignore]
    #[test]
    /// Utility function to print the schema.
    fn print_schema() {
        let schema = schemars::schema_for!(CrashInfo);
        println!("{}", serde_json::to_string_pretty(&schema).unwrap());
    }

    impl test_utils::TestInstance for CrashInfo {
        fn test_instance(seed: u64) -> Self {
            let mut counters = HashMap::new();
            counters.insert("collecting_sample".to_owned(), 1);
            counters.insert("not_profiling".to_owned(), 0);

            let span_ids = vec![
                Span {
                    id: "42".to_string(),
                    thread_name: Some("thread1".to_string()),
                },
                Span {
                    id: "24".to_string(),
                    thread_name: Some("thread2".to_string()),
                },
            ];

            let trace_ids = vec![
                Span {
                    id: "345".to_string(),
                    thread_name: Some("thread111".to_string()),
                },
                Span {
                    id: "666".to_string(),
                    thread_name: Some("thread222".to_string()),
                },
            ];

            Self {
                counters,
                data_schema_version: "1.0".to_string(),
                error: ErrorData::test_instance(seed),
                files: HashMap::new(),
                fingerprint: None,
                incomplete: true,
                log_messages: vec![],
                metadata: Metadata::test_instance(seed),
                os_info: ::os_info::Info::unknown().into(),
                proc_info: ProcInfo::test_instance(seed),
                sig_info: Some(SigInfo::test_instance(seed)),
                span_ids,
                timestamp: chrono::DateTime::from_timestamp(1568898000 /* Datadog IPO */, 0)
                    .unwrap()
                    .to_string(),
                trace_ids,
                uuid: uuid::uuid!("1d6b97cb-968c-40c9-af6e-e4b4d71e8781").to_string(),
            }
        }
    }
}<|MERGE_RESOLUTION|>--- conflicted
+++ resolved
@@ -9,7 +9,6 @@
 mod sig_info;
 mod spans;
 mod stacktrace;
-<<<<<<< HEAD
 mod unknown_value;
 
 pub use builder::*;
@@ -20,22 +19,6 @@
 use anyhow::Context;
 use os_info::OsInfo;
 use proc_info::ProcInfo;
-=======
-mod telemetry;
-mod test_utils;
-
-pub use error_data::{ErrorData, ErrorKind, SourceType};
-pub use metadata::Metadata;
-pub use os_info::OsInfo;
-pub use proc_info::ProcInfo;
-pub use sig_info::{SiCodes, SigInfo, SignalNames};
-pub use spans::Span;
-pub use stacktrace::{BuildIdType, FileType, StackFrame, StackTrace};
-pub use telemetry::TelemetryCrashUploader;
-
-use anyhow::Context;
-use error_data::thread_data_from_additional_stacktraces;
->>>>>>> 601e7960
 use schemars::JsonSchema;
 use serde::{Deserialize, Serialize};
 use std::{collections::HashMap, fs::File, path::Path};
@@ -55,14 +38,8 @@
     pub log_messages: Vec<String>,
     pub metadata: Metadata,
     pub os_info: OsInfo,
-<<<<<<< HEAD
     pub proc_info: Option<ProcInfo>, //TODO, update the schema
     pub sig_info: Option<SigInfo>,   //TODO, update the schema
-=======
-    pub proc_info: ProcInfo,
-    #[serde(default, skip_serializing_if = "Option::is_none")]
-    pub sig_info: Option<SigInfo>,
->>>>>>> 601e7960
     #[serde(default, skip_serializing_if = "Vec::is_empty")]
     pub span_ids: Vec<Span>,
     pub timestamp: String,
@@ -103,11 +80,7 @@
         let log_messages = vec![];
         let metadata = value.metadata.unwrap().into();
         let os_info = value.os_info.into();
-<<<<<<< HEAD
         let proc_info = value.proc_info.map(ProcInfo::from);
-=======
-        let proc_info = value.proc_info.unwrap().into();
->>>>>>> 601e7960
         let sig_info = value.siginfo.map(SigInfo::from);
         let span_ids = value
             .span_ids
