--- conflicted
+++ resolved
@@ -127,23 +127,14 @@
 // ./build-profiling-ffi /tmp/libdatadog
 // mkdir /tmp/crashreports
 // look in /tmp/crashreports for the crash reports and output files
-<<<<<<< HEAD
-// Commented out since `ignore` doesn't work in CI.
-//#[test]
-fn test_crash() -> anyhow::Result<()> {
-    use crate::{begin_profiling_op, StacktraceCollection};
-    use chrono::Utc;
-    use ddcommon::{parse_uri, tag::Tag, Endpoint};
-=======
 #[ignore]
 #[test]
-fn test_crash() {
+fn test_crash() -> anyhow::Result<()> {
     use crate::{begin_profiling_op, StacktraceCollection};
     use chrono::Utc;
     use ddcommon::parse_uri;
     use ddcommon::tag::Tag;
     use ddcommon::Endpoint;
->>>>>>> de8d3b68
     use std::time::Duration;
 
     let time = Utc::now().to_rfc3339();
