--- conflicted
+++ resolved
@@ -140,15 +140,11 @@
     let dir = "/tmp/crashreports/";
     let output_url = format!("file://{dir}{time}.txt");
 
-<<<<<<< HEAD
-    let endpoint = Some(Endpoint::from_slice(&output_url));
-=======
     let endpoint = Some(Endpoint {
         url: ddcommon::parse_uri(&output_url).unwrap(),
         timeout_ms: 30_000,
         ..Default::default()
     });
->>>>>>> 1265a2fe
 
     let path_to_receiver_binary =
         "/tmp/libdatadog/bin/libdatadog-crashtracking-receiver".to_string();
