--- conflicted
+++ resolved
@@ -36,22 +36,7 @@
         CrashReportStatus::CrashReport(config, mut crash_info) => {
             resolve_frames(&config, &mut crash_info)?;
 
-            if let Some(endpoint) = config.endpoint {
-                // TODO Experiment to see if 30 is the right number.
-                crash_info.upload_to_endpoint(endpoint, Duration::from_secs(30))?;
-            }
-<<<<<<< HEAD
             if let Some(endpoint) = &config.endpoint {
-                // Don't keep the endpoint waiting forever.
-=======
-            Ok(())
-        }
-        CrashReportStatus::PartialCrashReport(config, mut crash_info, stdin_state) => {
-            eprintln!("Failed to fully receive crash.  Exit state was: {stdin_state:?}");
-            resolve_frames(&config, &mut crash_info)?;
-
-            if let Some(endpoint) = config.endpoint {
->>>>>>> b5734092
                 // TODO Experiment to see if 30 is the right number.
                 crash_info.upload_to_endpoint(endpoint.clone(), Duration::from_secs(30))?;
             }
@@ -59,6 +44,16 @@
                 if let Ok(uploader) = telemetry::TelemetryCrashUploader::new(metadata, &config) {
                     uploader.upload_to_telemetry(&crash_info, Duration::from_secs(30))?;
                 }
+            }
+            Ok(())
+        }
+        CrashReportStatus::PartialCrashReport(config, mut crash_info, stdin_state) => {
+            eprintln!("Failed to fully receive crash.  Exit state was: {stdin_state:?}");
+            resolve_frames(&config, &mut crash_info)?;
+
+            if let Some(endpoint) = config.endpoint {
+                // TODO Experiment to see if 30 is the right number.
+                crash_info.upload_to_endpoint(endpoint, Duration::from_secs(30))?;
             }
 
             Ok(())
