--- conflicted
+++ resolved
@@ -19,15 +19,7 @@
     std::io::stdin().lock().read_line(&mut config)?;
     let config: CrashtrackerConfiguration = serde_json::from_str(&config)?;
 
-<<<<<<< HEAD
-    match receive_report()? {
-=======
-    let mut metadata = String::new();
-    std::io::stdin().lock().read_line(&mut metadata)?;
-    let metadata: CrashtrackerMetadata = serde_json::from_str(&metadata)?;
-
-    match receive_report(std::io::stdin().lock(), &metadata)? {
->>>>>>> 802ac20c
+    match receive_report(std::io::stdin().lock())? {
         CrashReportStatus::NoCrash => Ok(()),
         CrashReportStatus::CrashReport(crash_info) => {
             if config.resolve_frames == CrashtrackerResolveFrames::ExperimentalInReceiver {
@@ -158,17 +150,9 @@
 /// In the case where the parent failed to transfer a full crash-report
 /// (for instance if it crashed while calculating the crash-report), we return
 /// a PartialCrashReport.
-<<<<<<< HEAD
 // TODO: Make this take a buffer, rather than assuming input on stdin
-fn receive_report() -> anyhow::Result<CrashReportStatus> {
+fn receive_report(stream: impl std::io::BufRead) -> anyhow::Result<CrashReportStatus> {
     let mut crashinfo = CrashInfo::new();
-=======
-fn receive_report(
-    stream: impl std::io::BufRead,
-    metadata: &CrashtrackerMetadata,
-) -> anyhow::Result<CrashReportStatus> {
-    let mut crashinfo = CrashInfo::new(metadata.clone());
->>>>>>> 802ac20c
     let mut stdin_state = StdinState::Waiting;
     //TODO: This assumes that the input is valid UTF-8.
     for line in stream.lines() {
