// Unless explicitly stated otherwise all files in this repository are licensed under the Apache License Version 2.0.
// This product includes software developed at Datadog (https://www.datadoghq.com/). Copyright 2023-Present Datadog, Inc.

use super::*;
use anyhow::Context;
use std::time::Duration;

/// Receives data from a crash collector via a pipe on `stdin`, formats it into
/// `CrashInfo` json, and emits it to the endpoint/file defined in `config`.
///
/// At a high-level, this exists because doing anything in a
/// signal handler is dangerous, so we fork a sidecar to do the stuff we aren't
/// allowed to do in the handler.
///
/// See comments in [profiling/crashtracker/mod.rs] for a full architecture
/// description.
pub fn receiver_entry_point() -> anyhow::Result<()> {
<<<<<<< HEAD
    let mut config = String::new();
    std::io::stdin().lock().read_line(&mut config)?;
    let config: CrashtrackerConfiguration = serde_json::from_str(&config)?;

    let mut metadata = String::new();
    std::io::stdin().lock().read_line(&mut metadata)?;
    let metadata: CrashtrackerMetadata = serde_json::from_str(&metadata)?;

    let telemetry_uploader = telemetry::TelemetryCrashUploader::new(&metadata, &config).ok();

    match receive_report(std::io::stdin().lock(), &metadata)? {
=======
    match receive_report(std::io::stdin().lock())? {
>>>>>>> 446a338c
        CrashReportStatus::NoCrash => Ok(()),
        CrashReportStatus::CrashReport(config, crash_info) => {
            if config.resolve_frames == CrashtrackerResolveFrames::ExperimentalInReceiver {
                todo!("Processing names in the receiver is WIP");
            }
            if let Some(endpoint) = config.endpoint {
                // Don't keep the endpoint waiting forever.
                // TODO Experiment to see if 30 is the right number.
                crash_info.upload_to_endpoint(endpoint, Duration::from_secs(30))?;
            }
            if let Some(uploader) = telemetry_uploader {
                uploader.upload_to_telemetry(&crash_info, Duration::from_secs(30))?;
            }
            Ok(())
        }
        CrashReportStatus::PartialCrashReport(..) => todo!(),
    }
}

/// The crashtracker collector sends data in blocks.
/// This enum tracks which block we're currently in, and, for multi-line blocks,
/// collects the partial data until the block is closed and it can be appended
/// to the CrashReport.
#[derive(Debug)]
enum StdinState {
    Config,
    Counters,
    Done,
    File(String, Vec<String>),
    Metadata,
    SigInfo,
    StackTrace(Vec<StackFrame>),
    Waiting,
}

/// A state machine that processes data from the crash-tracker collector line by
/// line.  The crashtracker collector sends data in blocks, so we use a `state`
/// variable to track which block we're in and collect partial data.
/// Once we reach the end of a block, append the block's data to `crashinfo`.
fn process_line(
    crashinfo: &mut CrashInfo,
    config: &mut Option<CrashtrackerConfiguration>,
    line: String,
    state: StdinState,
) -> anyhow::Result<StdinState> {
    let next = match state {
        StdinState::Config if line.starts_with(DD_CRASHTRACK_END_CONFIG) => StdinState::Waiting,
        StdinState::Config => {
            if config.is_some() {
                // The config might contain sensitive data, don't log it.
                eprint!("Unexpected double config");
            }
            std::mem::swap(config, &mut Some(serde_json::from_str(&line)?));
            StdinState::Config
        }

        StdinState::Counters if line.starts_with(DD_CRASHTRACK_END_COUNTERS) => StdinState::Waiting,
        StdinState::Counters => {
            let v: serde_json::Value = serde_json::from_str(&line)?;
            let map = v.as_object().context("Expected map type value")?;
            anyhow::ensure!(map.len() == 1);
            let (key, val) = map
                .iter()
                .next()
                .context("we know there is one value here")?;
            let val = val.as_i64().context("Vals are ints")?;
            crashinfo.add_counter(key, val)?;
            StdinState::Counters
        }

        StdinState::Done => {
            eprint!("Unexpected line after crashreport is done: {line}");
            StdinState::Done
        }

        StdinState::File(filename, lines) if line.starts_with(DD_CRASHTRACK_END_FILE) => {
            crashinfo.add_file_with_contents(&filename, lines)?;
            StdinState::Waiting
        }
        StdinState::File(name, mut contents) => {
            contents.push(line);
            StdinState::File(name, contents)
        }

        StdinState::Metadata if line.starts_with(DD_CRASHTRACK_END_METADATA) => StdinState::Waiting,
        StdinState::Metadata => {
            let metadata = serde_json::from_str(&line)?;
            crashinfo.set_metadata(metadata)?;
            StdinState::Metadata
        }

        StdinState::SigInfo if line.starts_with(DD_CRASHTRACK_END_SIGINFO) => StdinState::Waiting,
        StdinState::SigInfo => {
            let siginfo = serde_json::from_str(&line)?;
            crashinfo.set_siginfo(siginfo)?;
            crashinfo.set_timestamp_to_now()?;
            StdinState::SigInfo
        }

        StdinState::StackTrace(stacktrace) if line.starts_with(DD_CRASHTRACK_END_STACKTRACE) => {
            crashinfo.set_stacktrace(stacktrace)?;
            StdinState::Waiting
        }
        StdinState::StackTrace(mut stacktrace) => {
            let frame = serde_json::from_str(&line).context(line)?;
            stacktrace.push(frame);
            StdinState::StackTrace(stacktrace)
        }

        StdinState::Waiting if line.starts_with(DD_CRASHTRACK_BEGIN_CONFIG) => StdinState::Config,
        StdinState::Waiting if line.starts_with(DD_CRASHTRACK_BEGIN_COUNTERS) => {
            StdinState::Counters
        }
        StdinState::Waiting if line.starts_with(DD_CRASHTRACK_BEGIN_FILE) => {
            let (_, filename) = line.split_once(' ').unwrap_or(("", "MISSING_FILENAME"));
            StdinState::File(filename.to_string(), vec![])
        }
        StdinState::Waiting if line.starts_with(DD_CRASHTRACK_BEGIN_METADATA) => {
            StdinState::Metadata
        }
        StdinState::Waiting if line.starts_with(DD_CRASHTRACK_BEGIN_SIGINFO) => StdinState::SigInfo,
        StdinState::Waiting if line.starts_with(DD_CRASHTRACK_BEGIN_STACKTRACE) => {
            StdinState::StackTrace(vec![])
        }
        StdinState::Waiting if line.starts_with(DD_CRASHTRACK_DONE) => StdinState::Done,
        StdinState::Waiting => {
            //TODO: Do something here?
            eprint!("Unexpected line while receiving crashreport: {line}");
            StdinState::Waiting
        }
    };
    Ok(next)
}

enum CrashReportStatus {
    NoCrash,
    CrashReport(CrashtrackerConfiguration, CrashInfo),
    PartialCrashReport(CrashtrackerConfiguration, CrashInfo, StdinState),
}

/// Listens to `stream`, reading it line by line, until
/// 1. A crash-report is received, in which case it is processed for upload
/// 2. `stdin` closes without a crash report (i.e. if the parent terminated
///    normally)
/// In the case where the parent failed to transfer a full crash-report
/// (for instance if it crashed while calculating the crash-report), we return
/// a PartialCrashReport.
fn receive_report(stream: impl std::io::BufRead) -> anyhow::Result<CrashReportStatus> {
    let mut crashinfo = CrashInfo::new();
    let mut stdin_state = StdinState::Waiting;
    let mut config = None;

    //TODO: This assumes that the input is valid UTF-8.
    for line in stream.lines() {
        let line = line?;
        stdin_state = process_line(&mut crashinfo, &mut config, line, stdin_state)?;
    }

    if !crashinfo.crash_seen() {
        return Ok(CrashReportStatus::NoCrash);
    }

    #[cfg(target_os = "linux")]
    crashinfo.add_file("/proc/meminfo")?;
    #[cfg(target_os = "linux")]
    crashinfo.add_file("/proc/cpuinfo")?;

    let config = config.context("Missing crashtracker configuration")?;

    // If we were waiting for data when stdin closed, let our caller know that
    // we only have partial data.
    if matches!(stdin_state, StdinState::Done) {
        Ok(CrashReportStatus::CrashReport(config, crashinfo))
    } else {
        Ok(CrashReportStatus::PartialCrashReport(
            config,
            crashinfo,
            stdin_state,
        ))
    }
}<|MERGE_RESOLUTION|>--- conflicted
+++ resolved
@@ -15,31 +15,27 @@
 /// See comments in [profiling/crashtracker/mod.rs] for a full architecture
 /// description.
 pub fn receiver_entry_point() -> anyhow::Result<()> {
-<<<<<<< HEAD
-    let mut config = String::new();
-    std::io::stdin().lock().read_line(&mut config)?;
-    let config: CrashtrackerConfiguration = serde_json::from_str(&config)?;
-
-    let mut metadata = String::new();
-    std::io::stdin().lock().read_line(&mut metadata)?;
-    let metadata: CrashtrackerMetadata = serde_json::from_str(&metadata)?;
-
-    let telemetry_uploader = telemetry::TelemetryCrashUploader::new(&metadata, &config).ok();
-
-    match receive_report(std::io::stdin().lock(), &metadata)? {
-=======
     match receive_report(std::io::stdin().lock())? {
->>>>>>> 446a338c
         CrashReportStatus::NoCrash => Ok(()),
         CrashReportStatus::CrashReport(config, crash_info) => {
             if config.resolve_frames == CrashtrackerResolveFrames::ExperimentalInReceiver {
                 todo!("Processing names in the receiver is WIP");
             }
+            let telemetry_uploader = telemetry::TelemetryCrashUploader::new(
+                crash_info
+                    .metadata
+                    .as_ref()
+                    .context("Crashtracker: Missing metadata")?,
+                &config,
+            )
+            .ok();
+
             if let Some(endpoint) = config.endpoint {
                 // Don't keep the endpoint waiting forever.
                 // TODO Experiment to see if 30 is the right number.
                 crash_info.upload_to_endpoint(endpoint, Duration::from_secs(30))?;
             }
+
             if let Some(uploader) = telemetry_uploader {
                 uploader.upload_to_telemetry(&crash_info, Duration::from_secs(30))?;
             }
