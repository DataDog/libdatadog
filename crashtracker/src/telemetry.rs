--- conflicted
+++ resolved
@@ -280,30 +280,6 @@
         let mut counters = HashMap::new();
         counters.insert("collecting_sample".to_owned(), 1);
         counters.insert("not_profiling".to_owned(), 0);
-<<<<<<< HEAD
-        t.upload_to_telemetry(
-            &crate::CrashInfo {
-                counters,
-                files: HashMap::new(),
-                metadata: Some(new_test_prof_metadata()),
-                os_info: os_info::Info::unknown(),
-                siginfo: Some(SigInfo {
-                    signum: 11,
-                    signame: Some("SIGSEGV".to_owned()),
-                }),
-                proc_info: None,
-                stacktrace: vec![],
-                span_ids: vec![42, 24],
-                trace_ids: vec![345, 666],
-                additional_stacktraces: HashMap::new(),
-                tags: HashMap::new(),
-                timestamp: DateTime::from_timestamp(1702465105, 0),
-                uuid: uuid::uuid!("1d6b97cb-968c-40c9-af6e-e4b4d71e8781"),
-                incomplete: true,
-            },
-            time::Duration::from_secs(1),
-        )
-=======
         t.upload_to_telemetry(&crate::CrashInfo {
             counters,
             files: HashMap::new(),
@@ -315,13 +291,14 @@
             }),
             proc_info: None,
             stacktrace: vec![],
+            span_ids: vec![42, 24],
+            trace_ids: vec![345, 666],
             additional_stacktraces: HashMap::new(),
             tags: HashMap::new(),
             timestamp: DateTime::from_timestamp(1702465105, 0),
             uuid: uuid::uuid!("1d6b97cb-968c-40c9-af6e-e4b4d71e8781"),
             incomplete: true,
         })
->>>>>>> d351d667
         .unwrap();
 
         let payload: serde_json::value::Value =
