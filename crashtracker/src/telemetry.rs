--- conflicted
+++ resolved
@@ -209,17 +209,11 @@
             &crate::CrashtrackerConfiguration {
                 additional_files: vec![],
                 create_alt_stack: true,
-<<<<<<< HEAD
-                endpoint: Some(Endpoint::from_slice(
-                    "http://localhost:8126/profiling/v1/input",
-                )),
-=======
                 endpoint: Some(Endpoint {
                     url: parse_uri("http://localhost:8126/profiling/v1/input").unwrap(),
                     timeout_ms: 30_000,
                     ..Default::default()
                 }),
->>>>>>> 1265a2fe
                 resolve_frames: crate::StacktraceCollection::WithoutSymbols,
                 wait_for_receiver: true,
             },
