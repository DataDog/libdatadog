--- conflicted
+++ resolved
@@ -20,23 +20,13 @@
 
 #[derive(Debug, Clone, PartialEq, Serialize, Deserialize)]
 pub struct CrashInfo {
-<<<<<<< HEAD
     pub additional_stacktraces: HashMap<String, Vec<StackFrame>>,
     pub counters: HashMap<String, i64>,
     pub files: HashMap<String, Vec<String>>,
-    pub metadata: CrashtrackerMetadata,
+    pub metadata: Option<CrashtrackerMetadata>,
     pub os_info: os_info::Info,
     pub siginfo: Option<SigInfo>,
     pub stacktrace: Vec<StackFrame>,
-=======
-    additional_stacktraces: HashMap<String, Vec<StackFrame>>,
-    counters: HashMap<String, i64>,
-    files: HashMap<String, Vec<String>>,
-    metadata: Option<CrashtrackerMetadata>,
-    os_info: os_info::Info,
-    siginfo: Option<SigInfo>,
-    stacktrace: Vec<StackFrame>,
->>>>>>> ca322152
     /// Any additional data goes here
     pub tags: HashMap<String, String>,
     pub timestamp: Option<DateTime<Utc>>,
