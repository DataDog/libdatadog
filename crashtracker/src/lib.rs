--- conflicted
+++ resolved
@@ -56,11 +56,8 @@
 mod crash_handler;
 mod crash_info;
 mod receiver;
-<<<<<<< HEAD
+mod stacktrace;
 mod telemetry;
-=======
-mod stacktrace;
->>>>>>> ca322152
 
 pub use api::*;
 pub use constants::*;
