--- conflicted
+++ resolved
@@ -11,13 +11,8 @@
 crate-type = ["lib"]
 
 [target.'cfg(unix)'.dependencies]
-<<<<<<< HEAD
-# TODO: move to a named release once https://github.com/libbpf/blazesym/pull/520 makes it to release
-blazesym = "0.2.0-alpha.11"
-=======
 # Should be kept in sync with the libdatadog symbolizer crate (also using blasesym)
 blazesym = {git = "https://github.com/libbpf/blazesym.git", rev = "v0.2.0-alpha.11"}
->>>>>>> 242a0fef
 
 [dependencies]
 anyhow = "1.0"
