// Unless explicitly stated otherwise all files in this repository are licensed under the Apache License Version 2.0.
// This product includes software developed at Datadog (https://www.datadoghq.com/). Copyright 2021-Present Datadog, Inc.

use std::borrow::Cow;
use std::error::Error;
use std::future;
use std::io::Cursor;

use ddcommon::{container_id::get_container_id, tag::Tag};

use bytes::Bytes;
pub use chrono::{DateTime, Utc};
pub use hyper::Uri;
use hyper_multipart_rfc7578::client::multipart;
use tokio::runtime::Runtime;
use tokio_util::sync::CancellationToken;

use ddcommon::{connector, HttpClient, HttpResponse};
pub mod config;
mod errors;
<<<<<<< HEAD
pub mod tag;
pub use ddcommon::Endpoint;
pub use tag::*;
=======
>>>>>>> 43177b83

#[cfg(unix)]
pub use connector::uds::socket_path_to_uri;

const DURATION_ZERO: std::time::Duration = std::time::Duration::from_millis(0);

pub struct Exporter {
    client: HttpClient,
    runtime: Runtime,
}

pub struct FieldsV3 {
    pub start: DateTime<Utc>,
    pub end: DateTime<Utc>,
}

pub struct ProfileExporterV3 {
    exporter: Exporter,
    endpoint: Endpoint,
    family: Cow<'static, str>,
    tags: Option<Vec<Tag>>,
}

pub struct File<'a> {
    pub name: &'a str,
    pub bytes: &'a [u8],
}

pub struct Request {
    timeout: Option<std::time::Duration>,
    req: hyper::Request<hyper::Body>,
}

impl From<hyper::Request<hyper::Body>> for Request {
    fn from(req: hyper::Request<hyper::Body>) -> Self {
        Self { req, timeout: None }
    }
}

impl Request {
    fn with_timeout(mut self, timeout: std::time::Duration) -> Self {
        self.timeout = if timeout != DURATION_ZERO {
            Some(timeout)
        } else {
            None
        };
        self
    }

    pub fn timeout(&self) -> &Option<std::time::Duration> {
        &self.timeout
    }

    pub fn uri(&self) -> &hyper::Uri {
        self.req.uri()
    }

    pub fn headers(&self) -> &hyper::HeaderMap {
        self.req.headers()
    }

    async fn send(
        self,
        client: &HttpClient,
        cancel: Option<&CancellationToken>,
    ) -> Result<hyper::Response<hyper::Body>, Box<dyn std::error::Error>> {
        tokio::select! {
            _ = async { match cancel {
                    Some(cancellation_token) => cancellation_token.cancelled().await,
                    // If no token is provided, future::pending() provides a no-op future that never resolves
                    None => future::pending().await,
                }}
            => Err(crate::errors::Error::UserRequestedCancellation.into()),
            result = async {
                Ok(match self.timeout {
                    Some(t) => tokio::time::timeout(t, client.request(self.req))
                        .await
                        .map_err(|_| crate::errors::Error::OperationTimedOut)?,
                    None => client.request(self.req).await,
                }?)}
            => result,
        }
    }
}

impl ProfileExporterV3 {
    pub fn new<IntoCow: Into<Cow<'static, str>>>(
        family: IntoCow,
        tags: Option<Vec<Tag>>,
        endpoint: Endpoint,
    ) -> Result<ProfileExporterV3, Box<dyn Error>> {
        Ok(Self {
            exporter: Exporter::new()?,
            endpoint,
            family: family.into(),
            tags,
        })
    }

    /// Build a Request object representing the profile information provided.
    pub fn build(
        &self,
        start: chrono::DateTime<chrono::Utc>,
        end: chrono::DateTime<chrono::Utc>,
        files: &[File],
        additional_tags: Option<&Vec<Tag>>,
        timeout: std::time::Duration,
    ) -> Result<Request, Box<dyn Error>> {
        let mut form = multipart::Form::default();

        form.add_text("version", "3");
        form.add_text("start", start.format("%Y-%m-%dT%H:%M:%S%.9fZ").to_string());
        form.add_text("end", end.format("%Y-%m-%dT%H:%M:%S%.9fZ").to_string());
        form.add_text("family", self.family.to_owned());

        for tags in self.tags.as_ref().iter().chain(additional_tags.iter()) {
            for tag in tags.iter() {
                form.add_text("tags[]", tag.to_string());
            }
        }

        for file in files {
            form.add_reader_file(
                format!("data[{}]", file.name),
                Cursor::new(file.bytes.to_owned()),
                file.name,
            )
        }

        let builder = self
            .endpoint
            .into_request_builder(concat!("DDProf/", env!("CARGO_PKG_VERSION")))?
            .method(http::Method::POST)
            .header("User-Agent", concat!("DDProf/", env!("CARGO_PKG_VERSION")))
            .header("Connection", "close");

<<<<<<< HEAD
=======
        if let Some(api_key) = &self.endpoint.api_key {
            builder = builder.header(
                "DD-API-KEY",
                HeaderValue::from_str(api_key).expect("Error setting api_key"),
            );
        }

        if let Some(container_id) = get_container_id() {
            builder = builder.header(DATADOG_CONTAINER_ID_HEADER, container_id);
        }

>>>>>>> 43177b83
        Ok(
            Request::from(form.set_body_convert::<hyper::Body, multipart::Body>(builder)?)
                .with_timeout(timeout),
        )
    }

    pub fn send(
        &self,
        request: Request,
        cancel: Option<&CancellationToken>,
    ) -> Result<HttpResponse, Box<dyn Error>> {
        self.exporter
            .runtime
            .block_on(request.send(&self.exporter.client, cancel))
    }
}

impl Exporter {
    /// Creates a new Exporter, initializing the TLS stack.
    pub fn new() -> Result<Self, Box<dyn Error>> {
        // Set idle to 0, which prevents the pipe being broken every 2nd request
        let client = hyper::Client::builder()
            .pool_max_idle_per_host(0)
            .build(connector::Connector::new());
        let runtime = tokio::runtime::Builder::new_current_thread()
            .enable_all()
            .build()?;
        Ok(Self { client, runtime })
    }

    pub fn send(
        &self,
        http_method: http::Method,
        url: &str,
        mut headers: hyper::header::HeaderMap,
        body: &[u8],
        timeout: std::time::Duration,
    ) -> Result<hyper::Response<hyper::Body>, Box<dyn std::error::Error>> {
        self.runtime.block_on(async {
            let mut request = hyper::Request::builder()
                .method(http_method)
                .uri(url)
                .body(hyper::Body::from(Bytes::copy_from_slice(body)))?;
            std::mem::swap(request.headers_mut(), &mut headers);

            let request: Request = request.into();
            request.with_timeout(timeout).send(&self.client, None).await
        })
    }
}<|MERGE_RESOLUTION|>--- conflicted
+++ resolved
@@ -6,7 +6,7 @@
 use std::future;
 use std::io::Cursor;
 
-use ddcommon::{container_id::get_container_id, tag::Tag};
+use ddcommon::tag::Tag;
 
 use bytes::Bytes;
 pub use chrono::{DateTime, Utc};
@@ -18,12 +18,7 @@
 use ddcommon::{connector, HttpClient, HttpResponse};
 pub mod config;
 mod errors;
-<<<<<<< HEAD
-pub mod tag;
 pub use ddcommon::Endpoint;
-pub use tag::*;
-=======
->>>>>>> 43177b83
 
 #[cfg(unix)]
 pub use connector::uds::socket_path_to_uri;
@@ -157,23 +152,8 @@
             .endpoint
             .into_request_builder(concat!("DDProf/", env!("CARGO_PKG_VERSION")))?
             .method(http::Method::POST)
-            .header("User-Agent", concat!("DDProf/", env!("CARGO_PKG_VERSION")))
             .header("Connection", "close");
 
-<<<<<<< HEAD
-=======
-        if let Some(api_key) = &self.endpoint.api_key {
-            builder = builder.header(
-                "DD-API-KEY",
-                HeaderValue::from_str(api_key).expect("Error setting api_key"),
-            );
-        }
-
-        if let Some(container_id) = get_container_id() {
-            builder = builder.header(DATADOG_CONTAINER_ID_HEADER, container_id);
-        }
-
->>>>>>> 43177b83
         Ok(
             Request::from(form.set_body_convert::<hyper::Body, multipart::Body>(builder)?)
                 .with_timeout(timeout),
