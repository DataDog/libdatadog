--- conflicted
+++ resolved
@@ -51,29 +51,19 @@
       - name: "Remove nextest CI report"
         shell: bash
         run: rm -rf target/nextest/ci/junit.xml
-<<<<<<< HEAD
-      - name: "[${{ steps.rust-version.outputs.version}}] cargo build --workspace --verbose"
-        shell: bash
-        run: cargo build --workspace --verbose
-      - name: "[${{ steps.rust-version.outputs.version}}] cargo nextest run --workspace --profile ci --verbose -E '!test(tracing_integration_tests::)'"
-        shell: bash
-=======
       - name: "[${{ steps.rust-version.outputs.version}}] cargo build --workspace --exclude builder --verbose"
+        shell: bash
         run: cargo build --workspace --exclude builder --verbose
       - name: "[${{ steps.rust-version.outputs.version}}] cargo nextest run --workspace --exclude builder --profile ci --verbose -E '!test(tracing_integration_tests::)'"
->>>>>>> e899c91b
+        shell: bash
         # Run doc tests with cargo test and run tests with nextest and generate junit.xml
         run: cargo test --workspace --exclude builder --doc --verbose && cargo nextest run --workspace --exclude builder --profile ci --verbose -E '!test(tracing_integration_tests::)'
         env:
           RUST_BACKTRACE: 1
       - name: "[${{ steps.rust-version.outputs.version}}] Tracing integration tests: cargo nextest run --workspace --exclude builder --profile ci --verbose -E 'test(tracing_integration_tests::)'"
         if: runner.os == 'Linux'
-<<<<<<< HEAD
-        shell: bash
-        run: cargo nextest run --workspace --profile ci --verbose -E 'test(tracing_integration_tests::)'
-=======
+        shell: bash
         run: cargo nextest run --workspace --exclude builder --profile ci --verbose -E 'test(tracing_integration_tests::)'
->>>>>>> e899c91b
         env:
           RUST_BACKTRACE: 1
       - name: "[${{ steps.rust-version.outputs.version}}] RUSTFLAGS=\"-C prefer-dynamic\" cargo nextest run --package test_spawn_from_lib --features prefer-dynamic -E '!test(tracing_integration_tests::)'"
