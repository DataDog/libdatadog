name: Fuzz test
on:
  push:

jobs:
  run-fuzz:
    runs-on: ubuntu-latest
    strategy:
      matrix:
<<<<<<< HEAD
        directory: [libdd-alloc, datadog-profiling, libdd-common-ffi, datadog-trace-utils]
=======
        directory: [libdd-alloc, datadog-profiling, libdd-common-ffi, libdd-trace-utils]
>>>>>>> 66cec637
    env:
      CARGO_TERM_COLOR: always
    steps:
    - uses: actions/checkout@11bd71901bbe5b1630ceea73d27597364c9af683 # 4.2.2
    - name: Set up Rust
      run: |
        set -e
        rustup set profile minimal
        rustup toolchain install nightly-2024-12-16
        rustup default nightly-2024-12-16
    - uses: taiki-e/install-action@2c41309d51ede152b6f2ee6bf3b71e6dc9a8b7df # 2.49.27
      with:
        tool: cargo-bolero
    - run: |
        set -e
        # cargo bolero list outputs {"package":"package-name","test":"test-name"}
        pushd ${{ matrix.directory }}
        cargo bolero list | \
        # And the following command will parse package-name's and test-name's one in each line
        grep -oP '"(package|test)"\s*:\s*"\K[^"]+' | \
        # awk will stitch package and test names back separated by a tab
        awk 'NR%2{printf "%s\t", $0; next}1' | \
        while read -r package test;
        do
          echo "****** Starting bolero test for $package $test ******" 1>&2
          cargo bolero test -T 30s --package $package $test
        done
        popd<|MERGE_RESOLUTION|>--- conflicted
+++ resolved
@@ -7,11 +7,7 @@
     runs-on: ubuntu-latest
     strategy:
       matrix:
-<<<<<<< HEAD
-        directory: [libdd-alloc, datadog-profiling, libdd-common-ffi, datadog-trace-utils]
-=======
         directory: [libdd-alloc, datadog-profiling, libdd-common-ffi, libdd-trace-utils]
->>>>>>> 66cec637
     env:
       CARGO_TERM_COLOR: always
     steps:
