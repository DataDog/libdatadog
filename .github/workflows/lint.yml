name: Lint
on:
  push:
env: 
  CARGO_TERM_COLOR: always

jobs:
  actionlint: 
    runs-on: ubuntu-latest
    steps:
      - name: Checkout sources
        uses: actions/checkout@v4
      - name: Run actionlint
        uses: devops-actions/actionlint@v0.1.3
        with:
          shellcheck_opts: '-e SC2086'
  rustfmt:
    runs-on: ubuntu-latest
    steps:
      - name: Checkout sources
        uses: actions/checkout@v4
      - name: Cache
        uses: ./.github/actions/cache
      - name: Install latest nightly toolchain and rustfmt
        run: rustup update nightly && rustup default nightly && rustup component add rustfmt
      - run: cargo fmt --all -- --check
  clippy:
    name: "clippy #${{ matrix.platform }} ${{ matrix.rust_version }}"
    runs-on: ${{ matrix.platform }}
    strategy:
      fail-fast: false
      matrix:
        # Ignore nightly for now, it fails too often
        rust_version: ["1.76.0", "stable"]
        platform: [windows-latest, ubuntu-latest]
    steps:
      - name: Checkout sources
        uses: actions/checkout@v4
      - name: Cache
        uses: ./.github/actions/cache
        with:
          rust_version: ${{ matrix.rust_version }}
      - name: Install ${{ matrix.rust_version }} toolchain and clippy
        run: rustup install ${{ matrix.rust_version }} && rustup default ${{ matrix.rust_version }} && rustup component add clippy
      - name: Install Protoc Binary
        shell: bash
        run: chmod +x ./scripts/install-protoc.sh && ./scripts/install-protoc.sh $HOME
      - name: Run clippy on ${{ matrix.platform }} ${{ matrix.rust_version }} 
        shell: bash
        run: |
          # shellcheck disable=SC2046
<<<<<<< HEAD
          cargo clippy --all-targets --all-features -- -D warnings $([ ${{ matrix.rust_version }} = 1.76.0 ] && echo -Aunknown-lints -Ainvalid_reference_casting)
=======
          cargo clippy --workspace --all-targets --all-features -- -D warnings $([ ${{ matrix.rust_version }} = 1.71.1 ] && echo -Aunknown-lints -Aclippy::cast_ref_to_mut)
>>>>>>> e899c91b
  licensecheck:
    runs-on: ubuntu-latest
    name: "Presence of licence headers"
    steps:
      - name: Checkout sources
        uses: actions/checkout@v4
      - name: Install licensecheck
        run: sudo apt-get install -y licensecheck
      - name: Check licenses
        # Exclude symbolizer-ffi from the checks (mostly imported code)
        run: '! find . \( -name "*.rs" -o -name "*.c" -o -name "*.sh" \)  -not -path "./symbolizer-ffi/*" -not -path "*/tarpc/*" -print0 | xargs -0 licensecheck -c ".*" | grep -v "Apache License 2.0"'

  # todo: fix upstream warnings; from the readme:
  # The most common cause of missing licenses seems to be workspaces that
  # don't include forward their license files. Go to the repo for the
  # workspace and copy the relevant files from there.
  # A package license may receive a confidence warning stating that
  # cargo-bundle-licenses is "unsure" or "semi" confident. This means that
  # when the found license was compared to a template license it was found to
  # have diverged in more than a few words. You should verify that the licence
  #  text is in fact correct in these cases.
  #
  # If this job fails, you probably need to regenerate the license, e.g.
  # CARGO_HOME=/tmp/dd-cargo cargo bundle-licenses --format yaml --output LICENSE-3rdparty.yml
  license-3rdparty:
    runs-on: ubuntu-latest
    name: "Valid LICENSE-3rdparty.yml"
    steps:
      - name: Checkout sources
        uses: actions/checkout@v4
      - run: stat LICENSE-3rdparty.yml
      - name: Cache
        uses: actions/cache@v4
        with:
          path: |
            ~/.cargo/registry/
            ~/.cargo/git/db/
            ~/.cargo/bin/
            ~/.cargo/.crates.toml
          # cache key contains current version of cargo-bundle-licenses
          # when upstream version is updated we can bump the cache key version,
          # to cache the latest version of the tool
          key: "v1-2.0.0"
      # cargo-bundle-licenses v2.0 doesn't understand path differences due to
      # sparse vs git index, so force git.
      - run: mkdir -p .cargo && printf "[registries.crates-io]\nprotocol = \"git\"\n" > .cargo/config.toml
      - run: cargo install cargo-bundle-licenses
      - name: "Generate new LICENSE-3rdparty.yml and check against the previous" 
        env: 
          CARGO_HOME: "/tmp/dd-cargo"
        run: |
          # Run cargo bundle-licenses without directly checking against a previous snapshot
          cargo bundle-licenses \
            --format yaml \
            --output /tmp/CI.yaml

          # Normalize the paths in both files to ignore registry differences
          sed -E 's/(registry\/src\/)[^\/]+/\1normalized_path/g' /tmp/CI.yaml > /tmp/CI_normalized.yaml
          sed -E 's/(registry\/src\/)[^\/]+/\1normalized_path/g' LICENSE-3rdparty.yml > /tmp/LICENSE-3rdparty_normalized.yml

          # Now perform the diff on the normalized files
          if ! diff /tmp/CI_normalized.yaml /tmp/LICENSE-3rdparty_normalized.yml; then
            echo "Differences detected."
            exit 1
          fi

          echo "No differences found."


      - name: export the generated license file on failure
        if: failure()
        uses: actions/upload-artifact@v4
        with:
          name: LICENSE-3rdparty.yml
          path: /tmp/CI.yaml
          overwrite: true<|MERGE_RESOLUTION|>--- conflicted
+++ resolved
@@ -49,11 +49,7 @@
         shell: bash
         run: |
           # shellcheck disable=SC2046
-<<<<<<< HEAD
-          cargo clippy --all-targets --all-features -- -D warnings $([ ${{ matrix.rust_version }} = 1.76.0 ] && echo -Aunknown-lints -Ainvalid_reference_casting)
-=======
-          cargo clippy --workspace --all-targets --all-features -- -D warnings $([ ${{ matrix.rust_version }} = 1.71.1 ] && echo -Aunknown-lints -Aclippy::cast_ref_to_mut)
->>>>>>> e899c91b
+          cargo clippy --workspace --all-targets --all-features -- -D warnings $([ ${{ matrix.rust_version }} = 1.76.0 ] && echo -Aunknown-lints -Ainvalid_reference_casting)
   licensecheck:
     runs-on: ubuntu-latest
     name: "Presence of licence headers"
