name: Lint
on:
  push:
env: 
  CARGO_TERM_COLOR: always

jobs:
  actionlint: 
    runs-on: ubuntu-latest
    steps:
      - name: Checkout sources
        uses: actions/checkout@v4
      - name: Run actionlint
        uses: devops-actions/actionlint@v0.1.3
        with:
          shellcheck_opts: '-e SC2086'
  rustfmt:
    runs-on: ubuntu-latest
    steps:
      - name: Checkout sources
        uses: actions/checkout@v4
      - name: Cache
        uses: ./.github/actions/cache
      - name: Install latest nightly toolchain and rustfmt
        run: rustup update nightly && rustup default nightly && rustup component add rustfmt
      - run: cargo fmt --all -- --check
  clippy:
    name: "clippy #${{ matrix.platform }} ${{ matrix.rust_version }}"
    runs-on: ${{ matrix.platform }}
    strategy:
      fail-fast: false
      matrix:
        # Ignore nightly for now, it fails too often
        rust_version: ["1.76.0", "stable"]
        platform: [windows-latest, ubuntu-latest]
    steps:
      - name: Checkout sources
        uses: actions/checkout@v4
      - name: Cache
        uses: ./.github/actions/cache
        with:
          rust_version: ${{ matrix.rust_version }}
      - name: Install ${{ matrix.rust_version }} toolchain and clippy
        run: rustup install ${{ matrix.rust_version }} && rustup default ${{ matrix.rust_version }} && rustup component add clippy
      - name: Install Protoc Binary
        shell: bash
        run: chmod +x ./scripts/install-protoc.sh && ./scripts/install-protoc.sh $HOME
      - name: Run clippy on ${{ matrix.platform }} ${{ matrix.rust_version }} 
        shell: bash
<<<<<<< HEAD
        run: cargo clippy --all-targets --all-features -- -D warnings "$([ ${{ matrix.rust_version }} = 1.76.0 ] && echo -Aunknown-lints)"
=======
        run: |
          # shellcheck disable=SC2046
          cargo clippy --all-targets --all-features -- -D warnings $([ ${{ matrix.rust_version }} = 1.71.1 ] && echo -Aunknown-lints -Aclippy::cast_ref_to_mut)
>>>>>>> c035537f
  licensecheck:
    runs-on: ubuntu-latest
    name: "Presence of licence headers"
    steps:
      - name: Checkout sources
        uses: actions/checkout@v4
      - name: Install licensecheck
        run: sudo apt-get install -y licensecheck
      - name: Check licenses
        # Exclude symbolizer-ffi from the checks (mostly imported code)
        run: '! find . \( -name "*.rs" -o -name "*.c" -o -name "*.sh" \)  -not -path "./symbolizer-ffi/*" -not -path "*/tarpc/*" -print0 | xargs -0 licensecheck -c ".*" | grep -v "Apache License 2.0"'

  # todo: fix upstream warnings; from the readme:
  # The most common cause of missing licenses seems to be workspaces that
  # don't include forward their license files. Go to the repo for the
  # workspace and copy the relevant files from there.
  # A package license may receive a confidence warning stating that
  # cargo-bundle-licenses is "unsure" or "semi" confident. This means that
  # when the found license was compared to a template license it was found to
  # have diverged in more than a few words. You should verify that the licence
  #  text is in fact correct in these cases.
  #
  # If this job fails, you probably need to regenerate the license, e.g.
  # CARGO_HOME=/tmp/dd-cargo cargo bundle-licenses --format yaml --output LICENSE-3rdparty.yml
  license-3rdparty:
    runs-on: ubuntu-latest
    name: "Valid LICENSE-3rdparty.yml"
    steps:
      - name: Checkout sources
        uses: actions/checkout@v4
      - run: stat LICENSE-3rdparty.yml
      - name: Cache
        uses: actions/cache@v4
        with:
          path: |
            ~/.cargo/registry/
            ~/.cargo/git/db/
            ~/.cargo/bin/
            ~/.cargo/.crates.toml
          # cache key contains current version of cargo-bundle-licenses
          # when upstream version is updated we can bump the cache key version,
          # to cache the latest version of the tool
          key: "v1-2.0.0"
      # cargo-bundle-licenses v2.0 doesn't understand path differences due to
      # sparse vs git index, so force git.
      - run: mkdir -p .cargo && printf "[registries.crates-io]\nprotocol = \"git\"\n" > .cargo/config.toml
      - run: cargo install cargo-bundle-licenses
      - name: "Generate new LICENSE-3rdparty.yml and check against the previous" 
        env: 
          CARGO_HOME: "/tmp/dd-cargo"
        run: |
          # Run cargo bundle-licenses without directly checking against a previous snapshot
          cargo bundle-licenses \
            --format yaml \
            --output /tmp/CI.yaml

          # Normalize the paths in both files to ignore registry differences
          sed -E 's/(registry\/src\/)[^\/]+/\1normalized_path/g' /tmp/CI.yaml > /tmp/CI_normalized.yaml
          sed -E 's/(registry\/src\/)[^\/]+/\1normalized_path/g' LICENSE-3rdparty.yml > /tmp/LICENSE-3rdparty_normalized.yml

          # Now perform the diff on the normalized files
          if ! diff /tmp/CI_normalized.yaml /tmp/LICENSE-3rdparty_normalized.yml; then
            echo "Differences detected."
            exit 1
          fi

          echo "No differences found."


      - name: export the generated license file on failure
        if: failure()
        uses: actions/upload-artifact@v4
        with:
          name: LICENSE-3rdparty.yml
          path: /tmp/CI.yaml
          overwrite: true<|MERGE_RESOLUTION|>--- conflicted
+++ resolved
@@ -47,13 +47,9 @@
         run: chmod +x ./scripts/install-protoc.sh && ./scripts/install-protoc.sh $HOME
       - name: Run clippy on ${{ matrix.platform }} ${{ matrix.rust_version }} 
         shell: bash
-<<<<<<< HEAD
-        run: cargo clippy --all-targets --all-features -- -D warnings "$([ ${{ matrix.rust_version }} = 1.76.0 ] && echo -Aunknown-lints)"
-=======
         run: |
           # shellcheck disable=SC2046
-          cargo clippy --all-targets --all-features -- -D warnings $([ ${{ matrix.rust_version }} = 1.71.1 ] && echo -Aunknown-lints -Aclippy::cast_ref_to_mut)
->>>>>>> c035537f
+          cargo clippy --all-targets --all-features -- -D warnings $([ ${{ matrix.rust_version }} = 1.76.0 ] && echo -Aunknown-lints -Aclippy::cast_ref_to_mut)
   licensecheck:
     runs-on: ubuntu-latest
     name: "Presence of licence headers"
