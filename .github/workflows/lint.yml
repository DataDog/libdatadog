name: Lint
on:
  push:
env:
  CARGO_TERM_COLOR: always

jobs:
  actionlint:
    runs-on: ubuntu-latest
    steps:
      - name: Checkout sources
        uses: actions/checkout@11bd71901bbe5b1630ceea73d27597364c9af683 # 4.2.2
      - name: Run actionlint
        uses: devops-actions/actionlint@c6744a34774e4e1c1df0ff66bdb07ec7ee480ca0 # 0.1.9
        with:
          shellcheck_opts: '-e SC2086'
  rustfmt:
    runs-on: ubuntu-latest
    steps:
      - name: Checkout sources
        uses: actions/checkout@11bd71901bbe5b1630ceea73d27597364c9af683 # 4.2.2
      - name: Cache
        uses: ./.github/actions/cache
      - name: Install nightly-2024-12-16 toolchain and rustfmt
        run: rustup install nightly-2024-12-16 && rustup default nightly-2024-12-16 && rustup component add rustfmt
      - run: cargo fmt --all -- --check
  clippy:
    name: "clippy #${{ matrix.platform }} ${{ matrix.rust_version }}"
    runs-on: ${{ matrix.platform }}
    strategy:
      fail-fast: false
      matrix:
        rust_version: ["1.78.0", "stable", "nightly-2024-12-16"]
        platform: [windows-latest, ubuntu-latest]
    steps:
      - name: Checkout sources
        uses: actions/checkout@11bd71901bbe5b1630ceea73d27597364c9af683 # 4.2.2
      - name: Cache
        uses: ./.github/actions/cache
        with:
          rust_version: ${{ matrix.rust_version }}
      - name: Install ${{ matrix.rust_version }} toolchain and clippy
        run: rustup install ${{ matrix.rust_version }} && rustup default ${{ matrix.rust_version }} && rustup component add clippy
      - name: Install Protoc Binary
        shell: bash
        run: chmod +x ./scripts/install-protoc.sh && ./scripts/install-protoc.sh $HOME
      - name: Run clippy on ${{ matrix.platform }} ${{ matrix.rust_version }}
        shell: bash
        run: |
          # shellcheck disable=SC2046
          cargo clippy --workspace --all-targets --all-features -- -D warnings $([ ${{ matrix.rust_version }} = 1.78.0 ] || [ ${{ matrix.rust_version }} = stable ] && echo -Aunknown-lints -Ainvalid_reference_casting -Aclippy::redundant-closure-call)
  licensecheck:
    runs-on: ubuntu-latest
    name: "Presence of licence headers"
    steps:
      - name: Checkout sources
        uses: actions/checkout@11bd71901bbe5b1630ceea73d27597364c9af683 # 4.2.2
      - name: Install licensecheck
        run: sudo apt-get install -y licensecheck
      - name: Check licenses
        # Exclude symbolizer-ffi from the checks (mostly imported code)
        run: '! find . \( -name "*.rs" -o -name "*.c" -o -name "*.sh" \)  -not -path "./symbolizer-ffi/*" -not -path "*/tarpc/*" -print0 | xargs -0 licensecheck -c ".*" | grep -v "Apache License 2.0"'

  # todo: fix upstream warnings; from the readme:
  # The most common cause of missing licenses seems to be workspaces that
  # don't include forward their license files. Go to the repo for the
  # workspace and copy the relevant files from there.
  # A package license may receive a confidence warning stating that
  # cargo-bundle-licenses is "unsure" or "semi" confident. This means that
  # when the found license was compared to a template license it was found to
  # have diverged in more than a few words. You should verify that the licence
  #  text is in fact correct in these cases.
  license-3rdparty:
    runs-on: ubuntu-latest
    name: "Valid LICENSE-3rdparty.yml"
    steps:
      - name: Checkout sources
        uses: actions/checkout@11bd71901bbe5b1630ceea73d27597364c9af683 # 4.2.2
      - run: stat LICENSE-3rdparty.yml
      - name: Cache
        uses: actions/cache@d4323d4df104b026a6aa633fdb11d772146be0bf # 4.2.2
        with:
          path: |
            ~/.cargo/registry/
            ~/.cargo/git/db/
            ~/.cargo/bin/
            ~/.cargo/.crates.toml
          # cache key contains current version of cargo-bundle-licenses
          # when upstream version is updated we can bump the cache key version,
          # to cache the latest version of the tool
          key: "v1-4.0.0"
      # cargo-bundle-licenses v2.0 doesn't understand path differences due to
      # sparse vs git index, so force git.
      - run: mkdir -p .cargo && printf "[registries.crates-io]\nprotocol = \"git\"\n" > .cargo/config.toml
<<<<<<< HEAD
      - run: cargo install cargo-bundle-licenses
      - name: "Generate new LICENSE-3rdparty.yml and check against the previous"
        env:
=======
      - run: cargo install --version "4.0.0" cargo-bundle-licenses
      - name: "Generate new LICENSE-3rdparty.yml and check against the previous" 
        env: 
>>>>>>> fbdbe3ae
          CARGO_HOME: "/tmp/dd-cargo"
        run: |
          # Run cargo bundle-licenses without directly checking against a previous snapshot
          cargo bundle-licenses \
            --format yaml \
            --output /tmp/CI.yaml

          # Normalize the paths in both files to ignore registry differences
          sed -E 's/(registry\/src\/)[^\/]+/\1normalized_path/g' /tmp/CI.yaml > /tmp/CI_normalized.yaml
          sed -E 's/(registry\/src\/)[^\/]+/\1normalized_path/g' LICENSE-3rdparty.yml > /tmp/LICENSE-3rdparty_normalized.yml

          # Now perform the diff on the normalized files
          if ! diff /tmp/CI_normalized.yaml /tmp/LICENSE-3rdparty_normalized.yml; then
            echo "Differences detected (see above). You probably need to manually update the license files. To do so:"
            echo "cargo install cargo-bundle-licenses"
            echo "CARGO_HOME=/tmp/dd-cargo cargo bundle-licenses --format yaml --output LICENSE-3rdparty.yml"
            echo "...and push a commit with the result. Also, bonus points if someone automates this, wink wink nudge nudge."
            exit 1
          fi

          echo "No differences found."


      - name: export the generated license file on failure
        if: failure()
        uses: actions/upload-artifact@4cec3d8aa04e39d1a68397de0c4cd6fb9dce8ec1 # 4.6.1
        with:
          name: LICENSE-3rdparty.yml
          path: /tmp/CI.yaml
          overwrite: true<|MERGE_RESOLUTION|>--- conflicted
+++ resolved
@@ -92,15 +92,9 @@
       # cargo-bundle-licenses v2.0 doesn't understand path differences due to
       # sparse vs git index, so force git.
       - run: mkdir -p .cargo && printf "[registries.crates-io]\nprotocol = \"git\"\n" > .cargo/config.toml
-<<<<<<< HEAD
-      - run: cargo install cargo-bundle-licenses
+      - run: cargo install --version "4.0.0" cargo-bundle-licenses
       - name: "Generate new LICENSE-3rdparty.yml and check against the previous"
         env:
-=======
-      - run: cargo install --version "4.0.0" cargo-bundle-licenses
-      - name: "Generate new LICENSE-3rdparty.yml and check against the previous" 
-        env: 
->>>>>>> fbdbe3ae
           CARGO_HOME: "/tmp/dd-cargo"
         run: |
           # Run cargo bundle-licenses without directly checking against a previous snapshot
