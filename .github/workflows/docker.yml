--- conflicted
+++ resolved
@@ -60,11 +60,6 @@
           targets: ${{ matrix.image_target }}
           push: true 
           set: |
-            *.cache-from=type=registry,ref=ghcr.io/pawelchcki/libdatadog-ci:${{ matrix.image_target }}-cache
-<<<<<<< HEAD
+            *.cache-from=type=registry,ref=ghcr.io/datadog/libdatadog-ci:${{ matrix.image_target }}-cache
             *.cache-to=type=registry,ref=ghcr.io/datadog/libdatadog-ci:${{ matrix.image_target }}-cache
-            *.output=type=image,name=ghcr.io/datadog/libdatadog-ci:${{ matrix.image_target }}
-=======
-            *.cache-to=type=registry,ref=ghcr.io/pawelchcki/libdatadog-ci:${{ matrix.image_target }}-cache
-            *.output=type=image,name=ghcr.io/pawelchcki/libdatadog-ci:${{ matrix.image_target }}
->>>>>>> eaf5aa45
+            *.output=type=image,name=ghcr.io/datadog/libdatadog-ci:${{ matrix.image_target }}