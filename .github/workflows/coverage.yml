name: Coverage

on:
  pull_request:
  push:
    branches:
      - main

jobs:
  coverage:
    runs-on: ubuntu-latest
    env:
      CARGO_TERM_COLOR: always
    steps:
<<<<<<< HEAD
      - name: Free Disk Space (Ubuntu only)
=======
      - name: Free Disk Space
>>>>>>> 1265a2fe
        uses: jlumbroso/free-disk-space@v1.3.1
        with:
          tool-cache: false
          android: true
          dotnet: true
          haskell: true
          large-packages: false
<<<<<<< HEAD
          docker-images: false
          swap-storage: true

=======
          docker-images: true
          swap-storage: true
>>>>>>> 1265a2fe
      - uses: actions/checkout@v4
      - name: Install Rust
        run: rustup install nightly && rustup default nightly
      - name: Install cargo-llvm-cov
        uses: taiki-e/install-action@v2
        with:
          tool: cargo-llvm-cov@0.6.9,nextest@0.9.68
      - name: Generate code coverage (including doc tests)
        run: |
          cargo llvm-cov --all-features --workspace --no-report nextest
          cargo llvm-cov --all-features --workspace --no-report --doc
          cargo llvm-cov report --doctests --lcov --output-path lcov.info
          cargo clean
      - name: Upload coverage to Codecov
        uses: codecov/codecov-action@v4
        with:
          token: ${{ secrets.CODECOV_TOKEN }}
          files: lcov.info
          fail_ci_if_error: true
          verbose: true<|MERGE_RESOLUTION|>--- conflicted
+++ resolved
@@ -12,11 +12,7 @@
     env:
       CARGO_TERM_COLOR: always
     steps:
-<<<<<<< HEAD
-      - name: Free Disk Space (Ubuntu only)
-=======
       - name: Free Disk Space
->>>>>>> 1265a2fe
         uses: jlumbroso/free-disk-space@v1.3.1
         with:
           tool-cache: false
@@ -24,14 +20,8 @@
           dotnet: true
           haskell: true
           large-packages: false
-<<<<<<< HEAD
-          docker-images: false
-          swap-storage: true
-
-=======
           docker-images: true
           swap-storage: true
->>>>>>> 1265a2fe
       - uses: actions/checkout@v4
       - name: Install Rust
         run: rustup install nightly && rustup default nightly
