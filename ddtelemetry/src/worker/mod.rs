--- conflicted
+++ resolved
@@ -1001,13 +1001,8 @@
         });
         let contexts = MetricContexts::default();
         let token = CancellationToken::new();
-<<<<<<< HEAD
         let config = self.config;
-        let telemetry_hearbeat_interval = config.telemetry_hearbeat_interval;
-=======
-        let config = self.config.merge(external_config);
         let telemetry_heartbeat_interval = config.telemetry_heartbeat_interval;
->>>>>>> b79a04f5
         let client = http_client::from_config(&config);
 
         #[allow(clippy::unwrap_used)]
