--- conflicted
+++ resolved
@@ -4,7 +4,7 @@
 mod builder;
 pub mod http_client;
 mod scheduler;
-mod store;
+pub(crate) mod store;
 
 use crate::{
     config::{self},
@@ -261,7 +261,6 @@
                         self.log_err(&err);
                     }
                 }
-<<<<<<< HEAD
 
                 self.deadlines
                     .schedule_event(LifecycleAction::FlushData)
@@ -276,25 +275,6 @@
                 match self.send_payload(&app_started).await {
                     Ok(()) => self.payload_sent_success(&app_started),
                     Err(err) => self.log_err(&err),
-=======
-                Stop => {
-                    if !self.data.started {
-                        return;
-                    }
-                    self.data.metric_buckets.flush_agregates();
-                    let requests = [
-                        Some(self.build_app_stop()),
-                        self.build_integrations_change(),
-                        self.build_dependencies_loaded(),
-                    ]
-                    .into_iter()
-                    .flatten()
-                    .chain(self.build_metrics_series())
-                    .map(|r| self.send_request(r));
-                    future::join_all(requests).await;
-
-                    return;
->>>>>>> dff4f531
                 }
                 self.deadlines
                     .schedule_events(
@@ -339,32 +319,11 @@
             }
         }
 
-<<<<<<< HEAD
         CONTINUE
     }
 
     fn build_message_batch(&self) -> Vec<Payload> {
         let mut payloads = Vec::new();
-=======
-    async fn flush_deps(&mut self) {
-        let req = match self.build_dependencies_loaded() {
-            Some(r) => r,
-            None => return,
-        };
-        self.send_request(req).await;
-        self.deadlines.send_dependency_done();
-    }
-
-    async fn flush_intgs(&mut self) {
-        let req = match self.build_integrations_change() {
-            Some(r) => r,
-            None => return,
-        };
-
-        self.send_request(req).await;
-        self.deadlines.send_integrations_done();
-    }
->>>>>>> dff4f531
 
         if self.data.dependencies.flush_not_empty() {
             payloads.push(data::Payload::AppDependenciesLoaded(
@@ -431,7 +390,6 @@
         }
     }
 
-<<<<<<< HEAD
     fn app_started_sent_success(&mut self, p: &data::AppStarted) {
         self.data.dependencies.removed_flushed(p.dependencies.len());
         self.data
@@ -469,30 +427,6 @@
             // TODO Paul lgdc flush metrics only if success
             GenerateMetrics(_) => {}
         }
-=======
-    fn build_dependencies_loaded(&mut self) -> Option<Result<Request<hyper::Body>>> {
-        let deps = std::mem::take(&mut self.data.unflushed_dependencies);
-        if deps.is_empty() {
-            return None;
-        }
-
-        let deps_loaded = data::Payload::AppDependenciesLoaded(data::AppDependenciesLoaded {
-            dependencies: deps,
-        });
-
-        Some(self.build_request(deps_loaded))
-    }
-
-    fn build_integrations_change(&mut self) -> Option<Result<Request<hyper::Body>>> {
-        let integrations = std::mem::take(&mut self.data.unflushed_integrations);
-        if integrations.is_empty() {
-            return None;
-        }
-
-        let integrations_change =
-            data::Payload::AppIntegrationsChange(data::AppIntegrationsChange { integrations });
-        Some(self.build_request(integrations_change))
->>>>>>> dff4f531
     }
 
     fn build_logs(&self) -> Vec<Log> {
@@ -736,7 +670,7 @@
 }
 
 /// How many dependencies/integrations/configs we keep in memory at most
-const MAX_ITEMS: usize = 5000;
+pub const MAX_ITEMS: usize = 5000;
 
 pub struct TelemetryWorkerBuilder {
     pub host: Host,
