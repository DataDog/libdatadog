--- conflicted
+++ resolved
@@ -361,12 +361,6 @@
             AddPoint((point, key, extra_tags)) => {
                 self.data.metric_buckets.add_point(key, point, extra_tags)
             }
-<<<<<<< HEAD
-            AddPoint((point, key, extra_tags)) => {
-                self.data.metric_buckets.add_point(key, point, extra_tags)
-            }
-=======
->>>>>>> b4628291
             Lifecycle(FlushMetricAggr) => {
                 self.data.metric_buckets.flush_agregates();
                 self.deadlines
@@ -515,37 +509,27 @@
         if !metrics.series.is_empty() {
             payloads.push(data::Payload::GenerateMetrics(metrics))
         }
-<<<<<<< HEAD
         let sketches = self.build_metrics_sketches();
         if !sketches.series.is_empty() {
             payloads.push(data::Payload::Sketches(sketches))
-=======
+        }
         let distributions = self.build_metrics_distributions();
         if !distributions.series.is_empty() {
             payloads.push(data::Payload::Distributions(distributions))
->>>>>>> b4628291
         }
         payloads
     }
 
-<<<<<<< HEAD
     fn build_metrics_sketches(&mut self) -> data::Sketches {
         let mut series = Vec::new();
         let context_guard = self.data.metric_contexts.lock();
         for (context_key, extra_tags, points) in self.data.metric_buckets.flush_sketches() {
-=======
-    fn build_metrics_distributions(&mut self) -> data::Distributions {
-        let mut series = Vec::new();
-        let context_guard = self.data.metric_contexts.lock();
-        for (context_key, extra_tags, points) in self.data.metric_buckets.flush_distributions() {
->>>>>>> b4628291
             let Some(context) = context_guard.read(context_key) else {
                 telemetry_worker_log!(self, ERROR, "Context not found for key {:?}", context_key);
                 continue;
             };
             let mut tags = extra_tags;
             tags.extend(context.tags.iter().cloned());
-<<<<<<< HEAD
             series.push(data::metrics::Sketch {
                 namespace: context.namespace,
                 metric: context.name.clone(),
@@ -562,7 +546,18 @@
             });
         }
         data::Sketches { series }
-=======
+    }
+
+    fn build_metrics_distributions(&mut self) -> data::Distributions {
+        let mut series = Vec::new();
+        let context_guard = self.data.metric_contexts.lock();
+        for (context_key, extra_tags, points) in self.data.metric_buckets.flush_distributions() {
+            let Some(context) = context_guard.read(context_key) else {
+                telemetry_worker_log!(self, ERROR, "Context not found for key {:?}", context_key);
+                continue;
+            };
+            let mut tags = extra_tags;
+            tags.extend(context.tags.iter().cloned());
             series.push(data::metrics::Distribution {
                 namespace: context.namespace,
                 metric: context.name.clone(),
@@ -573,7 +568,6 @@
             });
         }
         data::Distributions { series }
->>>>>>> b4628291
     }
 
     fn build_metrics_series(&mut self) -> data::GenerateMetrics {
@@ -639,12 +633,8 @@
                 }
             }
             AppHeartbeat(()) | AppClosing(()) => {}
-            // TODO Paul lgdc keep metrics until we know if the flush was a success
-<<<<<<< HEAD
-            GenerateMetrics(_) | Sketches(_) => {}
-=======
-            GenerateMetrics(_) | Distributions(_) => {}
->>>>>>> b4628291
+            // TODO: Paul lgdc keep metrics until we know if the flush was a success
+            GenerateMetrics(_) | Sketches(_) | Distributions(_) => {}
         }
     }
 
