--- conflicted
+++ resolved
@@ -48,20 +48,8 @@
 }
 
 #[derive(Debug, PartialEq, Eq, Hash, Clone, Copy, Serialize, Deserialize)]
-<<<<<<< HEAD
-pub struct ContextKey(u32, metrics::MetricType);
-
-#[repr(u8)]
-#[derive(Debug, PartialEq, Eq, Hash, Clone, Copy, Serialize, Deserialize)]
-enum MetricType {
-    Count,
-    Gauge,
-    Sketches,
-}
-=======
 #[repr(C)]
 pub struct ContextKey(u32, metrics::MetricType);
->>>>>>> b4628291
 
 #[derive(Debug, PartialEq, Eq, Hash)]
 struct BucketKey {
@@ -73,9 +61,7 @@
 pub struct MetricBuckets {
     buckets: HashMap<BucketKey, MetricBucket>,
     series: HashMap<BucketKey, Vec<(u64, f64)>>,
-<<<<<<< HEAD
     sketches: HashMap<BucketKey, DDSketch>,
-=======
     distributions: HashMap<BucketKey, Vec<f64>>,
 }
 
@@ -86,7 +72,6 @@
     pub series_points: u32,
     pub distributions: u32,
     pub distributions_points: u32,
->>>>>>> b4628291
 }
 
 impl MetricBuckets {
@@ -116,17 +101,23 @@
         )
     }
 
-<<<<<<< HEAD
     pub fn flush_sketches(
         &mut self,
     ) -> impl Iterator<Item = (ContextKey, Vec<Tag>, DDSketch)> + '_ {
         self.sketches.drain().map(
-=======
+            |(
+                BucketKey {
+                    context_key,
+                    extra_tags,
+                },
+                points,
+            )| (context_key, extra_tags, points),
+        )
+    }
     pub fn flush_distributions(
         &mut self,
     ) -> impl Iterator<Item = (ContextKey, Vec<Tag>, Vec<f64>)> + '_ {
         self.distributions.drain().map(
->>>>>>> b4628291
             |(
                 BucketKey {
                     context_key,
@@ -157,12 +148,10 @@
                     aggreg: MetricAggreg::Gauge { value: 0.0 },
                 })
                 .add_point(point),
-            metrics::MetricType::Distribution => {
-<<<<<<< HEAD
+            metrics::MetricType::Sketch => {
                 self.sketches.entry(bucket_key).or_default().add(point);
             }
-        }
-=======
+            metrics::MetricType::Distribution => {
                 self.distributions
                     .entry(bucket_key)
                     .or_default()
@@ -179,7 +168,6 @@
             distributions: self.distributions.len() as u32,
             distributions_points: self.distributions.values().map(|v| v.len() as u32).sum(),
         }
->>>>>>> b4628291
     }
 }
 
@@ -199,8 +187,6 @@
 impl<'a> MetricContextGuard<'a> {
     pub fn read(&self, key: ContextKey) -> Option<&MetricContext> {
         self.guard.store.get(key.0 as usize)
-<<<<<<< HEAD
-=======
     }
 
     pub fn is_empty(&self) -> bool {
@@ -209,7 +195,6 @@
 
     pub fn len(&self) -> usize {
         self.guard.store.len()
->>>>>>> b4628291
     }
 }
 
