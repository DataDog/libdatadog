// Unless explicitly stated otherwise all files in this repository are licensed under the Apache License Version 2.0.
// This product includes software developed at Datadog (https://www.datadoghq.com/). Copyright 2021-Present Datadog, Inc.

use crate::data::metrics;

<<<<<<< HEAD
use serde::{Deserialize, Serialize};

#[derive(Serialize, Deserialize, Debug, Hash, PartialEq, Eq, Clone, Default)]
=======
#[derive(Serialize, Deserialize, Debug, Hash, PartialEq, Eq, Clone)]
pub enum DependencyType {
    SharedSystemLibrary,
    PlatformStandard, // Default when not specified.
}

#[derive(Serialize, Deserialize, Debug, Hash, PartialEq, Eq, Clone)]
>>>>>>> dff4f531
pub struct Dependency {
    pub name: String,
    #[serde(skip_serializing_if = "Option::is_none")]
    pub version: Option<String>,
}

<<<<<<< HEAD
#[derive(Serialize, Deserialize, Debug, Hash, PartialEq, Eq, Clone, Default)]
=======
#[derive(Serialize, Deserialize, Debug, Hash, PartialEq, Eq, Clone)]
>>>>>>> dff4f531
pub struct Integration {
    pub name: String,
    #[serde(skip_serializing_if = "Option::is_none")]
    pub version: Option<String>,
    #[serde(skip_serializing_if = "Option::is_none")]
    pub compatible: Option<bool>,
    #[serde(skip_serializing_if = "Option::is_none")]
    pub enabled: Option<bool>,
    #[serde(skip_serializing_if = "Option::is_none")]
    pub auto_enabled: Option<bool>,
}

#[derive(Serialize, Deserialize, Debug, Hash, PartialEq, Eq, Clone)]
pub struct Configuration {
    pub name: String,
    pub value: String,
    pub origin: ConfigurationOrigin,
}

#[derive(Serialize, Deserialize, Debug, Hash, PartialEq, Eq, Clone)]
#[repr(C)]
pub enum ConfigurationOrigin {
    EnvVar,
    Code,
    DdConfig,
    RemoteConfig,
    Default,
}

#[derive(Serialize, Debug)]
pub struct AppStarted {
    pub integrations: Vec<Integration>,
    pub dependencies: Vec<Dependency>,
    pub configuration: Vec<Configuration>,
}

#[derive(Serialize, Debug)]
pub struct AppDependenciesLoaded {
    pub dependencies: Vec<Dependency>,
}

#[derive(Serialize, Debug)]
pub struct AppIntegrationsChange {
    pub integrations: Vec<Integration>,
}

#[derive(Debug, Serialize)]
pub struct AppClientConfigurationChange {
    pub configuration: Vec<Configuration>,
}

#[derive(Serialize, Debug)]
pub struct GenerateMetrics {
    pub series: Vec<metrics::Serie>,
}

#[derive(Serialize, Deserialize, Debug, Clone)]
pub struct Log {
    pub message: String,
    pub level: LogLevel,
    #[serde(skip_serializing_if = "Option::is_none")]
    pub stack_trace: Option<String>,
}

#[derive(Serialize, Deserialize, Debug, PartialEq, Eq, Hash, Clone)]
#[serde(rename_all = "UPPERCASE")]
#[repr(C)]
pub enum LogLevel {
    Error,
    Warn,
    Debug,
}<|MERGE_RESOLUTION|>--- conflicted
+++ resolved
@@ -3,30 +3,16 @@
 
 use crate::data::metrics;
 
-<<<<<<< HEAD
 use serde::{Deserialize, Serialize};
 
 #[derive(Serialize, Deserialize, Debug, Hash, PartialEq, Eq, Clone, Default)]
-=======
-#[derive(Serialize, Deserialize, Debug, Hash, PartialEq, Eq, Clone)]
-pub enum DependencyType {
-    SharedSystemLibrary,
-    PlatformStandard, // Default when not specified.
-}
-
-#[derive(Serialize, Deserialize, Debug, Hash, PartialEq, Eq, Clone)]
->>>>>>> dff4f531
 pub struct Dependency {
     pub name: String,
     #[serde(skip_serializing_if = "Option::is_none")]
     pub version: Option<String>,
 }
 
-<<<<<<< HEAD
-#[derive(Serialize, Deserialize, Debug, Hash, PartialEq, Eq, Clone, Default)]
-=======
 #[derive(Serialize, Deserialize, Debug, Hash, PartialEq, Eq, Clone)]
->>>>>>> dff4f531
 pub struct Integration {
     pub name: String,
     #[serde(skip_serializing_if = "Option::is_none")]
