// Unless explicitly stated otherwise all files in this repository are licensed under the Apache License Version 2.0.
// This product includes software developed at Datadog (https://www.datadoghq.com/). Copyright 2021-Present Datadog, Inc.

use std::{
    env, fs, io,
    os::unix::{
        net::{UnixListener, UnixStream},
        prelude::PermissionsExt,
    },
    path::{Path, PathBuf},
};

use crate::ipc::platform::{self, locks::FLock};

/// Implementations of this interface must provide behavior repeatable across processes with the same version
/// of library.
/// Allowing all instances of the same version of the library to establish a shared connection
pub trait Liaison: Sized {
    fn connect_to_server(&self) -> io::Result<UnixStream>;
    fn attempt_listen(&self) -> io::Result<Option<UnixListener>>;
    fn ipc_shared() -> Self;
    fn ipc_per_process() -> Self;
}

fn ensure_dir_world_writable<P: AsRef<Path>>(path: P) -> io::Result<()> {
    let mut perm = path.as_ref().metadata()?.permissions();
    perm.set_mode(0o777);
    fs::set_permissions(path, perm)
}

fn ensure_dir_exists<P: AsRef<Path>>(path: P) -> io::Result<()> {
    if path.as_ref().exists() {
        return Ok(());
    }

    fs::create_dir_all(&path)?;
    ensure_dir_world_writable(&path)?;

    Ok(())
}

pub struct SharedDirLiaison {
    socket_path: PathBuf,
    lock_path: PathBuf,
}

impl Liaison for SharedDirLiaison {
    fn connect_to_server(&self) -> io::Result<UnixStream> {
        UnixStream::connect(&self.socket_path)
    }

    fn attempt_listen(&self) -> io::Result<Option<UnixListener>> {
        let dir = self.socket_path.parent().unwrap_or_else(|| Path::new("/"));
        ensure_dir_exists(dir)?;

        let _g = match FLock::try_rw_lock(&self.lock_path) {
            Ok(lock) => lock,
            // failing to acquire lock
            // means that another process is creating the socket
            Err(err) => {
                println!("failed_locking");
                return Err(err);
            }
        };

        if self.socket_path.exists() {
            // if socket is already listening, then creating listener is not available
            if platform::sockets::is_listening(&self.socket_path)? {
                println!("already_listening");
                return Ok(None);
            }
            fs::remove_file(&self.socket_path)?;
        }
        Ok(Some(UnixListener::bind(&self.socket_path)?))
    }

    fn ipc_shared() -> Self {
        Self::new_tmp_dir()
    }

    fn ipc_per_process() -> Self {
        //TODO: implement per pid handling
        Self::new_tmp_dir() 
    }
}

impl SharedDirLiaison {
    pub fn new<P: AsRef<Path>>(base_dir: P) -> Self {
        let versioned_socket_basename = concat!("libdd.", env!("CARGO_PKG_VERSION"), ".sock");
        let base_dir = base_dir.as_ref();
        let socket_path = base_dir
            .join(versioned_socket_basename)
            .with_extension(".sock");
        let lock_path = base_dir
            .join(versioned_socket_basename)
            .with_extension(".sock.lock");

        Self {
            socket_path,
            lock_path,
        }
    }

    pub fn new_tmp_dir() -> Self {
        Self::new(env::temp_dir().join("libdatadog"))
    }
}

impl Default for SharedDirLiaison {
    fn default() -> Self {
        Self::ipc_per_process()
    }
}

#[cfg(target_os = "linux")]
mod linux {
    use std::{
        io,
        os::unix::net::{UnixListener, UnixStream},
        path::PathBuf,
    };

    use crate::{fork::getpid, ipc::platform};

    use super::Liaison;

    pub struct AbstractUnixSocketLiaison {
        path: PathBuf,
    }
    pub type DefaultLiason = AbstractUnixSocketLiaison;

    impl Liaison for AbstractUnixSocketLiaison {
        fn connect_to_server(&self) -> io::Result<UnixStream> {
            platform::sockets::connect_abstract(&self.path)
        }

        fn attempt_listen(&self) -> io::Result<Option<UnixListener>> {
            match platform::sockets::bind_abstract(&self.path) {
                Ok(l) => Ok(Some(l)),
                Err(ref e) if e.kind() == io::ErrorKind::AddrInUse => Ok(None),
                Err(err) => Err(err),
            }
        }

        fn ipc_shared() -> AbstractUnixSocketLiaison {
            let path = PathBuf::from(concat!("libdatadog/", env!("CARGO_PKG_VERSION"), ".sock"));
            Self { path }
        }
<<<<<<< HEAD
        //TODO:
        pub fn ipc_per_process() -> Self {
=======

        fn ipc_per_process() -> AbstractUnixSocketLiaison {
>>>>>>> 3d27d2ad
            let path = PathBuf::from(format!(
                concat!("libdatadog/", env!("CARGO_PKG_VERSION"), ".{}.sock"),
                getpid()
            ));
            Self { path }
        }
    }

    impl Default for AbstractUnixSocketLiaison {
        fn default() -> Self {
            Self::ipc_per_process()
        }
    }

    #[test]
    fn test_abstract_socket_can_connect() {
        let l = AbstractUnixSocketLiaison::ipc_per_process();
        super::tests::basic_liaison_connection_test(&l).unwrap();
    }
}

#[cfg(target_os = "linux")]
pub use linux::*;

#[cfg(target_os = "macos")]
pub type DefaultLiason = SharedDirLiaison;

#[cfg(test)]
mod tests {
    use std::{
        io::{self, Read, Write},
        thread,
        time::Duration,
    };

    use tempfile::tempdir;

    use super::Liaison;

    #[test]
    fn test_shared_dir_can_connect_to_socket() -> anyhow::Result<()> {
        let tmpdir = tempdir().unwrap();
        let liaison = super::SharedDirLiaison::new(tmpdir.path());
        basic_liaison_connection_test(&liaison).unwrap();
        // socket file will still exist - even if we close everything
        assert!(liaison.socket_path.exists());
        Ok(())
    }

    pub fn basic_liaison_connection_test<T>(liaison: &T) -> Result<(), anyhow::Error>
    where
        T: Liaison,
    {
        {
            let listener = liaison.attempt_listen().unwrap().unwrap();
            // can't listen twice when some listener is active
            assert!(liaison.attempt_listen().unwrap().is_none());
            // a liaison can try connecting to existing socket to ensure its valid, adding connection to accept queue
            // but we can drain any preexisting connections in the queue
            listener.set_nonblocking(true).unwrap();
            loop {
                match listener.accept() {
                    Ok(_) => continue,
                    Err(e) => {
                        assert_eq!(io::ErrorKind::WouldBlock, e.kind());
                        break;
                    }
                }
            }
            listener.set_nonblocking(false).unwrap();

            let mut client = liaison.connect_to_server().unwrap();
            let (mut srv, _) = listener.accept().unwrap();
            assert_eq!(1, client.write(&[255]).unwrap());
            let mut buf = [0; 1];
            assert_eq!(1, srv.read(&mut buf).unwrap());
            drop(listener);
            drop(client);
        }
        // sleep to give time to OS to free up resources
        thread::sleep(Duration::from_millis(10));

        // we should be able to open new listener now
        let _listener = liaison.attempt_listen().unwrap().unwrap();
        Ok(())
    }
}<|MERGE_RESOLUTION|>--- conflicted
+++ resolved
@@ -146,13 +146,8 @@
             let path = PathBuf::from(concat!("libdatadog/", env!("CARGO_PKG_VERSION"), ".sock"));
             Self { path }
         }
-<<<<<<< HEAD
-        //TODO:
-        pub fn ipc_per_process() -> Self {
-=======
 
         fn ipc_per_process() -> AbstractUnixSocketLiaison {
->>>>>>> 3d27d2ad
             let path = PathBuf::from(format!(
                 concat!("libdatadog/", env!("CARGO_PKG_VERSION"), ".{}.sock"),
                 getpid()
