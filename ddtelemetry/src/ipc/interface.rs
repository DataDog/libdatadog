// Unless explicitly stated otherwise all files in this repository are licensed under the Apache License Version 2.0.
// This product includes software developed at Datadog (https://www.datadoghq.com/). Copyright 2021-Present Datadog, Inc.

// Lint removed from stable clippy after rust 1.60 - this allow can be removed once we update rust version
#![allow(clippy::needless_collect)]
use std::{
    collections::{HashMap, HashSet},
    pin::Pin,
    sync::{Arc, Mutex, MutexGuard},
};

use anyhow::Result;

use datadog_ipc::{platform::AsyncChannel, transport::Transport};
use futures::{
    future::{self, BoxFuture, Pending, Ready, Shared},
    FutureExt,
};

use datadog_ipc::tarpc::{context::Context, server::Channel};
use rand::Rng;
use serde::{Deserialize, Serialize};
use tokio::net::UnixStream;

use crate::{
<<<<<<< HEAD
    config::Config,
    worker::{LifecycleAction, TelemetryActions, TelemetryWorkerBuilder, TelemetryWorkerHandle},
=======
    config::{Config, FromEnv, ProvideConfig},
    data::{Dependency, Integration},
    worker::{TelemetryActions, TelemetryWorkerBuilder, TelemetryWorkerHandle},
>>>>>>> dff4f531
};
use datadog_ipc::tarpc;

#[tarpc::service]
pub trait TelemetryInterface {
    async fn equeue_actions(
        instance_id: InstanceId,
        queue_id: QueueId,
        actions: Vec<TelemetryActions>,
    );
    async fn register_service_and_flush_queued_actions(
        instance_id: InstanceId,
        queue_id: QueueId,
        meta: RuntimeMeta,
        service_name: String,
    );
    async fn set_session_agent_url(session_id: String, agent_url: String);
    async fn shutdown_runtime(instance_id: InstanceId);
    async fn shutdown_session(session_id: String);
    async fn ping();
}

#[derive(Default, Clone, Debug, Serialize, Deserialize)]
pub struct RuntimeMeta {
    language_name: String,
    language_version: String,
    tracer_version: String,
}

impl RuntimeMeta {
    pub fn new<T>(language_name: T, language_version: T, tracer_version: T) -> Self
    where
        T: Into<String>,
    {
        Self {
            language_name: language_name.into(),
            language_version: language_version.into(),
            tracer_version: tracer_version.into(),
        }
    }
}

#[derive(Default, Clone, Debug, Serialize, Deserialize)]
pub struct InstanceId {
    session_id: String,
    runtime_id: String,
}

impl InstanceId {
    pub fn new<T>(session_id: T, runtime_id: T) -> Self
    where
        T: Into<String>,
    {
        InstanceId {
            session_id: session_id.into(),
            runtime_id: runtime_id.into(),
        }
    }
}

#[derive(Default, Clone, Hash, PartialEq, Eq, Debug, Serialize, Deserialize)]
#[repr(transparent)]
pub struct QueueId {
    inner: u64,
}

impl QueueId {
    pub fn new_unique() -> Self {
        Self {
            inner: rand::thread_rng().gen_range(1u64..u64::MAX),
        }
    }
}

#[derive(Default, Clone)]
struct SessionInfo {
    runtimes: Arc<Mutex<HashMap<String, RuntimeInfo>>>,
    session_config: Arc<Mutex<Option<Config>>>,
}

impl SessionInfo {
    fn get_runtime(&self, runtime_id: &String) -> RuntimeInfo {
        let mut runtimes = self.runtimes.lock().unwrap();
        match runtimes.get(runtime_id) {
            Some(runtime) => runtime.clone(),
            None => {
                let runtime = RuntimeInfo::default();
                runtimes.insert(runtime_id.clone(), runtime.clone());
                runtime
            }
        }
    }

    async fn shutdown(&self) {
        let runtimes: Vec<RuntimeInfo> = self
            .runtimes
            .lock()
            .unwrap()
            .drain()
            .map(|(_, instance)| instance)
            .collect();

        let runtimes_shutting_down: Vec<_> = runtimes
            .into_iter()
            .map(|rt| tokio::spawn(async move { rt.shutdown().await }))
            .collect();

        future::join_all(runtimes_shutting_down).await;
    }

    async fn shutdown_running_instances(&self) {
        let runtimes: Vec<RuntimeInfo> = self
            .runtimes
            .lock()
            .unwrap()
            .iter()
            .map(|(_, instance)| instance.clone())
            .collect();

        let instances_shutting_down: Vec<_> = runtimes
            .into_iter()
            .map(|rt| tokio::spawn(async move { rt.shutdown().await }))
            .collect();

        future::join_all(instances_shutting_down).await;
    }

    async fn shutdown_runtime(self, runtime_id: &String) {
        let runtime = match self.runtimes.lock().unwrap().remove(runtime_id) {
            Some(rt) => rt,
            None => return,
        };

        runtime.shutdown().await
    }

    fn get_config(&self) -> MutexGuard<Option<Config>> {
        let mut cfg = self.session_config.lock().unwrap();

        if (*cfg).is_none() {
            *cfg = Some(Config::from_env())
        }

        cfg
    }

    fn modify_config<F>(&self, mut f: F)
    where
        F: FnMut(&mut Config),
    {
        if let Some(cfg) = &mut *self.get_config() {
            f(cfg)
        }
    }
}

#[derive(Clone, Default)]
struct RuntimeInfo {
    apps: Arc<Mutex<HashMap<String, AppInstance>>>,
    enqueued_actions: Arc<Mutex<HashMap<QueueId, EnqueuedData>>>,
}

impl RuntimeInfo {
    fn get_app(&self, service_name: &String) -> Option<AppInstance> {
        let apps = self.apps.lock().unwrap();
        apps.get(service_name).map(Clone::clone)
    }

    async fn shutdown(self) {
        let instances: Vec<AppInstance> = self
            .apps
            .lock()
            .unwrap()
            .drain()
            .map(|(_, instance)| instance)
            .collect();
        let instances_shutting_down: Vec<_> = instances
            .into_iter()
            .map(|instance| {
                tokio::spawn(async move {
                    instance
                        .telemetry
                        .send_msg(TelemetryActions::Lifecycle(LifecycleAction::Stop))
                        .await
                        .ok();
                    instance.telemetry_worker_shutdown.await;
                })
            })
            .collect();
        future::join_all(instances_shutting_down).await;
    }
}

#[derive(Clone)]
struct AppInstance {
    telemetry: TelemetryWorkerHandle,
    telemetry_worker_shutdown: Shared<BoxFuture<'static, Option<()>>>,
}

#[derive(Default)]
struct EnqueuedData {
    seen_deps: HashSet<Dependency>,
    seen_cfg: HashMap<String, String>,
    seen_integrations: HashSet<Integration>,
    actions: Vec<TelemetryActions>,
}

impl EnqueuedData {
    pub fn process(&mut self, actions: Vec<TelemetryActions>) {
        for action in actions {
            match action {
                TelemetryActions::AddConfig((key, value)) => {
                    if self.seen_cfg.get(&key) != Some(&value) {
                        self.seen_cfg.insert(key.clone(), value.clone());
                        self.actions.push(TelemetryActions::AddConfig((key, value)))
                    }
                }
                TelemetryActions::AddDependecy(d) => {
                    if !self.seen_deps.contains(&d) {
                        self.seen_deps.insert(d.clone());
                        self.actions.push(TelemetryActions::AddDependecy(d))
                    }
                }
                TelemetryActions::AddIntegration(i) => {
                    if !self.seen_integrations.contains(&i) {
                        self.seen_integrations.insert(i.clone());
                        self.actions.push(TelemetryActions::AddIntegration(i));
                    }
                }
                other => self.actions.push(other),
            }
        }
    }

    pub fn processed(action: Vec<TelemetryActions>) -> Self {
        let mut data = Self::default();
        data.process(action);
        data
    }
}

#[derive(Default, Clone)]
pub struct TelemetryServer {
    sessions: Arc<Mutex<HashMap<String, SessionInfo>>>,
}

impl TelemetryServer {
    pub async fn accept_connection(self, socket: UnixStream) {
        let server = datadog_ipc::tarpc::server::BaseChannel::new(
            datadog_ipc::tarpc::server::Config {
                pending_response_buffer: 10000,
            },
            Transport::try_from(AsyncChannel::from(socket)).unwrap(),
        );

        server.execute(self.serve()).await
    }

    fn get_session(&self, session_id: &String) -> SessionInfo {
        let mut sessions = self.sessions.lock().unwrap();
        match sessions.get(session_id) {
            Some(session) => session.clone(),
            None => {
                let session = SessionInfo::default();
                sessions.insert(session_id.clone(), session.clone());
                session
            }
        }
    }

    fn get_runtime(&self, instance_id: &InstanceId) -> RuntimeInfo {
        let session = self.get_session(&instance_id.session_id);
        session.get_runtime(&instance_id.runtime_id)
    }

    async fn shutdown_session(&self, session_id: &String) {
        let session = match self.sessions.lock().unwrap().remove(session_id) {
            Some(session) => session,
            None => return,
        };

        session.shutdown().await
    }

    async fn get_app(
        &self,
        instance_id: &InstanceId,
        runtime_meta: &RuntimeMeta,
        service_name: &String,
    ) -> Option<AppInstance> {
        let rt_info = self.get_runtime(instance_id);

        if let Some(app) = rt_info.get_app(service_name) {
            return Some(app);
        }

        let mut builder = TelemetryWorkerBuilder::new_fetch_host(
            service_name.clone(),
            runtime_meta.language_name.clone(),
            runtime_meta.language_version.clone(),
            runtime_meta.tracer_version.clone(),
        );
        builder.runtime_id = Some(instance_id.runtime_id.clone());

        let session_info = self.get_session(&instance_id.session_id);
        let config = session_info
            .session_config
            .lock()
            .unwrap()
            .clone()
            .unwrap_or_else(Config::from_env);

        // TODO: log errors
        if let Ok((handle, worker_join)) = builder.spawn_with_config(config.clone()).await {
            tracing::info!("spawning worker {config:?}");

            let instance = AppInstance {
                telemetry: handle,
                telemetry_worker_shutdown: worker_join.map(Result::ok).boxed().shared(),
            };
            rt_info
                .apps
                .lock()
                .unwrap()
                .insert(service_name.clone(), instance.clone());

            instance
                .telemetry
                .send_msg(TelemetryActions::Lifecycle(LifecycleAction::Start))
                .await
                .ok();
            Some(instance)
        } else {
            None
        }
    }
}

type NoResponse = Pending<()>;

fn no_response() -> NoResponse {
    future::pending()
}

impl TelemetryInterface for TelemetryServer {
    type PingFut = Ready<()>;

    fn ping(self, _: Context) -> Self::PingFut {
        future::ready(())
    }

    type ShutdownRuntimeFut = NoResponse;
    fn shutdown_runtime(self, _: Context, instance_id: InstanceId) -> Self::ShutdownRuntimeFut {
        let session = self.get_session(&instance_id.session_id);
        tokio::spawn(async move { session.shutdown_runtime(&instance_id.runtime_id).await });

        no_response()
    }

    type ShutdownSessionFut = NoResponse;

    fn shutdown_session(self, _: Context, session_id: String) -> Self::ShutdownSessionFut {
        tokio::spawn(async move { TelemetryServer::shutdown_session(&self, &session_id).await });
        no_response()
    }

    type EqueueActionsFut = NoResponse;

    fn equeue_actions(
        self,
        _context: Context,
        instance_id: InstanceId,
        queue_id: QueueId,
        actions: Vec<TelemetryActions>,
    ) -> Self::EqueueActionsFut {
        let rt_info = self.get_runtime(&instance_id);
        let mut queue = rt_info.enqueued_actions.lock().unwrap();
        match queue.get_mut(&queue_id) {
            Some(data) => data.process(actions),
            None => {
                queue.insert(queue_id, EnqueuedData::processed(actions));
            }
        };

        no_response()
    }

    type RegisterServiceAndFlushQueuedActionsFut = NoResponse;

    fn register_service_and_flush_queued_actions(
        self,
        _: Context,
        instance_id: InstanceId,
        queue_id: QueueId,
        runtime_meta: RuntimeMeta,
        service_name: String,
    ) -> Self::RegisterServiceAndFlushQueuedActionsFut {
        tokio::spawn(async move {
            if let Some(app) = self
                .get_app(&instance_id, &runtime_meta, &service_name)
                .await
            {
                let actions = self
                    .get_runtime(&instance_id)
                    .enqueued_actions
                    .lock()
                    .unwrap()
                    .get_mut(&queue_id)
                    .map(|data| data.actions.drain(0..).collect::<Vec<_>>())
                    .unwrap_or_default();

                // TODO log error
                app.telemetry.send_msgs(actions).await.ok();
            }
        });

        no_response()
    }

    type SetSessionAgentUrlFut = Pin<Box<dyn Send + futures::Future<Output = ()>>>;

    fn set_session_agent_url(
        self,
        _: Context,
        session_id: String,
        agent_url: String,
    ) -> Self::SetSessionAgentUrlFut {
        let session = self.get_session(&session_id);
        session.modify_config(|cfg| {
            cfg.set_url(&agent_url).ok();
        });

        Box::pin(async move { session.shutdown_running_instances().await })
    }
}

pub mod blocking {
    use std::{
        borrow::Cow,
        io,
        time::{Duration, Instant},
    };

    use datadog_ipc::transport::blocking::BlockingTransport;

    use crate::worker::TelemetryActions;

    use super::{
        InstanceId, QueueId, RuntimeMeta, TelemetryInterfaceRequest, TelemetryInterfaceResponse,
    };

    pub type TelemetryTransport =
        BlockingTransport<TelemetryInterfaceResponse, TelemetryInterfaceRequest>;

    pub fn shutdown_runtime(
        transport: &mut TelemetryTransport,
        instance_id: &InstanceId,
    ) -> io::Result<()> {
        transport.send(TelemetryInterfaceRequest::ShutdownRuntime {
            instance_id: instance_id.clone(),
        })
    }

    pub fn shutdown_session(
        transport: &mut TelemetryTransport,
        session_id: String,
    ) -> io::Result<()> {
        transport.send(TelemetryInterfaceRequest::ShutdownSession { session_id })
    }

    pub fn enqueue_actions(
        transport: &mut TelemetryTransport,
        instance_id: &InstanceId,
        queue_id: &QueueId,
        actions: Vec<TelemetryActions>,
    ) -> io::Result<()> {
        transport.send(TelemetryInterfaceRequest::EqueueActions {
            instance_id: instance_id.clone(),
            queue_id: queue_id.clone(),
            actions,
        })
    }

    pub fn register_service_and_flush_queued_actions(
        transport: &mut TelemetryTransport,
        instance_id: &InstanceId,
        queue_id: &QueueId,
        runtime_metadata: &RuntimeMeta,
        service_name: Cow<str>,
    ) -> io::Result<()> {
        transport.send(
            TelemetryInterfaceRequest::RegisterServiceAndFlushQueuedActions {
                instance_id: instance_id.clone(),
                queue_id: queue_id.clone(),
                meta: runtime_metadata.clone(),
                service_name: service_name.into_owned(),
            },
        )
    }

    pub fn set_session_agent_url(
        transport: &mut TelemetryTransport,
        session_id: String,
        agent_url: String,
    ) -> io::Result<()> {
        let res = transport.call(TelemetryInterfaceRequest::SetSessionAgentUrl {
            session_id,
            agent_url,
        })?;
        match res {
            TelemetryInterfaceResponse::SetSessionAgentUrl(_) => Ok(()),
            _ => Err(io::Error::new(
                io::ErrorKind::Other,
                "wrong response type when setting session agent url",
            )),
        }
    }

    pub fn ping(transport: &mut TelemetryTransport) -> io::Result<Duration> {
        let start = Instant::now();
        transport.call(TelemetryInterfaceRequest::Ping {})?;

        Ok(Instant::now()
            .checked_duration_since(start)
            .unwrap_or_default())
    }
}

mod transfer_handles_impl {

    use datadog_ipc::handles::{HandlesTransport, TransferHandles};

    use super::{TelemetryInterfaceRequest, TelemetryInterfaceResponse};

    impl TransferHandles for TelemetryInterfaceResponse {
        fn move_handles<Transport: HandlesTransport>(
            &self,
            _transport: Transport,
        ) -> Result<(), Transport::Error> {
            Ok(())
        }

        fn receive_handles<Transport: HandlesTransport>(
            &mut self,
            _transport: Transport,
        ) -> Result<(), Transport::Error> {
            Ok(())
        }
    }

    impl TransferHandles for TelemetryInterfaceRequest {
        fn move_handles<Transport: HandlesTransport>(
            &self,
            _transport: Transport,
        ) -> Result<(), Transport::Error> {
            Ok(())
        }

        fn receive_handles<Transport: HandlesTransport>(
            &mut self,
            _transport: Transport,
        ) -> Result<(), Transport::Error> {
            Ok(())
        }
    }
}<|MERGE_RESOLUTION|>--- conflicted
+++ resolved
@@ -4,7 +4,7 @@
 // Lint removed from stable clippy after rust 1.60 - this allow can be removed once we update rust version
 #![allow(clippy::needless_collect)]
 use std::{
-    collections::{HashMap, HashSet},
+    collections::HashMap,
     pin::Pin,
     sync::{Arc, Mutex, MutexGuard},
 };
@@ -23,14 +23,12 @@
 use tokio::net::UnixStream;
 
 use crate::{
-<<<<<<< HEAD
     config::Config,
-    worker::{LifecycleAction, TelemetryActions, TelemetryWorkerBuilder, TelemetryWorkerHandle},
-=======
-    config::{Config, FromEnv, ProvideConfig},
-    data::{Dependency, Integration},
-    worker::{TelemetryActions, TelemetryWorkerBuilder, TelemetryWorkerHandle},
->>>>>>> dff4f531
+    data,
+    worker::{
+        store::Store, LifecycleAction, TelemetryActions, TelemetryWorkerBuilder,
+        TelemetryWorkerHandle, MAX_ITEMS,
+    },
 };
 use datadog_ipc::tarpc;
 
@@ -230,36 +228,31 @@
     telemetry_worker_shutdown: Shared<BoxFuture<'static, Option<()>>>,
 }
 
-#[derive(Default)]
 struct EnqueuedData {
-    seen_deps: HashSet<Dependency>,
-    seen_cfg: HashMap<String, String>,
-    seen_integrations: HashSet<Integration>,
+    dependencies: Store<data::Dependency>,
+    configurations: Store<data::Configuration>,
+    integrations: Store<data::Integration>,
     actions: Vec<TelemetryActions>,
+}
+
+impl Default for EnqueuedData {
+    fn default() -> Self {
+        Self {
+            dependencies: Store::new(MAX_ITEMS),
+            configurations: Store::new(MAX_ITEMS),
+            integrations: Store::new(MAX_ITEMS),
+            actions: Vec::new(),
+        }
+    }
 }
 
 impl EnqueuedData {
     pub fn process(&mut self, actions: Vec<TelemetryActions>) {
         for action in actions {
             match action {
-                TelemetryActions::AddConfig((key, value)) => {
-                    if self.seen_cfg.get(&key) != Some(&value) {
-                        self.seen_cfg.insert(key.clone(), value.clone());
-                        self.actions.push(TelemetryActions::AddConfig((key, value)))
-                    }
-                }
-                TelemetryActions::AddDependecy(d) => {
-                    if !self.seen_deps.contains(&d) {
-                        self.seen_deps.insert(d.clone());
-                        self.actions.push(TelemetryActions::AddDependecy(d))
-                    }
-                }
-                TelemetryActions::AddIntegration(i) => {
-                    if !self.seen_integrations.contains(&i) {
-                        self.seen_integrations.insert(i.clone());
-                        self.actions.push(TelemetryActions::AddIntegration(i));
-                    }
-                }
+                TelemetryActions::AddConfig(c) => self.configurations.insert(c),
+                TelemetryActions::AddDependecy(d) => self.dependencies.insert(d),
+                TelemetryActions::AddIntegration(i) => self.integrations.insert(i),
                 other => self.actions.push(other),
             }
         }
@@ -439,10 +432,20 @@
                     .lock()
                     .unwrap()
                     .get_mut(&queue_id)
-                    .map(|data| data.actions.drain(0..).collect::<Vec<_>>())
+                    .map(|data| {
+                        let mut actions = std::mem::take(&mut data.actions);
+                        for d in data.dependencies.unflushed() {
+                            actions.push(TelemetryActions::AddDependecy(d.clone()));
+                        }
+                        for c in data.configurations.unflushed() {
+                            actions.push(TelemetryActions::AddConfig(c.clone()));
+                        }
+                        for i in data.integrations.unflushed() {
+                            actions.push(TelemetryActions::AddIntegration(i.clone()));
+                        }
+                        actions
+                    })
                     .unwrap_or_default();
-
-                // TODO log error
                 app.telemetry.send_msgs(actions).await.ok();
             }
         });
