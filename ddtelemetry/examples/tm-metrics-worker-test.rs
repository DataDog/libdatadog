// Copyright 2021-Present Datadog, Inc. https://www.datadoghq.com/
// SPDX-License-Identifier: Apache-2.0

use std::{error::Error, time::Duration, time::Instant};

use ddcommon::tag;
use ddtelemetry::{data, worker};

macro_rules! timeit {
    ($op_name:literal, $op:block) => {{
        let start = std::time::Instant::now();
        let res = $op;
        let delta = start.elapsed();
        println!(
            concat!($op_name, " took {} ms"),
            delta.as_secs_f64() * 1000.0
        );
        res
    }};
}

fn main() -> Result<(), Box<dyn Error>> {
    #[cfg(feature = "tracing")]
    tracing_subscriber::fmt()
        .with_max_level(tracing::Level::DEBUG)
        .init();

    let mut builder = worker::TelemetryWorkerBuilder::new(
        "paul-mac".into(),
        "test_rust".into(),
        "rust".into(),
        "1.56".into(),
        "none".into(),
    );
<<<<<<< HEAD
    builder.with_env_config();
    builder.config.telemetry_debug_logging_enabled = true;
    builder
        .config
        .set_endpoint(ddcommon::Endpoint::from_slice(
            "file://./tm-metrics-worker-test.output",
        ))
        .unwrap();
    builder.config.telemetry_hearbeat_interval = Duration::from_secs(1);
    builder.flavor = worker::TelemetryWorkerFlavor::MetricsLogs;
=======
    builder.config.telemetry_debug_logging_enabled = Some(true);
    builder.config.endpoint = Some(ddcommon::Endpoint::from_slice(
        "file://./tm-metrics-worker-test.output",
    ));
    builder.config.telemetry_heartbeat_interval = Some(Duration::from_secs(1));
>>>>>>> b79a04f5

    let handle = builder.run()?;

    let ping_metric = handle.register_metric_context(
        "test_telemetry.ping".into(),
        Vec::new(),
        data::metrics::MetricType::Count,
        false,
        data::metrics::MetricNamespace::Telemetry,
    );

    let dist_metric = handle.register_metric_context(
        "test_telemetry.dist".into(),
        Vec::new(),
        data::metrics::MetricType::Distribution,
        true,
        data::metrics::MetricNamespace::Telemetry,
    );

    handle.send_start().unwrap();

    handle.add_point(1.0, &ping_metric, Vec::new()).unwrap();

    handle.add_point(1.0, &dist_metric, Vec::new()).unwrap();
    handle.add_point(2.0, &dist_metric, Vec::new()).unwrap();

    let tags = vec![tag!("foo", "bar")];
    handle.add_point(2.0, &ping_metric, tags.clone()).unwrap();
    handle.add_point(1.8, &dist_metric, tags).unwrap();

    handle
        .add_log(
            "init.log",
            "Hello there!".into(),
            data::LogLevel::Debug,
            None,
        )
        .unwrap();

    timeit!("sleep", {
        std::thread::sleep(std::time::Duration::from_secs(11));
    });

    handle
        .add_log(
            "init.log",
            "Hello there!".into(),
            data::LogLevel::Debug,
            None,
        )
        .unwrap();
    handle
        .add_log(
            "init.log",
            "Another log, with the same logging identifier".into(),
            data::LogLevel::Debug,
            None,
        )
        .unwrap();
    handle
        .add_log(
            "exception.log",
            "Something really bad happened".into(),
            data::LogLevel::Error,
            Some("At line 56".into()),
        )
        .unwrap();

    handle.add_point(2.0, &ping_metric, Vec::new()).unwrap();
    handle.add_point(2.3, &dist_metric, Vec::new()).unwrap();

    // About 200ms (the time it takes to send a app-closing request)
    timeit!("shutdown", {
        handle.send_stop().unwrap();
        handle.wait_for_shutdown_deadline(Instant::now() + Duration::from_millis(10));
    });

    Ok(())
}<|MERGE_RESOLUTION|>--- conflicted
+++ resolved
@@ -32,7 +32,6 @@
         "1.56".into(),
         "none".into(),
     );
-<<<<<<< HEAD
     builder.with_env_config();
     builder.config.telemetry_debug_logging_enabled = true;
     builder
@@ -41,15 +40,9 @@
             "file://./tm-metrics-worker-test.output",
         ))
         .unwrap();
-    builder.config.telemetry_hearbeat_interval = Duration::from_secs(1);
+    builder.config.telemetry_heartbeat_interval = Duration::from_secs(1);
+    builder.config.debug_enabled = true;
     builder.flavor = worker::TelemetryWorkerFlavor::MetricsLogs;
-=======
-    builder.config.telemetry_debug_logging_enabled = Some(true);
-    builder.config.endpoint = Some(ddcommon::Endpoint::from_slice(
-        "file://./tm-metrics-worker-test.output",
-    ));
-    builder.config.telemetry_heartbeat_interval = Some(Duration::from_secs(1));
->>>>>>> b79a04f5
 
     let handle = builder.run()?;
 
