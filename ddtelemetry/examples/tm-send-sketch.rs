// Unless explicitly stated otherwise all files in this repository are licensed
// under the Apache License Version 2.0. This product includes software
// developed at Datadog (https://www.datadoghq.com/). Copyright 2023-Present
// Datadog, Inc.

use std::{
    borrow::Cow,
    sync::atomic::{AtomicU64, Ordering},
    time::SystemTime,
};

use ddcommon::Endpoint;
use ddtelemetry::{
    build_host,
    config::Config,
    data::{self, metrics::Distribution, Application, Telemetry},
    worker::http_client::request_builder,
};
use http::{header::CONTENT_TYPE, Uri};

fn seq_id() -> u64 {
    static SEQ_ID: AtomicU64 = AtomicU64::new(1);
    SEQ_ID.fetch_add(1, Ordering::SeqCst)
}

fn build_request<'a>(
    application: &'a data::Application,
    host: &'a data::Host,
    payload: &'a data::Payload,
) -> data::Telemetry<'a> {
    data::Telemetry {
        api_version: data::ApiVersion::V1,
        tracer_time: SystemTime::UNIX_EPOCH.elapsed().map_or(0, |d| d.as_secs()),
        runtime_id: "runtime_id",
        seq_id: seq_id(),
        origin: Some("tm-send-sketch"),
        application,
        host,
        payload,
    }
}

pub async fn push_telemetry(config: &Config, telemetry: &Telemetry<'_>) -> anyhow::Result<()> {
    let client = ddtelemetry::worker::http_client::from_config(config);
    let req = request_builder(config)?
        .method(http::Method::POST)
        .header(CONTENT_TYPE, ddcommon::header::APPLICATION_JSON)
        .body(serde_json::to_string(telemetry)?.into())?;

    let resp = client.request(req).await?;

    if !resp.status().is_success() {
        Err(anyhow::Error::msg(format!(
            "Telemetry error: response status: {}",
            resp.status()
        )))
    } else {
        Ok(())
    }
}

fn main() {
    tokio::runtime::Builder::new_current_thread()
        .enable_all()
        .build()
        .unwrap()
        .block_on(async_main())
}

async fn async_main() {
    let app = Application {
        service_name: "sketch_test".to_owned(),
        service_version: None,
        env: None,
        language_name: String::from("nodejs"),
        language_version: String::from("0.0.0"),
        tracer_version: String::from("n/a"),
        runtime_name: None,
        runtime_version: None,
        runtime_patches: None,
    };
    let host = build_host();

    let mut sketch = datadog_ddsketch::DDSketch::default();
    for i in 0..1000 {
        for j in 0..1000 {
            sketch.add((i + j) as f64 / 1000.0).unwrap();
        }
    }

    let payload = data::Payload::Sketches(data::Distributions {
        series: vec![Distribution {
            namespace: data::metrics::MetricNamespace::Telemetry,
            tags: Vec::new(),
            common: true,
            metric: "telemetry_api.ms".to_owned(),
            sketch: data::metrics::SerializedSketch::B64 {
                sketch_b64: base64::Engine::encode(
                    &base64::engine::general_purpose::STANDARD,
                    sketch.encode_to_vec(),
                ),
            },
            _type: data::metrics::MetricType::Distribution,
            interval: 10,
        }],
    });

    let req = build_request(&app, &host, &payload);

<<<<<<< HEAD
    let mut config = Config::from_env();
    config.direct_submission_enabled = true;
    config
        .set_endpoint(Endpoint {
            url: Uri::from_static("https://instrumentation-telemetry-intake.datad0g.com"),
            api_key: Some(Cow::Owned(std::env::var("DD_API_KEY").unwrap())),
            ..Default::default()
        })
        .unwrap();
=======
    let mut config = Config::get().clone();
    config.endpoint = Some(Endpoint {
        url: Uri::from_static(
            "https://instrumentation-telemetry-intake.datad0g.com/api/v2/apmtelemetry",
        ),
        api_key: Some(Cow::Owned(std::env::var("DD_API_KEY").unwrap())),
        ..Default::default()
    });
    config.debug_enabled = true;
>>>>>>> b79a04f5
    push_telemetry(&config, &req).await.unwrap();
}<|MERGE_RESOLUTION|>--- conflicted
+++ resolved
@@ -107,9 +107,9 @@
 
     let req = build_request(&app, &host, &payload);
 
-<<<<<<< HEAD
     let mut config = Config::from_env();
     config.direct_submission_enabled = true;
+    config.debug_enabled = true;
     config
         .set_endpoint(Endpoint {
             url: Uri::from_static("https://instrumentation-telemetry-intake.datad0g.com"),
@@ -117,16 +117,5 @@
             ..Default::default()
         })
         .unwrap();
-=======
-    let mut config = Config::get().clone();
-    config.endpoint = Some(Endpoint {
-        url: Uri::from_static(
-            "https://instrumentation-telemetry-intake.datad0g.com/api/v2/apmtelemetry",
-        ),
-        api_key: Some(Cow::Owned(std::env::var("DD_API_KEY").unwrap())),
-        ..Default::default()
-    });
-    config.debug_enabled = true;
->>>>>>> b79a04f5
     push_telemetry(&config, &req).await.unwrap();
 }