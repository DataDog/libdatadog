--- conflicted
+++ resolved
@@ -35,7 +35,6 @@
         "1.56".into(),
         "none".into(),
     );
-<<<<<<< HEAD
     builder.config.telemetry_debug_logging_enabled = true;
     builder.with_env_config();
     builder
@@ -45,15 +44,7 @@
             ..Default::default()
         })
         .unwrap();
-    builder.config.telemetry_hearbeat_interval = Duration::from_secs(1);
-=======
-    builder.config.telemetry_debug_logging_enabled = Some(true);
-    builder.config.endpoint = Some(ddcommon::Endpoint {
-        url: ddcommon::parse_uri("file://./tm-worker-test.output").unwrap(),
-        ..Default::default()
-    });
-    builder.config.telemetry_heartbeat_interval = Some(Duration::from_secs(1));
->>>>>>> b79a04f5
+    builder.config.telemetry_heartbeat_interval = Duration::from_secs(1);
 
     let handle = builder.run()?;
 
