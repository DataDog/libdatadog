--- conflicted
+++ resolved
@@ -41,22 +41,15 @@
         api_key: None,
     });
     builder.config.telemetry_hearbeat_interval = Some(Duration::from_secs(1));
-<<<<<<< HEAD
 
     let handle = builder.run()?;
 
-=======
-
-    let handle = builder.run()?;
-
->>>>>>> b4628291
     let ping_metric = handle.register_metric_context(
         "test_telemetry.ping".into(),
         Vec::new(),
         data::metrics::MetricType::Count,
         false,
         data::metrics::MetricNamespace::Telemetry,
-<<<<<<< HEAD
     );
 
     let dist_metric = handle.register_metric_context(
@@ -67,18 +60,6 @@
         data::metrics::MetricNamespace::Telemetry,
     );
 
-=======
-    );
-
-    let dist_metric = handle.register_metric_context(
-        "test_telemetry.dist".into(),
-        Vec::new(),
-        data::metrics::MetricType::Distribution,
-        true,
-        data::metrics::MetricNamespace::Telemetry,
-    );
-
->>>>>>> b4628291
     handle.send_start().unwrap();
 
     handle.add_point(1.0, &ping_metric, Vec::new()).unwrap();
@@ -89,11 +70,6 @@
     let tags = vec![Tag::from_value("foo:bar").unwrap()];
     handle.add_point(2.0, &ping_metric, tags.clone()).unwrap();
     handle.add_point(1.8, &dist_metric, tags).unwrap();
-<<<<<<< HEAD
-
-    timeit!("sleep", {
-        std::thread::sleep(std::time::Duration::from_secs(3));
-=======
 
     handle
         .add_log(
@@ -106,7 +82,6 @@
 
     timeit!("sleep", {
         std::thread::sleep(std::time::Duration::from_secs(11));
->>>>>>> b4628291
     });
 
     handle
