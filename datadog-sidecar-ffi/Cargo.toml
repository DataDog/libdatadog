# Copyright 2021-Present Datadog, Inc. https://www.datadoghq.com/
# SPDX-License-Identifier: Apache-2.0

[package]
name = "datadog-sidecar-ffi"
version = "0.0.1"
edition = "2021"

[lib]
crate-type = ["lib", "staticlib", "cdylib"]
bench = false

[dependencies]
ddtelemetry = { path = "../ddtelemetry" }
datadog-sidecar = { path = "../datadog-sidecar" }
datadog-trace-utils = { path = "../datadog-trace-utils" }
datadog-ipc = { path = "../datadog-ipc" }
ddcommon = { path = "../ddcommon" }
ddcommon-ffi = { path = "../ddcommon-ffi", default-features = false }
ddtelemetry-ffi = { path = "../ddtelemetry-ffi", default-features = false }
datadog-remote-config = { path = "../datadog-remote-config" }
datadog-live-debugger = { path = "../datadog-live-debugger" }
<<<<<<< HEAD
libdd-dogstatsd-client = { path = "../libdd-dogstatsd-client" }
tinybytes = { path = "../tinybytes", features = ["bytes_string"] }
=======
dogstatsd-client = { path = "../dogstatsd-client" }
libdd-tinybytes = { path = "../libdd-tinybytes", features = ["bytes_string"] }
>>>>>>> 2fd467ad
paste = "1"
libc = "0.2"
tracing = { version = "0.1", default-features = false }
rmp-serde = "1.1.1"


[target.'cfg(windows)'.dependencies]
datadog-crashtracker-ffi = { path = "../datadog-crashtracker-ffi", features = ["collector", "collector_windows"] }

[dev-dependencies]
http = "1.0"
tempfile = { version = "3.3" }

[lints.rust]
unexpected_cfgs = { level = "warn", check-cfg = [
    "cfg(coverage_nightly)",
    'cfg(feature, values("prefer_dynamic"))',
] }<|MERGE_RESOLUTION|>--- conflicted
+++ resolved
@@ -20,13 +20,8 @@
 ddtelemetry-ffi = { path = "../ddtelemetry-ffi", default-features = false }
 datadog-remote-config = { path = "../datadog-remote-config" }
 datadog-live-debugger = { path = "../datadog-live-debugger" }
-<<<<<<< HEAD
 libdd-dogstatsd-client = { path = "../libdd-dogstatsd-client" }
-tinybytes = { path = "../tinybytes", features = ["bytes_string"] }
-=======
-dogstatsd-client = { path = "../dogstatsd-client" }
 libdd-tinybytes = { path = "../libdd-tinybytes", features = ["bytes_string"] }
->>>>>>> 2fd467ad
 paste = "1"
 libc = "0.2"
 tracing = { version = "0.1", default-features = false }
