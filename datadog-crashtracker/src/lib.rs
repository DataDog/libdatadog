// Copyright 2023-Present Datadog, Inc. https://www.datadoghq.com/
// SPDX-License-Identifier: Apache-2.0

//! This module implements a crashtracker based on catching UNIX signals and
//! uploading the result to the backend.
//!
//! Architecturally, it consists of two parts:
//! 1. A signal handler, which catches a UNIX signal (SIGSEGV, SIGBUS, SIGABRT)
//!    associated with a crash, and and collects information about the state of
//!    the program at crash time.  The signal handler runs under a constrained
//!    environment where many standard operations are illegal.
//!    <https://man7.org/linux/man-pages/man7/signal-safety.7.html>
//!    In particular, memory allocation, and synchronization such as mutexes, are
//!    potentially UB.  The signal handler therefore does as little as possible
//!    in process, and instead writes data across a socket to a separate receiver
//!    process.
//!    The signal handler then waits for the receiver process to exit in order to reap its exit
//!    status (otherwise, upon the termination of the crashing process the child will be
//!    re-parented to PID 1 in the current PID namespace, which can be problematic for some user
//!    applications) and restores the previous signal handler.
//!    Once the receiver has completed, the crash-handler returns, allowing the
//!    previous crash handler (if any) to execute, maintaining the customer
//!    experience as much as possible.
//! 2. The receiver process, which is spawned by the signal handler.  It is connected by an
//!    anynomous AF_UNIX `socketpair()` to the parent process. When a crash occurs, the receiver
//!    gathers the information from the pipe, adds additional data about the system state (e.g.
//!    /proc/cpuinfo and /proc/meminfo), formats it into a crash report, uploads it to the backend,
//!    and then exits. The signal handler must wait for the receiver in order to reap its exit
//!    status.
//!
//! Data collected:
//! 1. The data collected by the crash-handler includes:
//!    1. The signal type leading to the crash
//!    2. The stacktrace at time of crash (for the crashing thread). Depending on a flag, this can
//!       either be resolved, or raw addresses. Resolving addresses provide more data, but sometimes
//!       crashes the crash handler (ironic).
//!    3. System level info (e.g. /proc/self/maps).
//!    4. The result of counters describing the current state of the profiler.
//! 2. Data augmented by the receiver includes:
//!    1. Metadata provided by the caller (e.g. library & profiler versions).
//!    2. System info: OS version, /proc/cpuinfo /proc/meminfo, etc.
//!    3. A timestamp and GUID for tracking the crash report.
//!
//! Handling of forks
//! Safety issues

#![cfg_attr(not(test), deny(clippy::panic))]
#![cfg_attr(not(test), deny(clippy::unwrap_used))]
#![cfg_attr(not(test), deny(clippy::expect_used))]
#![cfg_attr(not(test), deny(clippy::todo))]
#![cfg_attr(not(test), deny(clippy::unimplemented))]

#[cfg(all(unix, feature = "collector"))]
mod collector;
#[cfg(all(windows, feature = "collector_windows"))]
mod collector_windows;
#[cfg(unix)]
mod common;
mod crash_info;
#[cfg(all(unix, feature = "receiver"))]
mod receiver;
<<<<<<< HEAD
mod runtime_callback;
=======

// Keep this module private to avoid exposing blazesym to users of the crate
>>>>>>> 90e16a8d
#[cfg(all(unix, any(feature = "collector", feature = "receiver")))]
#[cfg(not(feature = "benchmarking"))]
mod shared;

// Make this module public when benchmarking is enabled to allow access to constants
#[cfg(all(unix, any(feature = "collector", feature = "receiver")))]
#[cfg(feature = "benchmarking")]
pub mod shared;

#[cfg(all(unix, feature = "collector"))]
pub use collector::{
    begin_op, clear_additional_tags, clear_spans, clear_traces, consume_and_emit_additional_tags,
    default_signals, disable, enable, end_op, init, insert_additional_tag, insert_span,
    insert_trace, on_fork, reconfigure, remove_additional_tag, remove_span, remove_trace,
    reset_counters, update_config, update_metadata, OpTypes, DEFAULT_SYMBOLS,
};

#[cfg(all(windows, feature = "collector_windows"))]
pub use collector_windows::api::{exception_event_callback, init_crashtracking_windows};

pub use crash_info::*;
pub use runtime_callback::*;

#[cfg(all(unix, feature = "receiver"))]
pub use receiver::{
    async_receiver_entry_point_unix_listener, async_receiver_entry_point_unix_socket,
    get_receiver_unix_socket, receiver_entry_point_stdin, receiver_entry_point_unix_socket,
};

#[cfg(all(unix, any(feature = "collector", feature = "receiver")))]
pub use shared::configuration::{
    CrashtrackerConfiguration, CrashtrackerReceiverConfig, StacktraceCollection,
};

#[cfg(all(unix, feature = "benchmarking"))]
pub use receiver::benchmark;

#[cfg(unix)]
pub use common::{get_data_folder_path, SharedLibrary};<|MERGE_RESOLUTION|>--- conflicted
+++ resolved
@@ -59,12 +59,9 @@
 mod crash_info;
 #[cfg(all(unix, feature = "receiver"))]
 mod receiver;
-<<<<<<< HEAD
 mod runtime_callback;
-=======
 
 // Keep this module private to avoid exposing blazesym to users of the crate
->>>>>>> 90e16a8d
 #[cfg(all(unix, any(feature = "collector", feature = "receiver")))]
 #[cfg(not(feature = "benchmarking"))]
 mod shared;
