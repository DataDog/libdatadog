// Copyright 2023-Present Datadog, Inc. https://www.datadoghq.com/
// SPDX-License-Identifier: Apache-2.0

#![cfg(unix)]

use std::collections::HashMap;
use std::io::{Read, Write};
use std::path::Path;
use std::process;
use std::{fs, path::PathBuf};

use anyhow::Context;
use bin_tests::{build_artifacts, ArtifactType, ArtifactsBuild, BuildProfile};
use serde_json::Value;

#[test]
#[cfg_attr(miri, ignore)]
fn test_crash_tracking_bin_debug() {
    test_crash_tracking_bin(BuildProfile::Debug, "donothing", "null_deref");
}

#[test]
#[cfg_attr(miri, ignore)]
fn test_crash_tracking_bin_sigpipe() {
    test_crash_tracking_bin(BuildProfile::Debug, "sigpipe", "null_deref");
}

#[test]
#[cfg_attr(miri, ignore)]
fn test_crash_tracking_bin_sigchld() {
    test_crash_tracking_bin(BuildProfile::Debug, "sigchld", "null_deref");
}

#[test]
#[cfg_attr(miri, ignore)]
fn test_crash_tracking_bin_sigchld_exec() {
    test_crash_tracking_bin(BuildProfile::Debug, "sigchld_exec", "null_deref");
}

#[test]
#[cfg_attr(miri, ignore)]
fn test_crash_tracking_bin_sigstack() {
    test_crash_tracking_bin(BuildProfile::Release, "donothing_sigstack", "null_deref");
}

#[test]
#[cfg_attr(miri, ignore)]
fn test_crash_tracking_bin_sigpipe_sigstack() {
    test_crash_tracking_bin(BuildProfile::Release, "sigpipe_sigstack", "null_deref");
}

#[test]
#[cfg_attr(miri, ignore)]
fn test_crash_tracking_bin_sigchld_sigstack() {
    test_crash_tracking_bin(BuildProfile::Release, "sigchld_sigstack", "null_deref");
}

#[test]
#[cfg_attr(miri, ignore)]
fn test_crash_tracking_bin_chained() {
    test_crash_tracking_bin(BuildProfile::Release, "chained", "null_deref");
}

#[test]
#[cfg_attr(miri, ignore)]
fn test_crash_tracking_bin_fork() {
    test_crash_tracking_bin(BuildProfile::Release, "fork", "null_deref");
}

#[test]
#[cfg_attr(miri, ignore)]
fn test_crash_tracking_bin_kill_sigabrt() {
    // For now, do the base test (donothing).  For future we should probably also test chaining.
    test_crash_tracking_bin(BuildProfile::Release, "donothing", "kill_sigabrt");
}

#[test]
#[cfg_attr(miri, ignore)]
fn test_crash_tracking_bin_kill_sigill() {
    // For now, do the base test (donothing).  For future we should probably also test chaining.
    test_crash_tracking_bin(BuildProfile::Release, "donothing", "kill_sigill");
}

#[test]
#[cfg_attr(miri, ignore)]
fn test_crash_tracking_bin_kill_sigbus() {
    // For now, do the base test (donothing).  For future we should probably also test chaining.
    test_crash_tracking_bin(BuildProfile::Release, "donothing", "kill_sigbus");
}

#[test]
#[cfg_attr(miri, ignore)]
fn test_crash_tracking_bin_kill_sigsegv() {
    // For now, do the base test (donothing).  For future we should probably also test chaining.
    test_crash_tracking_bin(BuildProfile::Release, "donothing", "kill_sigsegv");
}

#[test]
#[cfg_attr(miri, ignore)]
fn test_crash_tracking_bin_raise_sigabrt() {
    // For now, do the base test (donothing).  For future we should probably also test chaining.
    test_crash_tracking_bin(BuildProfile::Release, "donothing", "raise_sigabrt");
}

#[test]
#[cfg_attr(miri, ignore)]
fn test_crash_tracking_bin_raise_sigill() {
    // For now, do the base test (donothing).  For future we should probably also test chaining.
    test_crash_tracking_bin(BuildProfile::Release, "donothing", "raise_sigill");
}

#[test]
#[cfg_attr(miri, ignore)]
fn test_crash_tracking_bin_raise_sigbus() {
    // For now, do the base test (donothing).  For future we should probably also test chaining.
    test_crash_tracking_bin(BuildProfile::Release, "donothing", "raise_sigbus");
}

#[test]
#[cfg_attr(miri, ignore)]
fn test_crash_tracking_bin_raise_sigsegv() {
    // For now, do the base test (donothing).  For future we should probably also test chaining.
    test_crash_tracking_bin(BuildProfile::Release, "donothing", "raise_sigsegv");
}

#[test]
#[cfg_attr(miri, ignore)]
fn test_crash_tracking_bin_prechain_sigabrt() {
    test_crash_tracking_bin(BuildProfile::Release, "prechain_abort", "null_deref");
}

<<<<<<< HEAD
#[test]
#[cfg_attr(miri, ignore)]
fn test_heartbeat_timing_and_content() {
    test_crash_tracking_bin(BuildProfile::Release, "donothing", "null_deref");
=======
// This test is disabled for now on x86_64 musl and macos
// It seems that on aarch64 musl, libc has CFI which allows
// unwinding passed the signal frame.
#[test]
#[cfg(not(any(all(target_arch = "x86_64", target_env = "musl"), target_os = "macos")))]
#[cfg_attr(miri, ignore)]
fn test_crasht_tracking_validate_callstack() {
    test_crash_tracking_callstack()
}

fn test_crash_tracking_callstack() {
    let (_, crashtracker_receiver) = setup_crashtracking_crates(BuildProfile::Release);

    let crashing_app = ArtifactsBuild {
        name: "crashing_test_app".to_owned(),
        // compile in debug so we avoid inlining
        // and can check the callchain
        build_profile: BuildProfile::Debug,
        artifact_type: ArtifactType::Bin,
        triple_target: None,
    };

    let fixtures = setup_test_fixtures(&[&crashtracker_receiver, &crashing_app]);

    let mut p = process::Command::new(&fixtures.artifacts[&crashing_app])
        .arg(format!("file://{}", fixtures.crash_profile_path.display()))
        .arg(fixtures.artifacts[&crashtracker_receiver].as_os_str())
        .arg(&fixtures.output_dir)
        .spawn()
        .unwrap();

    let exit_status = bin_tests::timeit!("exit after signal", {
        eprintln!("Waiting for exit");
        p.wait().unwrap()
    });
    assert!(!exit_status.success());

    let stderr_path = format!("{0}/out.stderr", fixtures.output_dir.display());
    let stderr = fs::read(stderr_path)
        .context("reading crashtracker stderr")
        .unwrap();
    let stdout_path = format!("{0}/out.stdout", fixtures.output_dir.display());
    let stdout = fs::read(stdout_path)
        .context("reading crashtracker stdout")
        .unwrap();
    let s = String::from_utf8(stderr);
    assert!(
        matches!(
            s.as_deref(),
            Ok("") | Ok("Failed to fully receive crash.  Exit state was: StackTrace([])\n")
            | Ok("Failed to fully receive crash.  Exit state was: InternalError(\"{\\\"ip\\\": \\\"\")\n"),
        ),
        "got {s:?}"
    );
    assert_eq!(Ok(""), String::from_utf8(stdout).as_deref());

    let crash_profile = fs::read(fixtures.crash_profile_path)
        .context("reading crashtracker profiling payload")
        .unwrap();
    let crash_payload = serde_json::from_slice::<serde_json::Value>(&crash_profile)
        .context("deserializing crashtracker profiling payload to json")
        .unwrap();

    // Note: in Release, we do not have the crate and module name prepended to the function name
    // Here we compile the crashing app in Debug.
    let mut expected_functions = vec![
        "crashing_test_app::unix::fn2",
        "crashing_test_app::unix::fn1",
        "crashing_test_app::unix::main",
        "crashing_test_app::main",
    ];
    // It seems that on arm/arm64, fn3 is inlined in fn2, so not present.
    // Add fn3 only for x86_64 arch
    #[cfg(target_arch = "x86_64")]
    {
        expected_functions.insert(0, "crashing_test_app::unix::fn3");
    }

    let crashing_callstack = &crash_payload["error"]["stack"]["frames"];
    assert!(
        crashing_callstack.as_array().unwrap().len() >= expected_functions.len(),
        "crashing thread callstacks does have less frames than expected. Current: {}, Expected: {}",
        crashing_callstack.as_array().unwrap().len(),
        expected_functions.len()
    );

    let function_names: Vec<&str> = crashing_callstack
        .as_array()
        .unwrap()
        .iter()
        .map(|f| f["function"].as_str().unwrap_or(""))
        .collect();

    for (expected, actual) in expected_functions.iter().zip(function_names.iter()) {
        assert_eq!(expected, actual);
    }
>>>>>>> 256abe2c
}

fn test_crash_tracking_bin(
    crash_tracking_receiver_profile: BuildProfile,
    mode: &str,
    crash_typ: &str,
) {
    let (crashtracker_bin, crashtracker_receiver) =
        setup_crashtracking_crates(crash_tracking_receiver_profile);
    let fixtures = setup_test_fixtures(&[&crashtracker_receiver, &crashtracker_bin]);

    let mut p = process::Command::new(&fixtures.artifacts[&crashtracker_bin])
        .arg(format!("file://{}", fixtures.crash_profile_path.display()))
        .arg(fixtures.artifacts[&crashtracker_receiver].as_os_str())
        .arg(&fixtures.output_dir)
        .arg(mode)
        .arg(crash_typ)
        .spawn()
        .unwrap();
    let exit_status = bin_tests::timeit!("exit after signal", {
        eprintln!("Waiting for exit");
        p.wait().unwrap()
    });

    // When we raise SIGSEGV/SIGBUS, the chained handler doesn't kill the program
    // Presumably because continuing after raise is allowed.
    // Not sure why sigill behaves differently??
    // TODO: figure that out.
    match crash_typ {
        "kill_sigabrt" | "kill_sigill" | "null_deref" | "raise_sigabrt" | "raise_sigill" => {
            assert!(!exit_status.success())
        }
        "kill_sigbus" | "kill_sigsegv" | "raise_sigbus" | "raise_sigsegv" => {
            assert!(exit_status.success())
        }
        _ => unreachable!("{crash_typ} shouldn't happen"),
    }

    let stderr_path = format!("{0}/out.stderr", fixtures.output_dir.display());
    let stderr = fs::read(stderr_path)
        .context("reading crashtracker stderr")
        .unwrap();
    let stdout_path = format!("{0}/out.stdout", fixtures.output_dir.display());
    let stdout = fs::read(stdout_path)
        .context("reading crashtracker stdout")
        .unwrap();
    let s = String::from_utf8(stderr);
    assert!(
        matches!(
            s.as_deref(),
            Ok("") | Ok("Failed to fully receive crash.  Exit state was: StackTrace([])\n")
            | Ok("Failed to fully receive crash.  Exit state was: InternalError(\"{\\\"ip\\\": \\\"\")\n"),
        ),
        "got {s:?}"
    );
    assert_eq!(Ok(""), String::from_utf8(stdout).as_deref());

    // Check the crash data
    let crash_profile = fs::read(&fixtures.crash_profile_path)
        .context("reading crashtracker profiling payload")
        .unwrap();
    let crash_payload = serde_json::from_slice::<serde_json::Value>(&crash_profile)
        .context("deserializing crashtracker profiling payload to json")
        .unwrap();
    assert_eq!(
        serde_json::json!({
          "profiler_collecting_sample": 1,
          "profiler_inactive": 0,
          "profiler_serializing": 0,
          "profiler_unwinding": 0
        }),
        crash_payload["counters"],
    );
    let sig_info = &crash_payload["sig_info"];
    assert_siginfo_message(sig_info, crash_typ);

    let error = &crash_payload["error"];
    assert_error_message(&error["message"], sig_info);

    let crash_telemetry = fs::read(&fixtures.crash_telemetry_path)
        .context("reading crashtracker telemetry payload")
        .unwrap();
    assert_telemetry_message(&crash_telemetry, crash_typ);
    assert_heartbeat_file(&fixtures, &crash_payload);

    // Crashtracking signal handler chaining tests, as well as other tests, might only be able to
    // influence system state after the main application has crashed, and has therefore lost the
    // ability to influence the outcome of the test.  Those tests should create an "INVALID" file
    // in the output directory.
    // - If the file exists and contains only a single 'O' character, the test passes
    // - Likewise, if the file does not exist, the test passes
    // - Tests are free to output additional information in the file in case of a failure; it'll be
    //   read here
    let invalid_path = format!("{0}/INVALID", fixtures.output_dir.display());
    if let Ok(invalid) = fs::read(invalid_path) {
        assert_eq!(invalid, b"O");
    }
}

fn assert_error_message(message: &Value, sig_info: &Value) {
    let expected_message = format!(
        "Process terminated with {} ({})",
        sig_info["si_code_human_readable"].as_str().unwrap(),
        sig_info["si_signo_human_readable"].as_str().unwrap()
    );
    let message_str = message.as_str().unwrap_or("");
    assert_eq!(message_str, expected_message);
}

fn assert_siginfo_message(sig_info: &Value, crash_typ: &str) {
    match crash_typ {
        "null_deref" =>
        // On every platform other than OSX ARM, the si_code is 1: SEGV_MAPERR
        // On OSX ARM, its 2: SEGV_ACCERR
        {
            assert_eq!(sig_info["si_addr"], "0x0000000000000000");
            assert!(
                sig_info["si_code"] == 2 || sig_info["si_code"] == 1,
                "{sig_info:?}"
            );
            assert!(
                sig_info["si_code_human_readable"] == "SEGV_ACCERR"
                    || sig_info["si_code_human_readable"] == "SEGV_MAPERR",
                "{sig_info:?}"
            );
            assert_eq!(sig_info["si_signo"], libc::SIGSEGV);
            assert_eq!(sig_info["si_signo_human_readable"], "SIGSEGV");
        }

        "kill_sigabrt" => {
            assert_eq!(sig_info["si_signo"], libc::SIGABRT);
            assert_eq!(sig_info["si_signo_human_readable"], "SIGABRT");
            // https://vorner.github.io/2021/01/03/dark-side-of-posix-apis.html
            // OSX signal handling is the worst.
            #[cfg(not(target_os = "macos"))]
            assert_eq!(sig_info["si_code_human_readable"], "SI_USER");
        }
        "kill_sigsegv" => {
            assert_eq!(sig_info["si_signo"], libc::SIGSEGV);
            assert_eq!(sig_info["si_signo_human_readable"], "SIGSEGV");
            // https://vorner.github.io/2021/01/03/dark-side-of-posix-apis.html
            // OSX signal handling is the worst.
            #[cfg(not(target_os = "macos"))]
            assert_eq!(sig_info["si_code_human_readable"], "SI_USER");
        }
        "kill_sigbus" => {
            assert_eq!(sig_info["si_signo"], libc::SIGBUS);
            assert_eq!(sig_info["si_signo_human_readable"], "SIGBUS");
            // https://vorner.github.io/2021/01/03/dark-side-of-posix-apis.html
            // OSX signal handling is the worst.
            #[cfg(not(target_os = "macos"))]
            assert_eq!(sig_info["si_code_human_readable"], "SI_USER");
        }
        "kill_sigill" => {
            assert_eq!(sig_info["si_signo"], libc::SIGILL);
            assert_eq!(sig_info["si_signo_human_readable"], "SIGILL");
            // https://vorner.github.io/2021/01/03/dark-side-of-posix-apis.html
            // OSX signal handling is the worst.
            #[cfg(not(target_os = "macos"))]
            assert_eq!(sig_info["si_code_human_readable"], "SI_USER");
        }
        "raise_sigabrt" => {
            assert_eq!(sig_info["si_signo"], libc::SIGABRT);
            assert_eq!(sig_info["si_signo_human_readable"], "SIGABRT");
        }
        "raise_sigsegv" => {
            assert_eq!(sig_info["si_signo"], libc::SIGSEGV);
            assert_eq!(sig_info["si_signo_human_readable"], "SIGSEGV");
        }
        "raise_sigbus" => {
            assert_eq!(sig_info["si_signo"], libc::SIGBUS);
            assert_eq!(sig_info["si_signo_human_readable"], "SIGBUS");
        }
        "raise_sigill" => {
            assert_eq!(sig_info["si_signo"], libc::SIGILL);
            assert_eq!(sig_info["si_signo_human_readable"], "SIGILL");
        }
        _ => panic!("unexpected crash_typ {crash_typ}"),
    }
}

fn assert_telemetry_message(crash_telemetry: &[u8], crash_typ: &str) {
    let telemetry_payload: serde_json::Value =
        serde_json::from_slice::<serde_json::Value>(crash_telemetry)
            .context("deserializing crashtracker telemetry payload to json")
            .unwrap();
    assert_eq!(telemetry_payload["request_type"], "logs");
    assert_eq!(
        serde_json::json!({
          "service_name": "foo",
          "service_version": "bar",
          "language_name": "native",
          "language_version": "unknown",
          "tracer_version": "unknown"
        }),
        telemetry_payload["application"]
    );
    assert_eq!(telemetry_payload["payload"].as_array().unwrap().len(), 1);

    let tags = telemetry_payload["payload"][0]["tags"]
        .as_str()
        .unwrap()
        .split(',')
        .filter(|t| !t.starts_with("uuid:"))
        .collect::<std::collections::HashSet<_>>();

    let base_expected_tags: std::collections::HashSet<&str> =
        std::collections::HashSet::from_iter([
            "data_schema_version:1.4",
            // "incomplete:false", // TODO: re-add after fixing musl unwinding
            "is_crash:true",
            "profiler_collecting_sample:1",
            "profiler_inactive:0",
            "profiler_serializing:0",
            "profiler_unwinding:0",
        ]);

    match crash_typ {
        "null_deref" => {
            assert!(base_expected_tags.is_subset(&tags), "{tags:?}");
            assert!(tags.contains("si_addr:0x0000000000000000"), "{tags:?}");
            assert!(
                tags.contains("si_code_human_readable:SEGV_ACCERR")
                    || tags.contains("si_code_human_readable:SEGV_MAPERR"),
                "{tags:?}"
            );
            assert!(tags.contains("si_signo_human_readable:SIGSEGV"), "{tags:?}");
            assert!(tags.contains("si_signo:11"), "{tags:?}");
            assert!(
                tags.contains("si_code:1") || tags.contains("si_code:2"),
                "{tags:?}"
            );
        }
        "kill_sigabrt" => {
            assert!(base_expected_tags.is_subset(&tags), "{tags:?}");
            assert!(tags.contains("si_signo_human_readable:SIGABRT"), "{tags:?}");
            assert!(tags.contains("si_signo:6"), "{tags:?}");
        }
        "kill_sigill" => {
            assert!(base_expected_tags.is_subset(&tags), "{tags:?}");
            assert!(tags.contains("si_signo_human_readable:SIGILL"), "{tags:?}");
            assert!(tags.contains("si_signo:4"), "{tags:?}");
        }
        "kill_sigbus" => {
            assert!(base_expected_tags.is_subset(&tags), "{tags:?}");
            assert!(tags.contains("si_signo_human_readable:SIGBUS"), "{tags:?}");
            // SIGBUS can be 7 or 10, depending on the os.
            assert!(
                tags.contains(format!("si_signo:{}", libc::SIGBUS).as_str()),
                "{tags:?}"
            );
        }
        "kill_sigsegv" => {
            assert!(base_expected_tags.is_subset(&tags), "{tags:?}");
            assert!(tags.contains("si_signo_human_readable:SIGSEGV"), "{tags:?}");
            assert!(tags.contains("si_signo:11"), "{tags:?}");
        }
        "raise_sigabrt" => {
            assert!(base_expected_tags.is_subset(&tags), "{tags:?}");
            assert!(tags.contains("si_signo_human_readable:SIGABRT"), "{tags:?}");
            assert!(tags.contains("si_signo:6"), "{tags:?}");
        }
        "raise_sigill" => {
            assert!(base_expected_tags.is_subset(&tags), "{tags:?}");
            assert!(tags.contains("si_signo_human_readable:SIGILL"), "{tags:?}");
            assert!(tags.contains("si_signo:4"), "{tags:?}");
        }
        "raise_sigbus" => {
            assert!(base_expected_tags.is_subset(&tags), "{tags:?}");
            assert!(tags.contains("si_signo_human_readable:SIGBUS"), "{tags:?}");
            // SIGBUS can be 7 or 10, depending on the os.
            assert!(
                tags.contains(format!("si_signo:{}", libc::SIGBUS).as_str()),
                "{tags:?}"
            );
        }
        "raise_sigsegv" => {
            assert!(base_expected_tags.is_subset(&tags), "{tags:?}");
            assert!(tags.contains("si_signo_human_readable:SIGSEGV"), "{tags:?}");
            assert!(tags.contains("si_signo:11"), "{tags:?}");
        }
        _ => panic!("{crash_typ}"),
    }

    assert_eq!(telemetry_payload["payload"][0]["is_sensitive"], true);
}

fn assert_heartbeat_file(fixtures: &TestFixtures, crash_payload: &Value) {
    let heartbeat_file = format!("{}.heartbeat", fixtures.crash_profile_path.display());
    assert!(
        Path::new(&heartbeat_file).exists(),
        "Heartbeat file should exist at {}",
        heartbeat_file
    );

    let heartbeat_content = fs::read_to_string(&heartbeat_file)
        .context("reading heartbeat file")
        .unwrap();
    let heartbeat_json: Value = serde_json::from_str(&heartbeat_content)
        .context("parsing heartbeat JSON")
        .unwrap();

    // Verify heartbeat properties
    assert_eq!(
        heartbeat_json["error"]["is_crash"], false,
        "Heartbeat should have is_crash=false"
    );

    assert_eq!(
        heartbeat_json["error"]["message"], "Crashtracker heartbeat",
        "Heartbeat should have correct message"
    );

    // Verify heartbeat and crash report share the same UUID
    assert_eq!(
        heartbeat_json["uuid"], crash_payload["uuid"],
        "Heartbeat UUID should match crash report UUID"
    );

    let log_messages = heartbeat_json["log_messages"]
        .as_array()
        .expect("log_messages should be an array");
    assert!(
        log_messages.iter().any(|msg| {
            msg.as_str()
                .map(|s| s.contains("Heartbeat: crash processing started"))
                .unwrap_or(false)
        }),
        "Heartbeat should contain expected log message"
    );
}

#[test]
#[cfg_attr(miri, ignore)]
#[cfg(unix)]
#[allow(clippy::zombie_processes)]
fn crash_tracking_empty_endpoint() {
    use std::os::unix::net::UnixListener;

    let (crashtracker_bin, crashtracker_receiver) = setup_crashtracking_crates(BuildProfile::Debug);
    let fixtures = setup_test_fixtures(&[&crashtracker_receiver, &crashtracker_bin]);

    let socket_path = extend_path(fixtures.tmpdir.path(), "trace_agent.socket");
    let listener = UnixListener::bind(&socket_path).unwrap();

    process::Command::new(&fixtures.artifacts[&crashtracker_bin])
        // empty url, endpoint will be set to none
        .arg("")
        .arg(fixtures.artifacts[&crashtracker_receiver].as_os_str())
        .arg(&fixtures.output_dir)
        .arg("donothing")
        .arg("null_deref")
        .env(
            "DD_TRACE_AGENT_URL",
            format!("unix://{}", socket_path.display()),
        )
        .spawn()
        .unwrap();

    // First request should be the heartbeat
    let (mut stream1, _) = listener.accept().unwrap();
    let heartbeat_body = read_http_request_body(&mut stream1);

    // Send 200 OK response to heartbeat to keep connection open
    stream1
        .write_all(b"HTTP/1.1 200 OK\r\nContent-Length: 0\r\n\r\n")
        .unwrap();

    validate_heartbeat_telemetry(&heartbeat_body);

    // Second request should be the crash report
    let (mut stream2, _) = listener.accept().unwrap();
    let crash_report_body = read_http_request_body(&mut stream2);

    // Send 404 response to close connection
    stream2
        .write_all(b"HTTP/1.1 404\r\nContent-Length: 0\r\n\r\n")
        .unwrap();

    // Validate crash report telemetry
    assert_telemetry_message(crash_report_body.as_bytes(), "null_deref");
}

fn read_http_request_body(stream: &mut impl Read) -> String {
    // The read call is not guaranteed to collect all available data.  On OSX it appears to grab
    // data in 8192 byte chunks.  This was not an issue when the size of a crashreport was below
    // there, but is a problem when the size is greater.
    // The obvious thing would be to use `read_to_end` or even `read_to_string`.
    // The problem with that is that we then block waiting for the client to close the channel,
    // which it doesn't do till it gets the response from us. Deadlock.  OOPS.
    // This is resolved by the timeout killing the receiver, but then we just fall back to the
    // 404 write failing.  See comment below.
    // This loop is a best effort attempt to fix the problem.
    // It can fail in two ways.
    // 1: There are exactly n*8192 bytes available.  We issue a read when there are 0 bytes
    //    available and deadlock.
    // 2: The read call decides not to return some but not all of the available bytes.  We exit
    //    early with a malformed string.
    // Since this is for testing, the risk of those are low, but if tests spuriously fails, that
    // is a good place to look.
    let mut out = vec![0; 65536];
    let blocksize = 8192;
    let mut left = 0;
    let mut right = blocksize;
    let mut total_read = 0;
    let mut done = false;
    while !(done) {
        let read = stream.read(&mut out[left..right]).unwrap();
        total_read += read;
        done = read != blocksize;
        left += blocksize;
        right += blocksize;
    }
    let resp = String::from_utf8_lossy(&out[..total_read]);
    let pos = resp.find("\r\n\r\n").unwrap();
    resp[pos + 4..].to_string()
}

fn validate_heartbeat_telemetry(body: &str) {
    let telemetry_payload: serde_json::Value =
        serde_json::from_str(body).expect("Heartbeat should be valid JSON");

    // Verify this is a telemetry message
    assert_eq!(telemetry_payload["request_type"], "logs");

    let payload = &telemetry_payload["payload"];
    assert!(payload.is_array(), "Payload should be an array");

    let logs = payload.as_array().unwrap();
    assert!(!logs.is_empty(), "Should have at least one log entry");

    // Strictly validate this is a heartbeat telemetry
    let log_entry = &logs[0];
    let tags = log_entry["tags"].as_str().unwrap_or("");

    // Must contain is_crash:false to be a valid heartbeat
    assert!(
        tags.contains("is_crash:false"),
        "Expected heartbeat telemetry with is_crash:false, but got tags: {}",
        tags
    );

    println!("✓ Validated heartbeat telemetry (is_crash:false)");
}

struct TestFixtures<'a> {
    tmpdir: tempfile::TempDir,
    crash_profile_path: PathBuf,
    crash_telemetry_path: PathBuf,
    output_dir: PathBuf,

    artifacts: HashMap<&'a ArtifactsBuild, PathBuf>,
}

fn setup_test_fixtures<'a>(crates: &[&'a ArtifactsBuild]) -> TestFixtures<'a> {
    let artifacts = build_artifacts(crates).unwrap();

    let tmpdir = tempfile::TempDir::new().unwrap();
    let dirpath = tmpdir.path();
    TestFixtures {
        crash_profile_path: extend_path(dirpath, "crash"),
        crash_telemetry_path: extend_path(dirpath, "crash.telemetry"),
        output_dir: dirpath.to_path_buf(),

        artifacts,
        tmpdir,
    }
}

fn setup_crashtracking_crates(
    crash_tracking_receiver_profile: BuildProfile,
) -> (ArtifactsBuild, ArtifactsBuild) {
    let crashtracker_bin = ArtifactsBuild {
        name: "crashtracker_bin_test".to_owned(),
        build_profile: crash_tracking_receiver_profile,
        artifact_type: ArtifactType::Bin,
        triple_target: None,
    };
    let crashtracker_receiver = ArtifactsBuild {
        name: "crashtracker_receiver".to_owned(),
        build_profile: crash_tracking_receiver_profile,
        artifact_type: ArtifactType::Bin,
        triple_target: None,
    };
    (crashtracker_bin, crashtracker_receiver)
}

fn extend_path<T: AsRef<Path>>(parent: &Path, path: T) -> PathBuf {
    let mut parent = parent.to_path_buf();
    parent.push(path);
    parent
}<|MERGE_RESOLUTION|>--- conflicted
+++ resolved
@@ -129,12 +129,13 @@
     test_crash_tracking_bin(BuildProfile::Release, "prechain_abort", "null_deref");
 }
 
-<<<<<<< HEAD
+
 #[test]
 #[cfg_attr(miri, ignore)]
 fn test_heartbeat_timing_and_content() {
     test_crash_tracking_bin(BuildProfile::Release, "donothing", "null_deref");
-=======
+}
+  
 // This test is disabled for now on x86_64 musl and macos
 // It seems that on aarch64 musl, libc has CFI which allows
 // unwinding passed the signal frame.
@@ -231,7 +232,6 @@
     for (expected, actual) in expected_functions.iter().zip(function_names.iter()) {
         assert_eq!(expected, actual);
     }
->>>>>>> 256abe2c
 }
 
 fn test_crash_tracking_bin(
