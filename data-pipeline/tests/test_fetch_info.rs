--- conflicted
+++ resolved
@@ -5,13 +5,8 @@
 mod tracing_integration_tests {
     use data_pipeline::agent_info;
     use data_pipeline::agent_info::{fetch_info, AgentInfoFetcher};
-<<<<<<< HEAD
-    use datadog_trace_utils::test_utils::datadog_test_agent::DatadogTestAgent;
-    use libdd_common::{worker::Worker, Endpoint};
-=======
     use libdd_common::{worker::Worker, Endpoint};
     use libdd_trace_utils::test_utils::datadog_test_agent::DatadogTestAgent;
->>>>>>> 66cec637
     use std::time::Duration;
 
     #[cfg_attr(miri, ignore)]
