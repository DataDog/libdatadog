[package]
name = "data-pipeline"
description = "Trace exporter package allowing sending data from datadog SDKs to the Trace Agent."
rust-version.workspace = true
edition.workspace = true
version.workspace = true
license.workspace = true
autobenches = false

# See more keys and their definitions at https://doc.rust-lang.org/cargo/reference/manifest.html

[dependencies]
anyhow = { version = "1.0" }
arc-swap = "1.7.1"
hyper = { workspace = true }
hyper-util = { workspace = true }
http = "1.0"
http-body-util = "0.1"
tracing = { version = "0.1", default-features = false }
rmp-serde = "1.1.1"
serde = "1.0.209"
serde_json = "1.0.127"
bytes = "1.4"
sha2 = "0.10"
either = "1.13.0"
tokio = { version = "1.23", features = [
    "rt",
    "test-util",
    "time",
], default-features = false }
uuid = { version = "1.10.0", features = ["v4"] }
tokio-util = "0.7.11"

libdd-common = { version = "1.0.0", path = "../libdd-common", default-features = false }
libdd-telemetry = { version = "1.0.0", path = "../libdd-telemetry", default-features = false }
libdd-trace-protobuf = { version = "1.0.0", path = "../libdd-trace-protobuf" }
<<<<<<< HEAD
datadog-trace-stats = { path = "../datadog-trace-stats"}
datadog-trace-utils = { path = "../datadog-trace-utils", default-features = false }
=======
libdd-trace-stats = { version = "1.0.0", path = "../libdd-trace-stats"}
libdd-trace-utils = { version = "1.0.0", path = "../libdd-trace-utils", default-features = false }
>>>>>>> 66cec637
libdd-ddsketch = { version = "1.0.0", path = "../libdd-ddsketch" }
libdd-dogstatsd-client = { version = "1.0.0", path = "../libdd-dogstatsd-client", default-features = false }
libdd-tinybytes = { version = "1.0.0", path = "../libdd-tinybytes", features = [
    "bytes_string",
    "serialization",
] }

[lib]
bench = false

[dev-dependencies]
libdd-log = { path = "../libdd-log" }
clap = { version = "4.0", features = ["derive"] }
criterion = "0.5.1"
libdd-trace-utils = { path = "../libdd-trace-utils", features = [
    "test-utils",
] }
httpmock = "0.8.0-alpha.1"
rand = "0.8.5"
regex = "1.5"
tempfile = "3.3.0"
tokio = { version = "1.23", features = [
    "rt",
    "time",
    "test-util",
], default-features = false }

[features]
default = ["https"]
https = [
    "libdd-common/https",
    "libdd-telemetry/https",
    "libdd-trace-utils/https",
    "libdd-dogstatsd-client/https",
]
test-utils = []<|MERGE_RESOLUTION|>--- conflicted
+++ resolved
@@ -34,13 +34,8 @@
 libdd-common = { version = "1.0.0", path = "../libdd-common", default-features = false }
 libdd-telemetry = { version = "1.0.0", path = "../libdd-telemetry", default-features = false }
 libdd-trace-protobuf = { version = "1.0.0", path = "../libdd-trace-protobuf" }
-<<<<<<< HEAD
-datadog-trace-stats = { path = "../datadog-trace-stats"}
-datadog-trace-utils = { path = "../datadog-trace-utils", default-features = false }
-=======
-libdd-trace-stats = { version = "1.0.0", path = "../libdd-trace-stats"}
-libdd-trace-utils = { version = "1.0.0", path = "../libdd-trace-utils", default-features = false }
->>>>>>> 66cec637
+libdd-trace-stats = { path = "../libdd-trace-stats"}
+libdd-trace-utils = { path = "../libdd-trace-utils", default-features = false }
 libdd-ddsketch = { version = "1.0.0", path = "../libdd-ddsketch" }
 libdd-dogstatsd-client = { version = "1.0.0", path = "../libdd-dogstatsd-client", default-features = false }
 libdd-tinybytes = { version = "1.0.0", path = "../libdd-tinybytes", features = [
