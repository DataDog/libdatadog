[package]
name = "data-pipeline"
description = "Trace exporter package allowing sending data from datadog SDKs to the Trace Agent."
rust-version.workspace = true
edition.workspace = true
version.workspace = true
license.workspace = true
autobenches = false

# See more keys and their definitions at https://doc.rust-lang.org/cargo/reference/manifest.html

[dependencies]
anyhow = { version = "1.0" }
futures = { version = "0.3", default-features = false }
hyper = {version = "0.14", features = ["client"], default-features = false}
log = "0.4"
rmp-serde = "1.1.1"
bytes = "1.4"
tokio = { version = "1.23", features = ["rt", "test-util", "time"], default-features = false }

ddcommon = { path = "../ddcommon" }
datadog-trace-protobuf = { path = "../trace-protobuf" }
datadog-trace-utils = { path = "../trace-utils" }
datadog-trace-normalization = { path = "../trace-normalization" }
datadog-trace-obfuscation = { path = "../trace-obfuscation" }
datadog-ddsketch = { path = "../ddsketch" }
uuid = { version = "1.10.0", features = ["v4"] }
tokio-util = "0.7.11"

[lib]
bench = false

[[bench]]
name = "main"
harness = false
path = "benches/main.rs"

[dev-dependencies]
<<<<<<< HEAD
httpmock = "0.7.0"
=======
criterion = "0.5.1"
>>>>>>> 89f48d47
rand = "0.8.5"<|MERGE_RESOLUTION|>--- conflicted
+++ resolved
@@ -36,9 +36,6 @@
 path = "benches/main.rs"
 
 [dev-dependencies]
-<<<<<<< HEAD
 httpmock = "0.7.0"
-=======
 criterion = "0.5.1"
->>>>>>> 89f48d47
 rand = "0.8.5"