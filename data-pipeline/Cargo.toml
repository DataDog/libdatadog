[package]
name = "data-pipeline"
description = "Trace exporter package allowing sending data from datadog SDKs to the Trace Agent."
rust-version.workspace = true
edition.workspace = true
version.workspace = true
license.workspace = true
autobenches = false

# See more keys and their definitions at https://doc.rust-lang.org/cargo/reference/manifest.html

[dependencies]
anyhow = { version = "1.0" }
arc-swap = "1.7.1"
hyper = { workspace = true }
hyper-util = { workspace = true }
http = "1.0"
http-body-util = "0.1"
tracing = { version = "0.1", default-features = false }
rmp-serde = "1.1.1"
serde = "1.0.209"
serde_json = "1.0.127"
bytes = "1.4"
sha2 = "0.10"
either = "1.13.0"
tokio = { version = "1.23", features = [
    "rt",
    "test-util",
    "time",
], default-features = false }
uuid = { version = "1.10.0", features = ["v4"] }
tokio-util = "0.7.11"

ddcommon = { path = "../ddcommon", default-features = false }
ddtelemetry = { path = "../ddtelemetry", default-features = false }
datadog-trace-protobuf = { path = "../datadog-trace-protobuf" }
datadog-trace-stats = { path = "../datadog-trace-stats"}
datadog-trace-utils = { path = "../datadog-trace-utils", default-features = false }
<<<<<<< HEAD
datadog-ddsketch = { path = "../ddsketch" }
libdd-dogstatsd-client = { version = "1.0.0", path = "../libdd-dogstatsd-client", default-features = false }
tinybytes = { path = "../tinybytes", features = [
=======
libdd-ddsketch = { version = "1.0.0", path = "../libdd-ddsketch" }
dogstatsd-client = { path = "../dogstatsd-client", default-features = false }
libdd-tinybytes = { path = "../libdd-tinybytes", features = [
>>>>>>> 2fd467ad
    "bytes_string",
    "serialization",
] }

[lib]
bench = false

[dev-dependencies]
libdd-log = { path = "../libdd-log" }
clap = { version = "4.0", features = ["derive"] }
criterion = "0.5.1"
datadog-trace-utils = { path = "../datadog-trace-utils", features = [
    "test-utils",
] }
httpmock = "0.8.0-alpha.1"
rand = "0.8.5"
regex = "1.5"
tempfile = "3.3.0"
tokio = { version = "1.23", features = [
    "rt",
    "time",
    "test-util",
], default-features = false }

[features]
default = ["https"]
https = [
    "ddcommon/https",
    "ddtelemetry/https",
    "datadog-trace-utils/https",
    "libdd-dogstatsd-client/https",
]
test-utils = []<|MERGE_RESOLUTION|>--- conflicted
+++ resolved
@@ -36,15 +36,9 @@
 datadog-trace-protobuf = { path = "../datadog-trace-protobuf" }
 datadog-trace-stats = { path = "../datadog-trace-stats"}
 datadog-trace-utils = { path = "../datadog-trace-utils", default-features = false }
-<<<<<<< HEAD
-datadog-ddsketch = { path = "../ddsketch" }
+libdd-ddsketch = { version = "1.0.0", path = "../libdd-ddsketch" }
 libdd-dogstatsd-client = { version = "1.0.0", path = "../libdd-dogstatsd-client", default-features = false }
-tinybytes = { path = "../tinybytes", features = [
-=======
-libdd-ddsketch = { version = "1.0.0", path = "../libdd-ddsketch" }
-dogstatsd-client = { path = "../dogstatsd-client", default-features = false }
-libdd-tinybytes = { path = "../libdd-tinybytes", features = [
->>>>>>> 2fd467ad
+libdd-tinybytes = { version = "1.0.0", path = "../libdd-tinybytes", features = [
     "bytes_string",
     "serialization",
 ] }
