[package]
name = "data-pipeline"
description = "Trace exporter package allowing sending data from datadog SDKs to the Trace Agent."
rust-version.workspace = true
edition.workspace = true
version.workspace = true
license.workspace = true
autobenches = false

# See more keys and their definitions at https://doc.rust-lang.org/cargo/reference/manifest.html

[dependencies]
anyhow = { version = "1.0" }
arc-swap = "1.7.1"
hyper = { workspace = true }
hyper-util = { workspace = true }
http = "1.0"
http-body-util = "0.1"
tracing = { version = "0.1", default-features = false }
rmp-serde = "1.1.1"
serde = "1.0.209"
serde_json = "1.0.127"
bytes = "1.4"
sha2 = "0.10"
either = "1.13.0"
tokio = { version = "1.23", features = [
    "rt",
    "test-util",
    "time",
], default-features = false }
uuid = { version = "1.10.0", features = ["v4"] }
tokio-util = "0.7.11"

ddcommon = { path = "../ddcommon", default-features = false }
<<<<<<< HEAD
ddtelemetry = { path = "../ddtelemetry", default-features = false }
libdd-trace-protobuf = { version = "1.0.0", path = "../libdd-trace-protobuf" }
=======
libdd-telemetry = { version = "1.0.0", path = "../libdd-telemetry", default-features = false }
datadog-trace-protobuf = { path = "../datadog-trace-protobuf" }
>>>>>>> bfa43617
datadog-trace-stats = { path = "../datadog-trace-stats"}
datadog-trace-utils = { path = "../datadog-trace-utils", default-features = false }
libdd-ddsketch = { version = "1.0.0", path = "../libdd-ddsketch" }
libdd-dogstatsd-client = { version = "1.0.0", path = "../libdd-dogstatsd-client", default-features = false }
libdd-tinybytes = { version = "1.0.0", path = "../libdd-tinybytes", features = [
    "bytes_string",
    "serialization",
] }

[lib]
bench = false

[dev-dependencies]
libdd-log = { path = "../libdd-log" }
clap = { version = "4.0", features = ["derive"] }
criterion = "0.5.1"
datadog-trace-utils = { path = "../datadog-trace-utils", features = [
    "test-utils",
] }
httpmock = "0.8.0-alpha.1"
rand = "0.8.5"
regex = "1.5"
tempfile = "3.3.0"
tokio = { version = "1.23", features = [
    "rt",
    "time",
    "test-util",
], default-features = false }

[features]
default = ["https"]
https = [
    "ddcommon/https",
    "libdd-telemetry/https",
    "datadog-trace-utils/https",
    "libdd-dogstatsd-client/https",
]
test-utils = []<|MERGE_RESOLUTION|>--- conflicted
+++ resolved
@@ -32,13 +32,8 @@
 tokio-util = "0.7.11"
 
 ddcommon = { path = "../ddcommon", default-features = false }
-<<<<<<< HEAD
-ddtelemetry = { path = "../ddtelemetry", default-features = false }
 libdd-trace-protobuf = { version = "1.0.0", path = "../libdd-trace-protobuf" }
-=======
 libdd-telemetry = { version = "1.0.0", path = "../libdd-telemetry", default-features = false }
-datadog-trace-protobuf = { path = "../datadog-trace-protobuf" }
->>>>>>> bfa43617
 datadog-trace-stats = { path = "../datadog-trace-stats"}
 datadog-trace-utils = { path = "../datadog-trace-utils", default-features = false }
 libdd-ddsketch = { version = "1.0.0", path = "../libdd-ddsketch" }
