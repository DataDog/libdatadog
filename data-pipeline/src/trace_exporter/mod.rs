// Copyright 2024-Present Datadog, Inc. https://www.datadoghq.com/
// SPDX-License-Identifier: Apache-2.0
pub mod agent_response;
pub mod error;
use crate::agent_info::{AgentInfoArc, AgentInfoFetcher};
use crate::telemetry::{SendPayloadTelemetry, TelemetryClient, TelemetryClientBuilder};
use crate::trace_exporter::error::{RequestError, TraceExporterError};
use crate::{
    health_metrics, health_metrics::HealthMetric, span_concentrator::SpanConcentrator,
    stats_exporter,
};
use arc_swap::{ArcSwap, ArcSwapOption};
use bytes::Bytes;
use datadog_trace_utils::msgpack_decoder::{self, decode::error::DecodeError};
use datadog_trace_utils::send_with_retry::{send_with_retry, RetryStrategy, SendWithRetryError};
<<<<<<< HEAD
use datadog_trace_utils::span::SpanBytes;
=======
use datadog_trace_utils::span::SpanSlice;
>>>>>>> a4c43a4b
use datadog_trace_utils::trace_utils::{self, TracerHeaderTags};
use datadog_trace_utils::tracer_payload;
use ddcommon::header::{
    APPLICATION_MSGPACK_STR, DATADOG_SEND_REAL_HTTP_STATUS_STR, DATADOG_TRACE_COUNT_STR,
};
use ddcommon::tag::Tag;
use ddcommon::{hyper_migration, parse_uri, tag, Endpoint};
use dogstatsd_client::{new, Client, DogStatsDAction};
use either::Either;
use error::BuilderErrorKind;
use http_body_util::BodyExt;
use hyper::http::uri::PathAndQuery;
use hyper::{header::CONTENT_TYPE, Method, Uri};
use log::{error, info};
use std::io;
use std::sync::{Arc, Mutex};
use std::time::Duration;
use std::{borrow::Borrow, collections::HashMap, str::FromStr, time};
use tokio::{runtime::Runtime, task::JoinHandle};
use tokio_util::sync::CancellationToken;

use self::agent_response::AgentResponse;

const DEFAULT_STATS_ELIGIBLE_SPAN_KINDS: [&str; 4] = ["client", "server", "producer", "consumer"];
const STATS_ENDPOINT: &str = "/v0.6/stats";
const INFO_ENDPOINT: &str = "/info";

/// TraceExporterInputFormat represents the format of the input traces.
/// The input format can be either Proxy or V0.4, where V0.4 is the default.
#[derive(Copy, Clone, Debug, Default, PartialEq)]
#[repr(C)]
pub enum TraceExporterInputFormat {
    /// Proxy format is used when the traces are to be sent to the agent without processing them.
    /// The whole payload is sent as is to the agent.
    Proxy,
    #[allow(missing_docs)]
    #[default]
    V04,
    V05,
}

/// TraceExporterOutputFormat represents the format of the output traces.
/// The output format can be either V0.4 or v0.5, where V0.4 is the default.
#[derive(Copy, Clone, Debug, Default, PartialEq)]
#[repr(C)]
pub enum TraceExporterOutputFormat {
    #[allow(missing_docs)]
    #[default]
    V04,
    V05,
}

impl TraceExporterOutputFormat {
    /// Add the agent trace endpoint path to the URL.
    fn add_path(&self, url: &Uri) -> Uri {
        add_path(
            url,
            match self {
                TraceExporterOutputFormat::V04 => "/v0.4/traces",
                TraceExporterOutputFormat::V05 => "/v0.5/traces",
            },
        )
    }
}

/// Add a path to the URL.
///
/// # Arguments
///
/// * `url` - The URL to which the path is to be added.
/// * `path` - The path to be added to the URL.
fn add_path(url: &Uri, path: &str) -> Uri {
    let p_and_q = url.path_and_query();

    #[allow(clippy::unwrap_used)]
    let new_p_and_q = match p_and_q {
        Some(pq) => {
            let p = pq.path();
            let mut p = p.strip_suffix('/').unwrap_or(p).to_owned();
            p.push_str(path);

            PathAndQuery::from_str(p.as_str())
        }
        None => PathAndQuery::from_str(path),
    }
    // TODO: Properly handle non-OK states to prevent possible panics (APMSP-18190).
    .unwrap();
    let mut parts = url.clone().into_parts();
    parts.path_and_query = Some(new_p_and_q);
    // TODO: Properly handle non-OK states to prevent possible panics (APMSP-18190).
    #[allow(clippy::unwrap_used)]
    Uri::from_parts(parts).unwrap()
}

#[derive(Clone, Default, Debug)]
pub struct TracerMetadata {
    pub hostname: String,
    pub env: String,
    pub app_version: String,
    pub runtime_id: String,
    pub service: String,
    pub tracer_version: String,
    pub language: String,
    pub language_version: String,
    pub language_interpreter: String,
    pub language_interpreter_vendor: String,
    pub git_commit_sha: String,
    pub client_computed_stats: bool,
    pub client_computed_top_level: bool,
}

impl<'a> From<&'a TracerMetadata> for TracerHeaderTags<'a> {
    fn from(tags: &'a TracerMetadata) -> TracerHeaderTags<'a> {
        TracerHeaderTags::<'_> {
            lang: &tags.language,
            lang_version: &tags.language_version,
            tracer_version: &tags.tracer_version,
            lang_interpreter: &tags.language_interpreter,
            lang_vendor: &tags.language_interpreter_vendor,
            client_computed_stats: tags.client_computed_stats,
            client_computed_top_level: tags.client_computed_top_level,
            ..Default::default()
        }
    }
}

impl<'a> From<&'a TracerMetadata> for HashMap<&'static str, String> {
    fn from(tags: &'a TracerMetadata) -> HashMap<&'static str, String> {
        TracerHeaderTags::from(tags).into()
    }
}

#[derive(Debug)]
enum StatsComputationStatus {
    /// Client-side stats has been disabled by the tracer
    Disabled,
    /// Client-side stats has been disabled by the agent or is not supported. It can be enabled
    /// later if the agent configuration changes. This is also the state used when waiting for the
    /// /info response.
    DisabledByAgent { bucket_size: Duration },
    /// Client-side stats is enabled
    Enabled {
        stats_concentrator: Arc<Mutex<SpanConcentrator>>,
        cancellation_token: CancellationToken,
        exporter_handle: JoinHandle<()>,
    },
}

/// The TraceExporter ingest traces from the tracers serialized as messagepack and forward them to
/// the agent while applying some transformation.
///
/// # Proxy
/// If the input format is set as `Proxy`, the exporter will forward traces to the agent without
/// deserializing them.
///
/// # Features
/// When the input format is set to `V04` the TraceExporter will deserialize the traces and perform
/// some operation before sending them to the agent. The available operations are described below.
///
/// ## V07 Serialization
/// The Trace exporter can serialize the traces to V07 before sending them to the agent.
///
/// ## Stats computation
/// The Trace Exporter can compute stats on traces. In this case the trace exporter will start
/// another task to send stats when a time bucket expire. When this feature is enabled the
/// TraceExporter drops all spans that may not be sampled by the agent.
#[allow(missing_docs)]
#[derive(Debug)]
pub struct TraceExporter {
    endpoint: Endpoint,
    metadata: TracerMetadata,
    input_format: TraceExporterInputFormat,
    output_format: TraceExporterOutputFormat,
    // TODO - do something with the response callback - https://datadoghq.atlassian.net/browse/APMSP-1019
    runtime: Runtime,
    /// None if dogstatsd is disabled
    dogstatsd: Option<Client>,
    common_stats_tags: Vec<Tag>,
    client_computed_top_level: bool,
    client_side_stats: ArcSwap<StatsComputationStatus>,
    agent_info: AgentInfoArc,
    previous_info_state: ArcSwapOption<String>,
    telemetry: Option<TelemetryClient>,
}

impl TraceExporter {
    #[allow(missing_docs)]
    pub fn builder() -> TraceExporterBuilder {
        TraceExporterBuilder::default()
    }

    /// Send msgpack serialized traces to the agent
    #[allow(missing_docs)]
    pub fn send(
        &self,
        data: &[u8],
        trace_count: usize,
    ) -> Result<AgentResponse, TraceExporterError> {
        self.check_agent_info();

        match self.input_format {
            TraceExporterInputFormat::Proxy => self.send_proxy(data.as_ref(), trace_count),
            TraceExporterInputFormat::V04 => match msgpack_decoder::v04::from_slice(data) {
<<<<<<< HEAD
                Ok((traces, _)) => self.send_trace_collection(TraceCollection::TraceChunk(traces)),
                Err(e) => Err(TraceExporterError::Deserialization(e)),
            },
            TraceExporterInputFormat::V05 => match msgpack_decoder::v05::from_slice(data) {
                Ok((traces, _)) => self.send_trace_collection(TraceCollection::TraceChunk(traces)),
=======
                Ok((traces, _)) => self.send_deser_ser(traces),
                Err(e) => Err(TraceExporterError::Deserialization(e)),
            },
            TraceExporterInputFormat::V05 => match msgpack_decoder::v05::from_slice(data) {
                Ok((traces, _)) => self.send_deser_ser(traces),
>>>>>>> a4c43a4b
                Err(e) => Err(TraceExporterError::Deserialization(e)),
            },
        }
        .and_then(|res| {
            if res.is_empty() {
                return Err(TraceExporterError::Agent(
                    error::AgentErrorKind::EmptyResponse,
                ));
            }

            Ok(AgentResponse::from(res))
        })
        .map_err(|err| {
            if let TraceExporterError::Deserialization(ref e) = err {
                error!("Error deserializing trace from request body: {e}");
                self.emit_metric(
                    HealthMetric::Count(health_metrics::STAT_DESER_TRACES_ERRORS, 1),
                    None,
                );
            }
            err
        })
    }

    /// Safely shutdown the TraceExporter and all related tasks
    pub fn shutdown(self, timeout: Option<Duration>) -> Result<(), TraceExporterError> {
        if let Some(timeout) = timeout {
            match self.runtime.block_on(async {
                tokio::time::timeout(timeout, async {
                    let stats_status: Option<StatsComputationStatus> =
                        Arc::<StatsComputationStatus>::into_inner(
                            self.client_side_stats.into_inner(),
                        );
                    if let Some(StatsComputationStatus::Enabled {
                        stats_concentrator: _,
                        cancellation_token,
                        exporter_handle,
                    }) = stats_status
                    {
                        cancellation_token.cancel();
                        let _ = exporter_handle.await;
                    }
                    if let Some(telemetry) = self.telemetry {
                        telemetry.shutdown().await;
                    }
                })
                .await
            }) {
                Ok(()) => Ok(()),
                Err(e) => Err(TraceExporterError::Io(e.into())),
            }
        } else {
            self.runtime.block_on(async {
                let stats_status: Option<StatsComputationStatus> =
                    Arc::<StatsComputationStatus>::into_inner(self.client_side_stats.into_inner());
                if let Some(StatsComputationStatus::Enabled {
                    stats_concentrator: _,
                    cancellation_token,
                    exporter_handle,
                }) = stats_status
                {
                    cancellation_token.cancel();
                    let _ = exporter_handle.await;
                }
                if let Some(telemetry) = self.telemetry {
                    telemetry.shutdown().await;
                }
            });
            Ok(())
        }
    }

    /// Start the stats exporter and enable stats computation
    ///
    /// Should only be used if the agent enabled stats computation
    fn start_stats_computation(
        &self,
        span_kinds: Vec<String>,
        peer_tags: Vec<String>,
    ) -> anyhow::Result<()> {
        if let StatsComputationStatus::DisabledByAgent { bucket_size } =
            **self.client_side_stats.load()
        {
            let stats_concentrator = Arc::new(Mutex::new(SpanConcentrator::new(
                bucket_size,
                time::SystemTime::now(),
                span_kinds,
                peer_tags,
            )));

            let cancellation_token = CancellationToken::new();

            let mut stats_exporter = stats_exporter::StatsExporter::new(
                bucket_size,
                stats_concentrator.clone(),
                self.metadata.clone(),
                Endpoint::from_url(add_path(&self.endpoint.url, STATS_ENDPOINT)),
                cancellation_token.clone(),
            );

            let exporter_handle = self.runtime.spawn(async move {
                stats_exporter.run().await;
            });

            self.client_side_stats
                .store(Arc::new(StatsComputationStatus::Enabled {
                    stats_concentrator,
                    cancellation_token,
                    exporter_handle,
                }));
        };
        Ok(())
    }

    /// Stops the stats exporter and disable stats computation
    ///
    /// Used when client-side stats is disabled by the agent
    fn stop_stats_computation(&self) {
        if let StatsComputationStatus::Enabled {
            stats_concentrator,
            cancellation_token,
            exporter_handle: _,
        } = &**self.client_side_stats.load()
        {
            self.runtime.block_on(async {
                cancellation_token.cancel();
            });
            #[allow(clippy::unwrap_used)]
            let bucket_size = stats_concentrator.lock().unwrap().get_bucket_size();

            self.client_side_stats
                .store(Arc::new(StatsComputationStatus::DisabledByAgent {
                    bucket_size,
                }));
        }
    }

    /// Check for a new state of agent_info and update the trace exporter if needed
    fn check_agent_info(&self) {
        if let Some(agent_info) = self.agent_info.load().as_deref() {
            if Some(agent_info.state_hash.as_str())
                != self
                    .previous_info_state
                    .load()
                    .as_deref()
                    .map(|s| s.as_str())
            {
                match &**self.client_side_stats.load() {
                    StatsComputationStatus::Disabled => {}
                    StatsComputationStatus::DisabledByAgent { .. } => {
                        if agent_info.info.client_drop_p0s.is_some_and(|v| v) {
                            // Client-side stats is supported by the agent
                            let status = self.start_stats_computation(
                                agent_info
                                    .info
                                    .span_kinds_stats_computed
                                    .clone()
                                    .unwrap_or_else(|| {
                                        DEFAULT_STATS_ELIGIBLE_SPAN_KINDS.map(String::from).to_vec()
                                    }),
                                agent_info.info.peer_tags.clone().unwrap_or_default(),
                            );
                            match status {
                                Ok(()) => info!("Client-side stats enabled"),
                                Err(_) => error!("Failed to start stats computation"),
                            }
                        } else {
                            info!("Client-side stats computation has been disabled by the agent")
                        }
                    }
                    StatsComputationStatus::Enabled {
                        stats_concentrator,
                        cancellation_token: _,
                        exporter_handle: _,
                    } => {
                        if agent_info.info.client_drop_p0s.is_some_and(|v| v) {
                            #[allow(clippy::unwrap_used)]
                            let mut concentrator = stats_concentrator.lock().unwrap();

                            concentrator.set_span_kinds(
                                agent_info
                                    .info
                                    .span_kinds_stats_computed
                                    .clone()
                                    .unwrap_or_else(|| {
                                        DEFAULT_STATS_ELIGIBLE_SPAN_KINDS.map(String::from).to_vec()
                                    }),
                            );
                            concentrator.set_peer_tags(
                                agent_info.info.peer_tags.clone().unwrap_or_default(),
                            );
                        } else {
                            self.stop_stats_computation();
                            info!("Client-side stats computation has been disabled by the agent")
                        }
                    }
                }
                self.previous_info_state
                    .store(Some(agent_info.state_hash.clone().into()))
            }
        }
    }

    /// !!! This function is only for testing purposes !!!
    /// This function waits the agent info to be ready by checking the agent_info state.
    /// It will only return Ok after the agent info has been fetched at least once or Err if timeout
    /// has been reached
    ///
    /// In production:
    /// 1) We should not synchronously wait for this to be ready before sending traces
    /// 2) It's not guaranteed to not block forever, since the /info endpoint might not be
    ///    available.
    ///
    /// The `send`` function will check agent_info when running, which will only be available if the
    /// fetcher had time to reach to the agent.
    /// Since agent_info can enable CSS computation, waiting for this during testing can make
    /// snapshots non-determinitic.
    pub fn wait_agent_info_ready(&self, timeout: Duration) -> anyhow::Result<()> {
        let start = std::time::Instant::now();
        loop {
            if std::time::Instant::now().duration_since(start) > timeout {
                anyhow::bail!("Timeout waiting for agent info to be ready",);
            }
            if self.agent_info.load().is_some() {
                return Ok(());
            }
            std::thread::sleep(Duration::from_millis(10));
        }
    }

    fn send_proxy(&self, data: &[u8], trace_count: usize) -> Result<String, TraceExporterError> {
        self.send_data_to_url(
            data,
            trace_count,
            self.output_format.add_path(&self.endpoint.url),
        )
    }

    fn send_data_to_url(
        &self,
        data: &[u8],
        trace_count: usize,
        uri: Uri,
    ) -> Result<String, TraceExporterError> {
        self.runtime.block_on(async {
            let mut req_builder = hyper::Request::builder()
                .uri(uri)
                .header(
                    hyper::header::USER_AGENT,
                    concat!("Tracer/", env!("CARGO_PKG_VERSION")),
                )
                .method(Method::POST);

            let headers: HashMap<&'static str, String> = self.metadata.borrow().into();

            for (key, value) in &headers {
                req_builder = req_builder.header(*key, value);
            }
            req_builder = req_builder
                .header("Content-type", "application/msgpack")
                .header("X-Datadog-Trace-Count", trace_count.to_string().as_str());

            #[allow(clippy::unwrap_used)]
            let req = req_builder
                .body(hyper_migration::Body::from_bytes(Bytes::copy_from_slice(
                    data,
                )))
                // TODO: Properly handle non-OK states to prevent possible panics (APMSP-18190).
                .unwrap();

            match hyper_migration::new_default_client().request(req).await {
                Ok(response) => {
                    let response_status = response.status();
                    if !response_status.is_success() {
                        // TODO: Properly handle non-OK states to prevent possible panics
                        // (APMSP-18190).
                        #[allow(clippy::unwrap_used)]
                        let body_bytes = response.into_body().collect().await.unwrap().to_bytes();
                        let response_body =
                            String::from_utf8(body_bytes.to_vec()).unwrap_or_default();
                        let resp_tag_res = &Tag::new("response_code", response_status.as_str());
                        match resp_tag_res {
                            Ok(resp_tag) => {
                                self.emit_metric(
                                    HealthMetric::Count(health_metrics::STAT_SEND_TRACES_ERRORS, 1),
                                    Some(vec![&resp_tag]),
                                );
                            }
                            Err(tag_err) => {
                                // This should really never happen as response_status is a
                                // `NonZeroU16`, but if the response status or tag requirements
                                // ever change in the future we still don't want to panic.
                                error!("Failed to serialize response_code to tag {}", tag_err)
                            }
                        }
                        return Err(TraceExporterError::Request(RequestError::new(
                            response_status,
                            &response_body,
                        )));
                        //anyhow::bail!("Agent did not accept traces: {response_body}");
                    }
                    match response.into_body().collect().await {
                        Ok(body) => {
                            self.emit_metric(
                                HealthMetric::Count(
                                    health_metrics::STAT_SEND_TRACES,
                                    trace_count as i64,
                                ),
                                None,
                            );
                            Ok(String::from_utf8_lossy(&body.to_bytes()).to_string())
                        }
                        Err(err) => {
                            self.emit_metric(
                                HealthMetric::Count(health_metrics::STAT_SEND_TRACES_ERRORS, 1),
                                None,
                            );
                            Err(TraceExporterError::from(err))
                            // anyhow::bail!("Error reading agent response body: {err}");
                        }
                    }
                }
                Err(err) => {
                    self.emit_metric(
                        HealthMetric::Count(health_metrics::STAT_SEND_TRACES_ERRORS, 1),
                        None,
                    );
                    Err(TraceExporterError::from(err))
                }
            }
        })
    }

    /// Emit a health metric to dogstatsd
    fn emit_metric(&self, metric: HealthMetric, custom_tags: Option<Vec<&Tag>>) {
        if let Some(flusher) = &self.dogstatsd {
            let tags = match custom_tags {
                None => Either::Left(&self.common_stats_tags),
                Some(custom) => Either::Right(self.common_stats_tags.iter().chain(custom)),
            };
            match metric {
                HealthMetric::Count(name, c) => {
                    flusher.send(vec![DogStatsDAction::Count(name, c, tags.into_iter())])
                }
            }
        }
    }

    /// Add all spans from the given iterator into the stats concentrator
    /// # Panic
    /// Will panic if another thread panicked will holding the lock on `stats_concentrator`
<<<<<<< HEAD
    fn add_spans_to_stats(
        &self,
        collection: &TraceCollection,
        concentrator: &Mutex<SpanConcentrator>,
    ) {
        match collection {
            TraceCollection::TraceChunk(traces) => {
                #[allow(clippy::unwrap_used)]
                let mut stats_concentrator = concentrator.lock().unwrap();
                let spans = traces.iter().flat_map(|trace| trace.iter());
                for span in spans {
                    stats_concentrator.add_span(span);
                }
=======
    fn add_spans_to_stats(&self, traces: &[Vec<SpanSlice>]) {
        if let StatsComputationStatus::Enabled {
            stats_concentrator,
            cancellation_token: _,
            exporter_handle: _,
        } = &**self.client_side_stats.load()
        {
            #[allow(clippy::unwrap_used)]
            let mut stats_concentrator = stats_concentrator.lock().unwrap();

            let spans = traces.iter().flat_map(|trace| trace.iter());
            for span in spans {
                stats_concentrator.add_span(span);
>>>>>>> a4c43a4b
            }
            // TODO: Properly handle non-OK states to prevent possible panics (APMSP-18190).
            TraceCollection::V07(_) => unreachable!(),
        }
    }

    pub fn send_trace_chunks(
        &self,
        trace_chunks: Vec<Vec<SpanBytes>>,
    ) -> Result<String, TraceExporterError> {
        self.check_agent_info();
        self.send_trace_collection(TraceCollection::TraceChunk(trace_chunks))
    }

    fn send_trace_collection(
        &self,
        mut traces: Vec<Vec<SpanSlice>>,
    ) -> Result<String, TraceExporterError> {
        self.emit_metric(
            HealthMetric::Count(health_metrics::STAT_DESER_TRACES, traces.len() as i64),
            None,
        );

        let mut header_tags: TracerHeaderTags = self.metadata.borrow().into();

        // Stats computation
        if let StatsComputationStatus::Enabled {
            stats_concentrator, ..
        } = &**self.client_side_stats.load()
        {
            if !self.client_computed_top_level {
                for chunk in traces.iter_mut() {
                    datadog_trace_utils::span::trace_utils::compute_top_level_span(chunk);
                }
            }
<<<<<<< HEAD
            self.add_spans_to_stats(&collection, stats_concentrator);
=======
            self.add_spans_to_stats(&traces);
>>>>>>> a4c43a4b
            // Once stats have been computed we can drop all chunks that are not going to be
            // sampled by the agent
            let datadog_trace_utils::span::trace_utils::DroppedP0Stats {
                dropped_p0_traces,
                dropped_p0_spans,
            } = datadog_trace_utils::span::trace_utils::drop_chunks(&mut traces);

            // Update the headers to indicate that stats have been computed and forward dropped
            // traces counts
            header_tags.client_computed_top_level = true;
            header_tags.client_computed_stats = true;
            header_tags.dropped_p0_traces = dropped_p0_traces;
            header_tags.dropped_p0_spans = dropped_p0_spans;
        }

        let use_v05_format = match (self.input_format, self.output_format) {
            (TraceExporterInputFormat::V04, TraceExporterOutputFormat::V04) => false,
            (TraceExporterInputFormat::V04, TraceExporterOutputFormat::V05)
            | (TraceExporterInputFormat::V05, TraceExporterOutputFormat::V05) => true,
            (TraceExporterInputFormat::V05, TraceExporterOutputFormat::V04) => {
                // TODO: Properly handle non-OK states to prevent possible panics (APMSP-18190).
                unreachable!("Conversion from v05 to v04 not implemented")
            }
            (TraceExporterInputFormat::Proxy, _) => {
                // TODO: Properly handle non-OK states to prevent possible panics (APMSP-18190).
                unreachable!("Codepath invalid for proxy mode",)
            }
        };
        let payload = trace_utils::collect_trace_chunks(traces, use_v05_format).map_err(|e| {
            TraceExporterError::Deserialization(DecodeError::InvalidFormat(e.to_string()))
        })?;

        let chunks = payload.size();
        let endpoint = Endpoint {
            url: self.get_agent_url(),
            ..self.endpoint.clone()
        };
        let mut headers: HashMap<&str, String> = header_tags.into();
        headers.insert(DATADOG_SEND_REAL_HTTP_STATUS_STR, "1".to_string());
        headers.insert(DATADOG_TRACE_COUNT_STR, chunks.to_string());
        headers.insert(CONTENT_TYPE.as_str(), APPLICATION_MSGPACK_STR.to_string());

        let strategy = RetryStrategy::default();
        let mp_payload = match &payload {
            tracer_payload::TraceChunks::V04(p) => {
                rmp_serde::to_vec_named(p).map_err(TraceExporterError::Serialization)?
            }
            tracer_payload::TraceChunks::V05(p) => {
                rmp_serde::to_vec(p).map_err(TraceExporterError::Serialization)?
            }
        };

        let payload_len = mp_payload.len();

        self.runtime.block_on(async {
            // Send traces to the agent
            let result = send_with_retry(&endpoint, mp_payload, &headers, &strategy, None).await;

            // Send telemetry for the payload sending
            if let Some(telemetry) = &self.telemetry {
                if let Err(e) = telemetry.send(&SendPayloadTelemetry::from_retry_result(
                    &result,
                    payload_len as u64,
                    chunks as u64,
                )) {
                    error!("Error sending telemetry: {}", e.to_string());
                }
            }

            // Handle the result
            match result {
                Ok((response, _)) => {
                    let status = response.status();
                    let body = match response.into_body().collect().await {
                        Ok(body) => String::from_utf8_lossy(&body.to_bytes()).to_string(),
                        Err(err) => {
                            error!("Error reading agent response body: {err}");
                            self.emit_metric(
                                HealthMetric::Count(health_metrics::STAT_SEND_TRACES_ERRORS, 1),
                                None,
                            );
                            return Err(TraceExporterError::from(err));
                        }
                    };

                    if status.is_success() {
                        self.emit_metric(
                            HealthMetric::Count(health_metrics::STAT_SEND_TRACES, chunks as i64),
                            None,
                        );
                        Ok(body)
                    } else {
                        self.emit_metric(
                            HealthMetric::Count(health_metrics::STAT_SEND_TRACES_ERRORS, 1),
                            None,
                        );
                        Err(TraceExporterError::Request(RequestError::new(
                            status, &body,
                        )))
                    }
                }
                Err(err) => {
                    error!("Error sending traces: {err}");
                    self.emit_metric(
                        HealthMetric::Count(health_metrics::STAT_SEND_TRACES_ERRORS, 1),
                        None,
                    );
                    match err {
                        SendWithRetryError::Http(response, _) => {
                            let status = response.status();
                            let body = match response.into_body().collect().await {
                                Ok(body) => body.to_bytes(),
                                Err(err) => {
                                    error!("Error reading agent response body: {err}");
                                    return Err(TraceExporterError::from(err));
                                }
                            };
                            Err(TraceExporterError::Request(RequestError::new(
                                status,
                                &String::from_utf8_lossy(&body),
                            )))
                        }
                        SendWithRetryError::Timeout(_) => Err(TraceExporterError::from(
                            io::Error::from(io::ErrorKind::TimedOut),
                        )),
                        SendWithRetryError::Network(err, _) => Err(TraceExporterError::from(err)),
                        SendWithRetryError::Build(_) => Err(TraceExporterError::from(
                            io::Error::from(io::ErrorKind::Other),
                        )),
                    }
                }
            }
        })
    }

    fn get_agent_url(&self) -> Uri {
        self.output_format.add_path(&self.endpoint.url)
    }
}

const DEFAULT_AGENT_URL: &str = "http://127.0.0.1:8126";

#[derive(Debug, Default, Clone)]
pub struct TelemetryConfig {
    pub heartbeat: u64,
    pub runtime_id: Option<String>,
    pub debug_enabled: bool,
}

#[allow(missing_docs)]
#[derive(Default, Debug)]
pub struct TraceExporterBuilder {
    url: Option<String>,
    hostname: String,
    env: String,
    app_version: String,
    service: String,
    tracer_version: String,
    language: String,
    language_version: String,
    language_interpreter: String,
    language_interpreter_vendor: String,
    git_commit_sha: String,
    input_format: TraceExporterInputFormat,
    output_format: TraceExporterOutputFormat,
    dogstatsd_url: Option<String>,
    client_computed_stats: bool,
    client_computed_top_level: bool,
    // Stats specific fields
    /// A Some value enables stats-computation, None if it is disabled
    stats_bucket_size: Option<Duration>,
    peer_tags_aggregation: bool,
    compute_stats_by_span_kind: bool,
    peer_tags: Vec<String>,
    telemetry: Option<TelemetryConfig>,
    test_session_token: Option<String>,
}

impl TraceExporterBuilder {
    /// Sets the URL of the agent.
    ///
    /// The agent supports the following URL schemes:
    ///
    /// - **TCP:** `http://<host>:<port>`
    ///   - Example: `set_url("http://localhost:8126")`
    ///
    /// - **UDS (Unix Domain Socket):** `unix://<path>`
    ///   - Example: `set_url("unix://var/run/datadog/apm.socket")`
    ///
    /// - **Windows Named Pipe:** `windows:\\.\pipe\<name>`
    ///   - Example: `set_url(r"windows:\\.\pipe\datadog-apm")`
    pub fn set_url(&mut self, url: &str) -> &mut Self {
        self.url = Some(url.to_owned());
        self
    }

    /// Set the URL to communicate with a dogstatsd server
    pub fn set_dogstatsd_url(&mut self, url: &str) -> &mut Self {
        self.dogstatsd_url = Some(url.to_owned());
        self
    }

    /// Set the hostname used for stats payload
    /// Only used when client-side stats is enabled
    pub fn set_hostname(&mut self, hostname: &str) -> &mut Self {
        hostname.clone_into(&mut self.hostname);
        self
    }

    /// Set the env used for stats payloads
    /// Only used when client-side stats is enabled
    pub fn set_env(&mut self, env: &str) -> &mut Self {
        env.clone_into(&mut self.env);
        self
    }

    /// Set the app version which corresponds to the `version` meta tag
    /// Only used when client-side stats is enabled
    pub fn set_app_version(&mut self, app_version: &str) -> &mut Self {
        app_version.clone_into(&mut self.app_version);
        self
    }

    /// Set the service name used for stats payloads.
    /// Only used when client-side stats is enabled
    pub fn set_service(&mut self, service: &str) -> &mut Self {
        service.clone_into(&mut self.service);
        self
    }

    /// Set the `git_commit_sha` corresponding to the `_dd.git.commit.sha` meta tag
    /// Only used when client-side stats is enabled
    pub fn set_git_commit_sha(&mut self, git_commit_sha: &str) -> &mut Self {
        git_commit_sha.clone_into(&mut self.git_commit_sha);
        self
    }

    /// Set the `Datadog-Meta-Tracer-Version` header
    pub fn set_tracer_version(&mut self, tracer_version: &str) -> &mut Self {
        tracer_version.clone_into(&mut self.tracer_version);
        self
    }

    /// Set the `Datadog-Meta-Lang` header
    pub fn set_language(&mut self, lang: &str) -> &mut Self {
        lang.clone_into(&mut self.language);
        self
    }

    /// Set the `Datadog-Meta-Lang-Version` header
    pub fn set_language_version(&mut self, lang_version: &str) -> &mut Self {
        lang_version.clone_into(&mut self.language_version);
        self
    }

    /// Set the `Datadog-Meta-Lang-Interpreter` header
    pub fn set_language_interpreter(&mut self, lang_interpreter: &str) -> &mut Self {
        lang_interpreter.clone_into(&mut self.language_interpreter);
        self
    }

    /// Set the `Datadog-Meta-Lang-Interpreter-Vendor` header
    pub fn set_language_interpreter_vendor(&mut self, lang_interpreter_vendor: &str) -> &mut Self {
        lang_interpreter_vendor.clone_into(&mut self.language_interpreter_vendor);
        self
    }

    #[allow(missing_docs)]
    pub fn set_input_format(&mut self, input_format: TraceExporterInputFormat) -> &mut Self {
        self.input_format = input_format;
        self
    }

    #[allow(missing_docs)]
    pub fn set_output_format(&mut self, output_format: TraceExporterOutputFormat) -> &mut Self {
        self.output_format = output_format;
        self
    }

    /// Set the header indicating the tracer has computed the top-level tag
    pub fn set_client_computed_top_level(&mut self) -> &mut Self {
        self.client_computed_top_level = true;
        self
    }

    /// Set the header indicating the tracer has already computed stats.
    /// This should not be used when stats computation is enabled.
    pub fn set_client_computed_stats(&mut self) -> &mut Self {
        self.client_computed_stats = true;
        self
    }

    /// Set the `X-Datadog-Test-Session-Token` header. Only used for testing with the test agent.
    pub fn set_test_session_token(&mut self, test_session_token: &str) -> &mut Self {
        self.test_session_token = Some(test_session_token.to_string());
        self
    }

    /// Enable stats computation on traces sent through this exporter
    pub fn enable_stats(&mut self, bucket_size: Duration) -> &mut Self {
        self.stats_bucket_size = Some(bucket_size);
        self
    }

    /// Enable peer tags aggregation for stats computation (requires stats computation to be
    /// enabled)
    pub fn enable_stats_peer_tags_aggregation(&mut self, peer_tags: Vec<String>) -> &mut Self {
        self.peer_tags_aggregation = true;
        self.peer_tags = peer_tags;
        self
    }

    /// Enable stats eligibility by span kind (requires stats computation to be
    /// enabled)
    pub fn enable_compute_stats_by_span_kind(&mut self) -> &mut Self {
        self.compute_stats_by_span_kind = true;
        self
    }

    /// Enables sending telemetry metrics.
    pub fn enable_telemetry(&mut self, cfg: Option<TelemetryConfig>) -> &mut Self {
        if let Some(cfg) = cfg {
            self.telemetry = Some(cfg);
        } else {
            self.telemetry = Some(TelemetryConfig::default());
        }
        self
    }

    #[allow(missing_docs)]
    pub fn build(self) -> Result<TraceExporter, TraceExporterError> {
        if !Self::is_inputs_outputs_formats_compatible(self.input_format, self.output_format) {
            return Err(TraceExporterError::Builder(
                BuilderErrorKind::InvalidConfiguration(
                    "Combination of input and output formats not allowed".to_string(),
                ),
            ));
        }

        let runtime = tokio::runtime::Builder::new_multi_thread()
            .worker_threads(1)
            .enable_all()
            .build()?;

        let dogstatsd = self.dogstatsd_url.and_then(|u| {
            new(Endpoint::from_slice(&u)).ok() // If we couldn't set the endpoint return
                                               // None
        });

        let base_url = self.url.as_deref().unwrap_or(DEFAULT_AGENT_URL);

        let agent_url: hyper::Uri = parse_uri(base_url).map_err(|e: anyhow::Error| {
            TraceExporterError::Builder(BuilderErrorKind::InvalidUri(e.to_string()))
        })?;

        let libdatadog_version = tag!("libdatadog_version", env!("CARGO_PKG_VERSION"));
        let mut stats = StatsComputationStatus::Disabled;

        let info_fetcher = AgentInfoFetcher::new(
            Endpoint::from_url(add_path(&agent_url, INFO_ENDPOINT)),
            Duration::from_secs(5 * 60),
        );

        let agent_info = info_fetcher.get_info();
        runtime.spawn(async move {
            info_fetcher.run().await;
        });

        // Proxy mode does not support stats
        if self.input_format != TraceExporterInputFormat::Proxy {
            if let Some(bucket_size) = self.stats_bucket_size {
                // Client-side stats is considered not supported by the agent until we receive
                // the agent_info
                stats = StatsComputationStatus::DisabledByAgent { bucket_size };
            }
        }

        let telemetry = if let Some(telemetry_config) = self.telemetry {
            Some(runtime.block_on(async {
                let mut builder = TelemetryClientBuilder::default()
                    .set_language(&self.language)
                    .set_language_version(&self.language_version)
                    .set_service_name(&self.service)
                    .set_tracer_version(&self.tracer_version)
                    .set_heartbeat(telemetry_config.heartbeat)
                    .set_url(base_url)
                    .set_debug_enabled(telemetry_config.debug_enabled);
                if let Some(id) = telemetry_config.runtime_id {
                    builder = builder.set_runtime_id(&id);
                }
                builder.build().await
            })?)
        } else {
            None
        };

        if let Some(client) = &telemetry {
            runtime.block_on(client.start());
        }

        Ok(TraceExporter {
            endpoint: Endpoint {
                url: agent_url,
                test_token: self.test_session_token.map(|token| token.into()),
                ..Default::default()
            },
            metadata: TracerMetadata {
                tracer_version: self.tracer_version,
                language_version: self.language_version,
                language_interpreter: self.language_interpreter,
                language_interpreter_vendor: self.language_interpreter_vendor,
                language: self.language,
                git_commit_sha: self.git_commit_sha,
                client_computed_stats: self.client_computed_stats,
                client_computed_top_level: self.client_computed_top_level,
                hostname: self.hostname,
                env: self.env,
                app_version: self.app_version,
                runtime_id: uuid::Uuid::new_v4().to_string(),
                service: self.service,
            },
            input_format: self.input_format,
            output_format: self.output_format,
            client_computed_top_level: self.client_computed_top_level,
            runtime,
            dogstatsd,
            common_stats_tags: vec![libdatadog_version],
            client_side_stats: ArcSwap::new(stats.into()),
            agent_info,
            previous_info_state: ArcSwapOption::new(None),
            telemetry,
        })
    }

    fn is_inputs_outputs_formats_compatible(
        input: TraceExporterInputFormat,
        output: TraceExporterOutputFormat,
    ) -> bool {
        match input {
            TraceExporterInputFormat::Proxy => true,
            TraceExporterInputFormat::V04 => matches!(
                output,
                TraceExporterOutputFormat::V04 | TraceExporterOutputFormat::V05
            ),
            TraceExporterInputFormat::V05 => matches!(output, TraceExporterOutputFormat::V05),
        }
    }
}

#[allow(missing_docs)]
pub trait ResponseCallback {
    #[allow(missing_docs)]
    fn call(&self, response: &str);
}

#[cfg(test)]
mod tests {
    use self::error::AgentErrorKind;
    use self::error::BuilderErrorKind;
    use super::*;
    use datadog_trace_utils::span::v05;
    use datadog_trace_utils::span::SpanBytes;
    use httpmock::prelude::*;
    use httpmock::MockServer;
    use std::collections::HashMap;
    use std::net;
    use std::time::Duration;
    use tinybytes::BytesString;
    use tokio::time::sleep;

    // v05 messagepack empty payload -> [[""], []]
    const V5_EMPTY: [u8; 4] = [0x92, 0x91, 0xA0, 0x90];

    #[cfg_attr(miri, ignore)]
    #[test]
    fn test_new() {
        let mut builder = TraceExporterBuilder::default();
        builder
            .set_url("http://192.168.1.1:8127/")
            .set_tracer_version("v0.1")
            .set_language("nodejs")
            .set_language_version("1.0")
            .set_language_interpreter("v8")
            .set_language_interpreter_vendor("node")
            .set_git_commit_sha("797e9ea")
            .set_input_format(TraceExporterInputFormat::Proxy)
            .set_output_format(TraceExporterOutputFormat::V04)
            .set_client_computed_stats()
            .enable_telemetry(Some(TelemetryConfig {
                heartbeat: 1000,
                runtime_id: None,
                debug_enabled: false,
            }));
        let exporter = builder.build().unwrap();

        assert_eq!(
            exporter
                .output_format
                .add_path(&exporter.endpoint.url)
                .to_string(),
            "http://192.168.1.1:8127/v0.4/traces"
        );
        assert_eq!(exporter.input_format, TraceExporterInputFormat::Proxy);
        assert_eq!(exporter.metadata.tracer_version, "v0.1");
        assert_eq!(exporter.metadata.language, "nodejs");
        assert_eq!(exporter.metadata.language_version, "1.0");
        assert_eq!(exporter.metadata.language_interpreter, "v8");
        assert_eq!(exporter.metadata.language_interpreter_vendor, "node");
        assert_eq!(exporter.metadata.git_commit_sha, "797e9ea");
        assert!(exporter.metadata.client_computed_stats);
        assert!(exporter.telemetry.is_some());
    }

    #[cfg_attr(miri, ignore)]
    #[test]
    fn test_new_defaults() {
        let builder = TraceExporterBuilder::default();
        let exporter = builder.build().unwrap();

        assert_eq!(
            exporter
                .output_format
                .add_path(&exporter.endpoint.url)
                .to_string(),
            "http://127.0.0.1:8126/v0.4/traces"
        );
        assert_eq!(exporter.input_format, TraceExporterInputFormat::V04);
        assert_eq!(exporter.metadata.tracer_version, "");
        assert_eq!(exporter.metadata.language, "");
        assert_eq!(exporter.metadata.language_version, "");
        assert_eq!(exporter.metadata.language_interpreter, "");
        assert!(!exporter.metadata.client_computed_stats);
        assert!(exporter.telemetry.is_none());
    }

    #[test]
    fn test_from_tracer_tags_to_tracer_header_tags() {
        let tracer_tags = TracerMetadata {
            tracer_version: "v0.1".to_string(),
            language: "rust".to_string(),
            language_version: "1.52.1".to_string(),
            language_interpreter: "rustc".to_string(),
            language_interpreter_vendor: "rust-lang".to_string(),
            client_computed_stats: true,
            client_computed_top_level: true,
            ..Default::default()
        };

        let tracer_header_tags: TracerHeaderTags = (&tracer_tags).into();

        assert_eq!(tracer_header_tags.tracer_version, "v0.1");
        assert_eq!(tracer_header_tags.lang, "rust");
        assert_eq!(tracer_header_tags.lang_version, "1.52.1");
        assert_eq!(tracer_header_tags.lang_interpreter, "rustc");
        assert_eq!(tracer_header_tags.lang_vendor, "rust-lang");
        assert!(tracer_header_tags.client_computed_stats);
        assert!(tracer_header_tags.client_computed_top_level);
    }

    #[test]
    fn test_from_tracer_tags_to_hashmap() {
        let tracer_tags = TracerMetadata {
            tracer_version: "v0.1".to_string(),
            language: "rust".to_string(),
            language_version: "1.52.1".to_string(),
            language_interpreter: "rustc".to_string(),
            client_computed_stats: true,
            client_computed_top_level: true,
            ..Default::default()
        };

        let hashmap: HashMap<&'static str, String> = (&tracer_tags).into();

        assert_eq!(hashmap.get("datadog-meta-tracer-version").unwrap(), "v0.1");
        assert_eq!(hashmap.get("datadog-meta-lang").unwrap(), "rust");
        assert_eq!(hashmap.get("datadog-meta-lang-version").unwrap(), "1.52.1");
        assert_eq!(
            hashmap.get("datadog-meta-lang-interpreter").unwrap(),
            "rustc"
        );
        assert!(hashmap.contains_key("datadog-client-computed-stats"));
        assert!(hashmap.contains_key("datadog-client-computed-top-level"));
    }
    #[cfg_attr(miri, ignore)]
    #[test]
    fn test_shutdown() {
        let server = MockServer::start();

        let mock_traces = server.mock(|when, then| {
            when.method(POST)
                .header("Content-type", "application/msgpack")
                .path("/v0.4/traces");
            then.status(200).body("");
        });

        let mock_stats = server.mock(|when, then| {
            when.method(POST)
                .header("Content-type", "application/msgpack")
                .path("/v0.6/stats");
            then.status(200).body("");
        });

        let mock_info = server.mock(|when, then| {
            when.method(GET).path("/info");
            then.status(200)
                .header("content-type", "application/json")
                .header("datadog-agent-state", "1")
                .body(r#"{"version":"1","client_drop_p0s":true}"#);
        });

        let mut builder = TraceExporterBuilder::default();
        builder
            .set_url(&server.url("/"))
            .set_service("test")
            .set_env("staging")
            .set_tracer_version("v0.1")
            .set_language("nodejs")
            .set_language_version("1.0")
            .set_language_interpreter("v8")
            .set_input_format(TraceExporterInputFormat::V04)
            .set_output_format(TraceExporterOutputFormat::V04)
            .enable_stats(Duration::from_secs(10));
        let exporter = builder.build().unwrap();

        let trace_chunk = vec![SpanBytes {
            duration: 10,
            ..Default::default()
        }];

        let data = rmp_serde::to_vec_named(&vec![trace_chunk]).unwrap();

        // Wait for the info fetcher to get the config
        while mock_info.hits() == 0 {
            exporter.runtime.block_on(async {
                sleep(Duration::from_millis(100)).await;
            })
        }

        let result = exporter.send(data.as_ref(), 1);
        // Error received because server is returning an empty body.
        assert!(result.is_err());

        exporter.shutdown(None).unwrap();

        mock_traces.assert();
        mock_stats.assert();
    }

    #[cfg_attr(miri, ignore)]
    #[test]
    fn test_shutdown_with_timeout() {
        let server = MockServer::start();

        let mock_traces = server.mock(|when, then| {
            when.method(POST)
                .header("Content-type", "application/msgpack")
                .path("/v0.4/traces");
            then.status(200).body(
                r#"{
                    "rate_by_service": {
                        "service:foo,env:staging": 1.0,
                        "service:,env:": 0.8
                    }
                }"#,
            );
        });

        let _mock_stats = server.mock(|when, then| {
            when.method(POST)
                .header("Content-type", "application/msgpack")
                .path("/v0.6/stats");
            then.delay(Duration::from_secs(10)).status(200).body("");
        });

        let mock_info = server.mock(|when, then| {
            when.method(GET).path("/info");
            then.status(200)
                .header("content-type", "application/json")
                .header("datadog-agent-state", "1")
                .body(r#"{"version":"1","client_drop_p0s":true}"#);
        });

        let mut builder = TraceExporterBuilder::default();
        builder
            .set_url(&server.url("/"))
            .set_service("test")
            .set_env("staging")
            .set_tracer_version("v0.1")
            .set_language("nodejs")
            .set_language_version("1.0")
            .set_language_interpreter("v8")
            .set_input_format(TraceExporterInputFormat::V04)
            .set_output_format(TraceExporterOutputFormat::V04)
            .enable_stats(Duration::from_secs(10));
        let exporter = builder.build().unwrap();

        let trace_chunk = vec![SpanBytes {
            service: "test".into(),
            name: "test".into(),
            resource: "test".into(),
            r#type: "test".into(),
            duration: 10,
            ..Default::default()
        }];

        let data = rmp_serde::to_vec_named(&vec![trace_chunk]).unwrap();

        // Wait for the info fetcher to get the config
        while mock_info.hits() == 0 {
            exporter.runtime.block_on(async {
                sleep(Duration::from_millis(100)).await;
            })
        }

        exporter.send(data.as_ref(), 1).unwrap();

        exporter
            .shutdown(Some(Duration::from_millis(500)))
            .unwrap_err(); // The shutdown should timeout

        mock_traces.assert();
    }

    fn read(socket: &net::UdpSocket) -> String {
        let mut buf = [0; 1_000];
        socket.recv(&mut buf).expect("No data");
        let datagram = String::from_utf8_lossy(buf.as_ref());
        datagram.trim_matches(char::from(0)).to_string()
    }

    fn build_test_exporter(
        url: String,
        dogstatsd_url: Option<String>,
        input: TraceExporterInputFormat,
        output: TraceExporterOutputFormat,
        enable_telemrty: bool,
    ) -> TraceExporter {
        let mut builder = TraceExporterBuilder::default();
        builder
            .set_url(&url)
            .set_service("test")
            .set_env("staging")
            .set_tracer_version("v0.1")
            .set_language("nodejs")
            .set_language_version("1.0")
            .set_language_interpreter("v8")
            .set_input_format(input)
            .set_output_format(output);

        if let Some(url) = dogstatsd_url {
            builder.set_dogstatsd_url(&url);
        };

        if enable_telemrty {
            builder.enable_telemetry(Some(TelemetryConfig {
                heartbeat: 100,
                ..Default::default()
            }));
        }

        builder.build().unwrap()
    }

    #[test]
    #[cfg_attr(miri, ignore)]
    fn test_health_metrics() {
        let stats_socket = net::UdpSocket::bind("127.0.0.1:0").expect("failed to bind host socket");
        let _ = stats_socket.set_read_timeout(Some(Duration::from_millis(500)));

        let fake_agent = MockServer::start();
        let _mock_traces = fake_agent.mock(|_, then| {
            then.status(200)
                .header("content-type", "application/json")
                .body(r#"{ "rate_by_service": { "service:test,env:staging": 1.0, "service:test,env:prod": 0.3 } }"#);
        });

        let exporter = build_test_exporter(
            fake_agent.url("/v0.4/traces"),
            Some(stats_socket.local_addr().unwrap().to_string()),
            TraceExporterInputFormat::V04,
            TraceExporterOutputFormat::V04,
            false,
        );

        let traces: Vec<Vec<SpanBytes>> = vec![
            vec![SpanBytes {
                name: BytesString::from_slice(b"test").unwrap(),
                ..Default::default()
            }],
            vec![SpanBytes {
                name: BytesString::from_slice(b"test2").unwrap(),
                ..Default::default()
            }],
        ];
        let data = rmp_serde::to_vec_named(&traces).expect("failed to serialize static trace");

        let _result = exporter
            .send(data.as_ref(), 1)
            .expect("failed to send trace");

        assert_eq!(
            &format!(
                "datadog.libdatadog.deser_traces:2|c|#libdatadog_version:{}",
                env!("CARGO_PKG_VERSION")
            ),
            &read(&stats_socket)
        );
        assert_eq!(
            &format!(
                "datadog.libdatadog.send.traces:2|c|#libdatadog_version:{}",
                env!("CARGO_PKG_VERSION")
            ),
            &read(&stats_socket)
        );
    }

    #[test]
    #[cfg_attr(miri, ignore)]
    fn test_invalid_traces() {
        let stats_socket = net::UdpSocket::bind("127.0.0.1:0").expect("failed to bind host socket");
        let _ = stats_socket.set_read_timeout(Some(Duration::from_millis(500)));

        let fake_agent = MockServer::start();

        let exporter = build_test_exporter(
            fake_agent.url("/v0.4/traces"),
            Some(stats_socket.local_addr().unwrap().to_string()),
            TraceExporterInputFormat::V04,
            TraceExporterOutputFormat::V04,
            false,
        );

        let bad_payload = b"some_bad_payload".as_ref();
        let result = exporter.send(bad_payload, 1);

        assert!(result.is_err());

        assert_eq!(
            &format!(
                "datadog.libdatadog.deser_traces.errors:1|c|#libdatadog_version:{}",
                env!("CARGO_PKG_VERSION")
            ),
            &read(&stats_socket)
        );
    }

    #[test]
    #[cfg_attr(miri, ignore)]
    fn test_health_metrics_error() {
        let stats_socket = net::UdpSocket::bind("127.0.0.1:0").expect("failed to bind host socket");
        let _ = stats_socket.set_read_timeout(Some(Duration::from_millis(500)));

        let fake_agent = MockServer::start();
        let _mock_traces = fake_agent.mock(|_, then| {
            then.status(400)
                .header("content-type", "application/json")
                .body("{}");
        });

        let exporter = build_test_exporter(
            fake_agent.url("/v0.4/traces"),
            Some(stats_socket.local_addr().unwrap().to_string()),
            TraceExporterInputFormat::V04,
            TraceExporterOutputFormat::V04,
            false,
        );

        let traces: Vec<Vec<SpanBytes>> = vec![vec![SpanBytes {
            name: BytesString::from_slice(b"test").unwrap(),
            ..Default::default()
        }]];
        let data = rmp_serde::to_vec_named(&traces).expect("failed to serialize static trace");
        let result = exporter.send(data.as_ref(), 1);

        assert!(result.is_err());

        assert_eq!(
            &format!(
                "datadog.libdatadog.deser_traces:1|c|#libdatadog_version:{}",
                env!("CARGO_PKG_VERSION")
            ),
            &read(&stats_socket)
        );
        // todo: support health metrics from within send data?
        //assert_eq!(&format!("datadog.libdatadog.send.traces.errors:1|c|#libdatadog_version:{},
        // response_code:400", env!("CARGO_PKG_VERSION")), &read(&stats_socket));
        assert_eq!(
            &format!(
                "datadog.libdatadog.send.traces.errors:1|c|#libdatadog_version:{}",
                env!("CARGO_PKG_VERSION")
            ),
            &read(&stats_socket)
        );
    }

    #[test]
    #[cfg_attr(miri, ignore)]
    fn test_agent_response_parse_default() {
        let server = MockServer::start();
        let _agent = server.mock(|_, then| {
            then.status(200)
                .header("content-type", "application/json")
                .body(
                    r#"{
                    "rate_by_service": {
                        "service:foo,env:staging": 1.0,
                        "service:,env:": 0.8
                    }
                }"#,
                );
        });

        let mut builder = TraceExporterBuilder::default();
        builder
            .set_url(&server.url("/"))
            .set_service("foo")
            .set_env("foo-env")
            .set_tracer_version("v0.1")
            .set_language("nodejs")
            .set_language_version("1.0")
            .set_language_interpreter("v8");
        let exporter = builder.build().unwrap();

        let traces: Vec<Vec<SpanBytes>> = vec![vec![SpanBytes {
            name: BytesString::from_slice(b"test").unwrap(),
            ..Default::default()
        }]];
        let data = rmp_serde::to_vec_named(&traces).expect("failed to serialize static trace");
        let result = exporter.send(data.as_ref(), 1).unwrap();

        assert_eq!(
            result,
            AgentResponse::from(
                r#"{
                    "rate_by_service": {
                        "service:foo,env:staging": 1.0,
                        "service:,env:": 0.8
                    }
                }"#
                .to_string()
            )
        );
    }

    #[test]
    #[cfg_attr(miri, ignore)]
    fn test_builder_error() {
        let mut builder = TraceExporterBuilder::default();
        builder
            .set_url("")
            .set_service("foo")
            .set_env("foo-env")
            .set_tracer_version("v0.1")
            .set_language("nodejs")
            .set_language_version("1.0")
            .set_language_interpreter("v8");

        let exporter = builder.build();

        assert!(exporter.is_err());

        let err = match exporter {
            Err(TraceExporterError::Builder(e)) => Some(e),
            _ => None,
        };

        assert_eq!(
            err.unwrap(),
            BuilderErrorKind::InvalidUri("empty string".to_string())
        );
    }

    #[test]
    #[cfg_attr(miri, ignore)]
    fn test_agent_response_error() {
        let server = MockServer::start();
        let _agent = server.mock(|_, then| {
            then.status(500)
                .header("content-type", "application/json")
                .body(r#"{ "error": "Unavailable" }"#);
        });

        let mut builder = TraceExporterBuilder::default();
        builder
            .set_url(&server.url("/"))
            .set_service("foo")
            .set_env("foo-env")
            .set_tracer_version("v0.1")
            .set_language("nodejs")
            .set_language_version("1.0")
            .set_language_interpreter("v8");
        let exporter = builder.build().unwrap();

        let traces: Vec<Vec<SpanBytes>> = vec![vec![SpanBytes {
            name: BytesString::from_slice(b"test").unwrap(),
            ..Default::default()
        }]];
        let data = rmp_serde::to_vec_named(&traces).expect("failed to serialize static trace");
        let code = match exporter.send(data.as_ref(), 1).unwrap_err() {
            TraceExporterError::Request(e) => Some(e.status()),
            _ => None,
        }
        .unwrap();

        assert_eq!(code, 500);
    }

    #[test]
    #[cfg_attr(miri, ignore)]
    fn test_agent_empty_response_error() {
        let server = MockServer::start();
        let _agent = server.mock(|_, then| {
            then.status(200)
                .header("content-type", "application/json")
                .body("");
        });

        let mut builder = TraceExporterBuilder::default();
        builder
            .set_url(&server.url("/"))
            .set_service("foo")
            .set_env("foo-env")
            .set_tracer_version("v0.1")
            .set_language("nodejs")
            .set_language_version("1.0")
            .set_language_interpreter("v8");
        let exporter = builder.build().unwrap();

        let traces: Vec<Vec<SpanBytes>> = vec![vec![SpanBytes {
            name: BytesString::from_slice(b"test").unwrap(),
            ..Default::default()
        }]];
        let data = rmp_serde::to_vec_named(&traces).expect("failed to serialize static trace");
        let err = exporter.send(data.as_ref(), 1);

        assert!(err.is_err());
        assert_eq!(
            match err.unwrap_err() {
                TraceExporterError::Agent(e) => Some(e),
                _ => None,
            },
            Some(AgentErrorKind::EmptyResponse)
        );
    }

    #[test]
    #[cfg_attr(miri, ignore)]
    fn test_exporter_metrics_v4() {
        let server = MockServer::start();
        let response_body = r#"{
                        "rate_by_service": {
                            "service:foo,env:staging": 1.0,
                            "service:,env:": 0.8
                        }
                    }"#;
        let traces_endpoint = server.mock(|when, then| {
            when.method(POST).path("/v0.4/traces");
            then.status(200)
                .header("content-type", "application/json")
                .body(response_body);
        });

        let metrics_endpoint = server.mock(|when, then| {
            when.method(POST)
                .body_contains("\"metric\":\"trace_api.bytes\"")
                .path("/telemetry/proxy/api/v2/apmtelemetry");
            then.status(200)
                .header("content-type", "application/json")
                .body("");
        });

        let mut builder = TraceExporterBuilder::default();
        builder
            .set_url(&server.url("/"))
            .set_service("foo")
            .set_env("foo-env")
            .set_tracer_version("v0.1")
            .set_language("nodejs")
            .set_language_version("1.0")
            .set_language_interpreter("v8")
            .enable_telemetry(Some(TelemetryConfig {
                heartbeat: 100,
                ..Default::default()
            }));
        let exporter = builder.build().unwrap();

        let traces = vec![0x90];
        let result = exporter.send(traces.as_ref(), 1).unwrap();
        assert_eq!(result.body, response_body);

        traces_endpoint.assert_hits(1);
        while metrics_endpoint.hits() == 0 {
            exporter.runtime.block_on(async {
                sleep(Duration::from_millis(100)).await;
            })
        }
        metrics_endpoint.assert_hits(1);
    }

    #[test]
    #[cfg_attr(miri, ignore)]
    fn test_exporter_metrics_v5() {
        let server = MockServer::start();
        let response_body = r#"{
                        "rate_by_service": {
                            "service:foo,env:staging": 1.0,
                            "service:,env:": 0.8
                        }
                    }"#;
        let traces_endpoint = server.mock(|when, then| {
            when.method(POST).path("/v0.5/traces");
            then.status(200)
                .header("content-type", "application/json")
                .body(response_body);
        });

        let metrics_endpoint = server.mock(|when, then| {
            when.method(POST)
                .body_contains("\"metric\":\"trace_api.bytes\"")
                .path("/telemetry/proxy/api/v2/apmtelemetry");
            then.status(200)
                .header("content-type", "application/json")
                .body("");
        });

        let exporter = build_test_exporter(
            server.url("/"),
            None,
            TraceExporterInputFormat::V05,
            TraceExporterOutputFormat::V05,
            true,
        );

        let v5: (Vec<BytesString>, Vec<Vec<v05::Span>>) = (vec![], vec![]);
        let traces = rmp_serde::to_vec(&v5).unwrap();
        let result = exporter.send(traces.as_ref(), 1).unwrap();
        assert_eq!(result.body, response_body);

        traces_endpoint.assert_hits(1);
        while metrics_endpoint.hits() == 0 {
            exporter.runtime.block_on(async {
                sleep(Duration::from_millis(100)).await;
            })
        }
        metrics_endpoint.assert_hits(1);
    }

    #[test]
    #[cfg_attr(miri, ignore)]
    fn test_exporter_metrics_v4_to_v5() {
        let server = MockServer::start();
        let response_body = r#"{
                        "rate_by_service": {
                            "service:foo,env:staging": 1.0,
                            "service:,env:": 0.8
                        }
                    }"#;
        let traces_endpoint = server.mock(|when, then| {
            when.method(POST).path("/v0.5/traces").matches(|req| {
                let bytes = tinybytes::Bytes::copy_from_slice(req.body.as_ref().unwrap());
                bytes.to_vec() == V5_EMPTY
            });
            then.status(200)
                .header("content-type", "application/json")
                .body(response_body);
        });

        let metrics_endpoint = server.mock(|when, then| {
            when.method(POST)
                .body_contains("\"metric\":\"trace_api.bytes\"")
                .path("/telemetry/proxy/api/v2/apmtelemetry");
            then.status(200)
                .header("content-type", "application/json")
                .body("");
        });

        let mut builder = TraceExporterBuilder::default();
        builder
            .set_url(&server.url("/"))
            .set_service("foo")
            .set_env("foo-env")
            .set_tracer_version("v0.1")
            .set_language("nodejs")
            .set_language_version("1.0")
            .set_language_interpreter("v8")
            .enable_telemetry(Some(TelemetryConfig {
                heartbeat: 100,
                ..Default::default()
            }))
            .set_input_format(TraceExporterInputFormat::V04)
            .set_output_format(TraceExporterOutputFormat::V05);

        let exporter = builder.build().unwrap();

        let traces = vec![0x90];
        let result = exporter.send(traces.as_ref(), 1).unwrap();
        assert_eq!(result.body, response_body);

        traces_endpoint.assert_hits(1);
        while metrics_endpoint.hits() == 0 {
            exporter.runtime.block_on(async {
                sleep(Duration::from_millis(100)).await;
            })
        }
        metrics_endpoint.assert_hits(1);
    }

    #[test]
    #[cfg_attr(miri, ignore)]
    fn test_agent_malfunction_info_4xx() {
        test_agent_malfunction_info(404, r#"{"error":"Not Found"}"#, Duration::from_secs(0));
    }

    #[test]
    #[cfg_attr(miri, ignore)]
    fn test_agent_malfunction_info_5xx() {
        test_agent_malfunction_info(
            500,
            r#"{"error":"Internal Server Error"}"#,
            Duration::from_secs(0),
        );
    }

    #[test]
    #[cfg_attr(miri, ignore)]
    fn test_agent_malfunction_info_timeout() {
        test_agent_malfunction_info(
            408,
            r#"{"error":"Internal Server Error"}"#,
            Duration::from_secs(600),
        );
    }

    #[test]
    #[cfg_attr(miri, ignore)]
    fn test_agent_malfunction_info_wrong_answer() {
        test_agent_malfunction_info(200, "WRONG_ANSWER", Duration::from_secs(0));
    }

    fn test_agent_malfunction_info(status: u16, response: &str, delay: Duration) {
        let server = MockServer::start();

        let mock_traces = server.mock(|when, then| {
            when.method(POST)
                .header("Content-type", "application/msgpack")
                .path("/v0.4/traces");
            then.status(200).body(
                r#"{
                    "rate_by_service": {
                        "service:test,env:staging": 1.0,
                    }
                }"#,
            );
        });

        let mock_info = server.mock(|when, then| {
            when.method(GET).path("/info");
            then.delay(delay).status(status).body(response);
        });

        let mut builder = TraceExporterBuilder::default();
        builder
            .set_url(&server.url("/"))
            .set_service("test")
            .set_env("staging")
            .set_tracer_version("v0.1")
            .set_language("nodejs")
            .set_language_version("1.0")
            .set_language_interpreter("v8")
            .set_input_format(TraceExporterInputFormat::V04)
            .set_output_format(TraceExporterOutputFormat::V04)
            .enable_stats(Duration::from_secs(10));
        let exporter = builder.build().unwrap();

        let trace_chunk = vec![SpanBytes {
            duration: 10,
            ..Default::default()
        }];

        let data = rmp_serde::to_vec_named(&vec![trace_chunk]).unwrap();

        // Wait for the info fetcher to get the config
        while mock_info.hits() == 0 {
            exporter.runtime.block_on(async {
                sleep(Duration::from_millis(100)).await;
            })
        }

        let _ = exporter.send(data.as_ref(), 1).unwrap();

        exporter.shutdown(None).unwrap();

        mock_traces.assert();
    }
}<|MERGE_RESOLUTION|>--- conflicted
+++ resolved
@@ -13,11 +13,7 @@
 use bytes::Bytes;
 use datadog_trace_utils::msgpack_decoder::{self, decode::error::DecodeError};
 use datadog_trace_utils::send_with_retry::{send_with_retry, RetryStrategy, SendWithRetryError};
-<<<<<<< HEAD
-use datadog_trace_utils::span::SpanBytes;
-=======
-use datadog_trace_utils::span::SpanSlice;
->>>>>>> a4c43a4b
+use datadog_trace_utils::span::{Span, SpanBytes, SpanText};
 use datadog_trace_utils::trace_utils::{self, TracerHeaderTags};
 use datadog_trace_utils::tracer_payload;
 use ddcommon::header::{
@@ -221,19 +217,11 @@
         match self.input_format {
             TraceExporterInputFormat::Proxy => self.send_proxy(data.as_ref(), trace_count),
             TraceExporterInputFormat::V04 => match msgpack_decoder::v04::from_slice(data) {
-<<<<<<< HEAD
-                Ok((traces, _)) => self.send_trace_collection(TraceCollection::TraceChunk(traces)),
+                Ok((traces, _)) => self.send_trace_collection(traces),
                 Err(e) => Err(TraceExporterError::Deserialization(e)),
             },
             TraceExporterInputFormat::V05 => match msgpack_decoder::v05::from_slice(data) {
-                Ok((traces, _)) => self.send_trace_collection(TraceCollection::TraceChunk(traces)),
-=======
-                Ok((traces, _)) => self.send_deser_ser(traces),
-                Err(e) => Err(TraceExporterError::Deserialization(e)),
-            },
-            TraceExporterInputFormat::V05 => match msgpack_decoder::v05::from_slice(data) {
-                Ok((traces, _)) => self.send_deser_ser(traces),
->>>>>>> a4c43a4b
+                Ok((traces, _)) => self.send_trace_collection(traces),
                 Err(e) => Err(TraceExporterError::Deserialization(e)),
             },
         }
@@ -585,52 +573,31 @@
     /// Add all spans from the given iterator into the stats concentrator
     /// # Panic
     /// Will panic if another thread panicked will holding the lock on `stats_concentrator`
-<<<<<<< HEAD
-    fn add_spans_to_stats(
+    fn add_spans_to_stats<T: SpanText>(
         &self,
-        collection: &TraceCollection,
-        concentrator: &Mutex<SpanConcentrator>,
+        stats_concentrator: &Mutex<SpanConcentrator>,
+        traces: &[Vec<Span<T>>],
     ) {
-        match collection {
-            TraceCollection::TraceChunk(traces) => {
-                #[allow(clippy::unwrap_used)]
-                let mut stats_concentrator = concentrator.lock().unwrap();
-                let spans = traces.iter().flat_map(|trace| trace.iter());
-                for span in spans {
-                    stats_concentrator.add_span(span);
-                }
-=======
-    fn add_spans_to_stats(&self, traces: &[Vec<SpanSlice>]) {
-        if let StatsComputationStatus::Enabled {
-            stats_concentrator,
-            cancellation_token: _,
-            exporter_handle: _,
-        } = &**self.client_side_stats.load()
-        {
-            #[allow(clippy::unwrap_used)]
-            let mut stats_concentrator = stats_concentrator.lock().unwrap();
-
-            let spans = traces.iter().flat_map(|trace| trace.iter());
-            for span in spans {
-                stats_concentrator.add_span(span);
->>>>>>> a4c43a4b
-            }
-            // TODO: Properly handle non-OK states to prevent possible panics (APMSP-18190).
-            TraceCollection::V07(_) => unreachable!(),
-        }
-    }
-
-    pub fn send_trace_chunks(
+        #[allow(clippy::unwrap_used)]
+        let mut stats_concentrator = stats_concentrator.lock().unwrap();
+
+        let spans = traces.iter().flat_map(|trace| trace.iter());
+        for span in spans {
+            stats_concentrator.add_span(span);
+        }
+    }
+
+    pub fn send_trace_chunks<T: SpanText>(
         &self,
-        trace_chunks: Vec<Vec<SpanBytes>>,
+        trace_chunks: Vec<Vec<Span<T>>>,
     ) -> Result<String, TraceExporterError> {
         self.check_agent_info();
-        self.send_trace_collection(TraceCollection::TraceChunk(trace_chunks))
-    }
-
-    fn send_trace_collection(
+        self.send_trace_collection(trace_chunks)
+    }
+
+    fn send_trace_collection<T: SpanText>(
         &self,
-        mut traces: Vec<Vec<SpanSlice>>,
+        mut traces: Vec<Vec<Span<T>>>,
     ) -> Result<String, TraceExporterError> {
         self.emit_metric(
             HealthMetric::Count(health_metrics::STAT_DESER_TRACES, traces.len() as i64),
@@ -649,11 +616,7 @@
                     datadog_trace_utils::span::trace_utils::compute_top_level_span(chunk);
                 }
             }
-<<<<<<< HEAD
-            self.add_spans_to_stats(&collection, stats_concentrator);
-=======
-            self.add_spans_to_stats(&traces);
->>>>>>> a4c43a4b
+            self.add_spans_to_stats(stats_concentrator, &traces);
             // Once stats have been computed we can drop all chunks that are not going to be
             // sampled by the agent
             let datadog_trace_utils::span::trace_utils::DroppedP0Stats {
