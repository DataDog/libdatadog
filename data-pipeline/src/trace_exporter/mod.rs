--- conflicted
+++ resolved
@@ -828,13 +828,6 @@
                 }
             }
 
-<<<<<<< HEAD
-            // Handle the result
-            match result {
-                Ok((response, _)) => self.handle_agent_response(chunks, response).await,
-                Err(err) => {
-                    error!(?err, "Error sending traces");
-=======
             self.handle_send_result(result, chunks).await
         })
     }
@@ -844,51 +837,10 @@
         &self,
         result: SendWithRetryResult,
         chunks: usize,
-    ) -> Result<String, TraceExporterError> {
+    ) -> Result<AgentResponse, TraceExporterError> {
         match result {
             Ok((response, _)) => {
-                let status = response.status();
-
-                // Check if the agent state has changed
-                self.info_response_observer.check_response(&response);
-
-                let body = match response.into_body().collect().await {
-                    Ok(body) => String::from_utf8_lossy(&body.to_bytes()).to_string(),
-                    Err(err) => {
-                        error!(?err, "Error reading agent response body");
-                        self.emit_metric(
-                            HealthMetric::Count(health_metrics::STAT_SEND_TRACES_ERRORS, 1),
-                            None,
-                        );
-                        return Err(TraceExporterError::from(err));
-                    }
-                };
-
-                if status.is_success() {
-                    info!(
-                        chunks = chunks,
-                        status = %status,
-                        "Trace chunks sent successfully to agent"
-                    );
-                    self.emit_metric(
-                        HealthMetric::Count(health_metrics::STAT_SEND_TRACES, chunks as i64),
-                        None,
-                    );
-                    Ok(body)
-                } else {
-                    warn!(
-                        status = %status,
-                        "Agent returned non-success status for trace send"
-                    );
->>>>>>> fa7c81d3
-                    self.emit_metric(
-                        HealthMetric::Count(health_metrics::STAT_SEND_TRACES_ERRORS, 1),
-                        None,
-                    );
-                    Err(TraceExporterError::Request(RequestError::new(
-                        status, &body,
-                    )))
-                }
+                self.handle_agent_response(chunks, response).await
             }
             Err(err) => {
                 error!(?err, "Error sending traces");
@@ -932,6 +884,9 @@
         chunks: usize,
         response: hyper::Response<hyper_migration::Body>,
     ) -> Result<AgentResponse, TraceExporterError> {
+        // Check if the agent state has changed
+        self.info_response_observer.check_response(&response);
+
         let status = response.status();
         let payload_version_changed = match (
             status.is_success(),
