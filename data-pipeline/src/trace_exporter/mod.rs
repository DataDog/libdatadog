// Copyright 2024-Present Datadog, Inc. https://www.datadoghq.com/
// SPDX-License-Identifier: Apache-2.0
pub mod agent_response;
pub mod error;
use crate::agent_info::{AgentInfoArc, AgentInfoFetcher};
use crate::telemetry::{SendPayloadTelemetry, TelemetryClient, TelemetryClientBuilder};
use crate::trace_exporter::error::{RequestError, TraceExporterError};
use crate::{
    health_metrics, health_metrics::HealthMetric, span_concentrator::SpanConcentrator,
    stats_exporter,
};
use arc_swap::{ArcSwap, ArcSwapOption};
use bytes::Bytes;
<<<<<<< HEAD
use datadog_trace_utils::msgpack_decoder;
use datadog_trace_utils::send_with_retry::{send_with_retry, RetryStrategy, SendWithRetryError};
use datadog_trace_utils::span_v04::{
=======
use datadog_trace_utils::span::v04::{
>>>>>>> 305b434a
    trace_utils::{compute_top_level_span, has_top_level},
    Span,
};
use datadog_trace_utils::trace_utils::TracerHeaderTags;
use ddcommon::header::{
    APPLICATION_MSGPACK_STR, DATADOG_SEND_REAL_HTTP_STATUS_STR, DATADOG_TRACE_COUNT_STR,
};
use ddcommon::tag::Tag;
use ddcommon::{connector, tag, Endpoint};
use dogstatsd_client::{new_flusher, Client, DogStatsDAction};
use either::Either;
use hyper::body::HttpBody;
use hyper::http::uri::PathAndQuery;
use hyper::{header::CONTENT_TYPE, Body, Method, Uri};
use log::{error, info};
use std::io;
use std::sync::{Arc, Mutex};
use std::time::Duration;
use std::{borrow::Borrow, collections::HashMap, str::FromStr, time};
use tokio::{runtime::Runtime, task::JoinHandle};
use tokio_util::sync::CancellationToken;

use self::agent_response::AgentResponse;

const DEFAULT_STATS_ELIGIBLE_SPAN_KINDS: [&str; 4] = ["client", "server", "producer", "consumer"];
const STATS_ENDPOINT: &str = "/v0.6/stats";
const INFO_ENDPOINT: &str = "/info";

// Keys used for sampling
const SAMPLING_PRIORITY_KEY: &str = "_sampling_priority_v1";
const SAMPLING_SINGLE_SPAN_MECHANISM: &str = "_dd.span_sampling.mechanism";
const SAMPLING_ANALYTICS_RATE_KEY: &str = "_dd1.sr.eausr";

/// TraceExporterInputFormat represents the format of the input traces.
/// The input format can be either Proxy or V0.4, where V0.4 is the default.
#[derive(Copy, Clone, Debug, Default, PartialEq)]
#[repr(C)]
pub enum TraceExporterInputFormat {
    /// Proxy format is used when the traces are to be sent to the agent without processing them.
    /// The whole payload is sent as is to the agent.
    Proxy,
    #[allow(missing_docs)]
    #[default]
    V04,
}

/// TraceExporterOutputFormat represents the format of the output traces.
/// The output format can be either V0.4 or v0.7, where V0.4 is the default.
#[derive(Copy, Clone, Debug, Default, PartialEq)]
#[repr(C)]
pub enum TraceExporterOutputFormat {
    #[allow(missing_docs)]
    #[default]
    V04,
    #[allow(missing_docs)]
    V07,
}

impl TraceExporterOutputFormat {
    /// Add the agent trace endpoint path to the URL.
    fn add_path(&self, url: &Uri) -> Uri {
        add_path(
            url,
            match self {
                TraceExporterOutputFormat::V04 => "/v0.4/traces",
                TraceExporterOutputFormat::V07 => "/v0.7/traces",
            },
        )
    }
}

/// Add a path to the URL.
///
/// # Arguments
///
/// * `url` - The URL to which the path is to be added.
/// * `path` - The path to be added to the URL.
fn add_path(url: &Uri, path: &str) -> Uri {
    let p_and_q = url.path_and_query();
    let new_p_and_q = match p_and_q {
        Some(pq) => {
            let mut p = pq.path().to_string();
            if p.ends_with('/') {
                p.pop();
            }
            p.push_str(path);
            PathAndQuery::from_str(p.as_str())
        }
        None => PathAndQuery::from_str(path),
    }
    .unwrap();
    let mut parts = url.clone().into_parts();
    parts.path_and_query = Some(new_p_and_q);
    Uri::from_parts(parts).unwrap()
}

struct DroppedP0Counts {
    pub dropped_p0_traces: usize,
    pub dropped_p0_spans: usize,
}

/// Remove spans and chunks only keeping the ones that may be sampled by the agent
fn drop_chunks(traces: &mut Vec<Vec<Span>>) -> DroppedP0Counts {
    let mut dropped_p0_traces = 0;
    let mut dropped_p0_spans = 0;
    traces.retain_mut(|chunk| {
        // List of spans to keep even if the chunk is dropped
        let mut sampled_indexes = Vec::new();
        for (index, span) in chunk.iter().enumerate() {
            // ErrorSampler
            if span.error == 1 {
                // We send chunks containing an error
                return true;
            }
            // PrioritySampler and NoPrioritySampler
            let priority = span.metrics.get(SAMPLING_PRIORITY_KEY);
            if has_top_level(span) && (priority.is_none() || priority.is_some_and(|p| *p > 0.0)) {
                // We send chunks with positive priority or no priority
                return true;
            }
            // SingleSpanSampler and AnalyzedSpansSampler
            else if span
                .metrics
                .get(SAMPLING_SINGLE_SPAN_MECHANISM)
                .is_some_and(|m| *m == 8.0)
                || span.metrics.contains_key(SAMPLING_ANALYTICS_RATE_KEY)
            {
                // We send spans sampled by single-span sampling or analyzed spans
                sampled_indexes.push(index);
            }
        }
        dropped_p0_spans += chunk.len() - sampled_indexes.len();
        if sampled_indexes.is_empty() {
            // If no spans were sampled we can drop the whole chunk
            dropped_p0_traces += 1;
            return false;
        }
        let sampled_spans = sampled_indexes
            .iter()
            .map(|i| std::mem::take(&mut chunk[*i]))
            .collect();
        *chunk = sampled_spans;
        true
    });
    DroppedP0Counts {
        dropped_p0_traces,
        dropped_p0_spans,
    }
}

#[derive(Clone, Default, Debug)]
pub struct TracerMetadata {
    pub hostname: String,
    pub env: String,
    pub app_version: String,
    pub runtime_id: String,
    pub service: String,
    pub tracer_version: String,
    pub language: String,
    pub language_version: String,
    pub language_interpreter: String,
    pub language_interpreter_vendor: String,
    pub git_commit_sha: String,
    pub client_computed_stats: bool,
    pub client_computed_top_level: bool,
}

impl<'a> From<&'a TracerMetadata> for TracerHeaderTags<'a> {
    fn from(tags: &'a TracerMetadata) -> TracerHeaderTags<'a> {
        TracerHeaderTags::<'_> {
            lang: &tags.language,
            lang_version: &tags.language_version,
            tracer_version: &tags.tracer_version,
            lang_interpreter: &tags.language_interpreter,
            lang_vendor: &tags.language_interpreter_vendor,
            client_computed_stats: tags.client_computed_stats,
            client_computed_top_level: tags.client_computed_top_level,
            ..Default::default()
        }
    }
}

impl<'a> From<&'a TracerMetadata> for HashMap<&'static str, String> {
    fn from(tags: &'a TracerMetadata) -> HashMap<&'static str, String> {
        TracerHeaderTags::from(tags).into()
    }
}

#[derive(Debug)]
enum StatsComputationStatus {
    /// Client-side stats has been disabled by the tracer
    Disabled,
    /// Client-side stats has been disabled by the agent or is not supported. It can be enabled
    /// later if the agent configuration changes. This is also the state used when waiting for the
    /// /info response.
    DisabledByAgent { bucket_size: Duration },
    /// Client-side stats is enabled
    Enabled {
        stats_concentrator: Arc<Mutex<SpanConcentrator>>,
        cancellation_token: CancellationToken,
        exporter_handle: JoinHandle<()>,
    },
}

/// The TraceExporter ingest traces from the tracers serialized as messagepack and forward them to
/// the agent while applying some transformation.
///
/// # Proxy
/// If the input format is set as `Proxy`, the exporter will forward traces to the agent without
/// deserializing them.
///
/// # Features
/// When the input format is set to `V04` the TraceExporter will deserialize the traces and perform
/// some operation before sending them to the agent. The available operations are described below.
///
/// ## V07 Serialization
/// The Trace exporter can serialize the traces to V07 before sending them to the agent.
///
/// ## Stats computation
/// The Trace Exporter can compute stats on traces. In this case the trace exporter will start
/// another task to send stats when a time bucket expire. When this feature is enabled the
/// TraceExporter drops all spans that may not be sampled by the agent.
#[allow(missing_docs)]
pub struct TraceExporter {
    endpoint: Endpoint,
    metadata: TracerMetadata,
    input_format: TraceExporterInputFormat,
    output_format: TraceExporterOutputFormat,
    // TODO - do something with the response callback - https://datadoghq.atlassian.net/browse/APMSP-1019
    runtime: Runtime,
    /// None if dogstatsd is disabled
    dogstatsd: Option<Client>,
    common_stats_tags: Vec<Tag>,
    client_computed_top_level: bool,
    client_side_stats: ArcSwap<StatsComputationStatus>,
    agent_info: AgentInfoArc,
    previous_info_state: ArcSwapOption<String>,
    telemetry: Option<TelemetryClient>,
}

impl TraceExporter {
    #[allow(missing_docs)]
    pub fn builder() -> TraceExporterBuilder {
        TraceExporterBuilder::default()
    }

    /// Send msgpack serialized traces to the agent
    #[allow(missing_docs)]
    pub fn send(
        &self,
        data: tinybytes::Bytes,
        trace_count: usize,
    ) -> Result<AgentResponse, TraceExporterError> {
        self.check_agent_info();
        match self.input_format {
            TraceExporterInputFormat::Proxy => self.send_proxy(data.as_ref(), trace_count),
            TraceExporterInputFormat::V04 => self.send_deser_ser(data),
        }
        .and_then(|res| {
            if res.is_empty() {
                return Err(TraceExporterError::Agent(
                    error::AgentErrorKind::EmptyResponse,
                ));
            }

            Ok(AgentResponse::from(res))
        })
    }

    /// Safely shutdown the TraceExporter and all related tasks
    pub fn shutdown(self, timeout: Option<Duration>) -> Result<(), TraceExporterError> {
        if let Some(timeout) = timeout {
            match self.runtime.block_on(async {
                tokio::time::timeout(timeout, async {
                    let stats_status: Option<StatsComputationStatus> =
                        Arc::<StatsComputationStatus>::into_inner(
                            self.client_side_stats.into_inner(),
                        );
                    if let Some(StatsComputationStatus::Enabled {
                        stats_concentrator: _,
                        cancellation_token,
                        exporter_handle,
                    }) = stats_status
                    {
                        cancellation_token.cancel();
                        let _ = exporter_handle.await;
                    }
                    if let Some(telemetry) = self.telemetry {
                        telemetry.shutdown().await;
                    }
                })
                .await
            }) {
                Ok(()) => Ok(()),
                Err(e) => Err(TraceExporterError::Io(e.into())),
            }
        } else {
            self.runtime.block_on(async {
                let stats_status: Option<StatsComputationStatus> =
                    Arc::<StatsComputationStatus>::into_inner(self.client_side_stats.into_inner());
                if let Some(StatsComputationStatus::Enabled {
                    stats_concentrator: _,
                    cancellation_token,
                    exporter_handle,
                }) = stats_status
                {
                    cancellation_token.cancel();
                    let _ = exporter_handle.await;
                }
                if let Some(telemetry) = self.telemetry {
                    telemetry.shutdown().await;
                }
            });
            Ok(())
        }
    }

    /// Start the stats exporter and enable stats computation
    ///
    /// Should only be used if the agent enabled stats computation
    fn start_stats_computation(
        &self,
        span_kinds: Vec<String>,
        peer_tags: Vec<String>,
    ) -> anyhow::Result<()> {
        if let StatsComputationStatus::DisabledByAgent { bucket_size } =
            **self.client_side_stats.load()
        {
            let stats_concentrator = Arc::new(Mutex::new(SpanConcentrator::new(
                bucket_size,
                time::SystemTime::now(),
                span_kinds,
                peer_tags,
            )));

            let cancellation_token = CancellationToken::new();

            let mut stats_exporter = stats_exporter::StatsExporter::new(
                bucket_size,
                stats_concentrator.clone(),
                self.metadata.clone(),
                Endpoint::from_url(add_path(&self.endpoint.url, STATS_ENDPOINT)),
                cancellation_token.clone(),
            );

            let exporter_handle = self.runtime.spawn(async move {
                stats_exporter.run().await;
            });

            self.client_side_stats
                .store(Arc::new(StatsComputationStatus::Enabled {
                    stats_concentrator,
                    cancellation_token,
                    exporter_handle,
                }));
        };
        Ok(())
    }

    /// Stops the stats exporter and disable stats computation
    ///
    /// Used when client-side stats is disabled by the agent
    fn stop_stats_computation(&self) {
        if let StatsComputationStatus::Enabled {
            stats_concentrator,
            cancellation_token,
            exporter_handle: _,
        } = &**self.client_side_stats.load()
        {
            self.runtime.block_on(async {
                cancellation_token.cancel();
            });
            let bucket_size = stats_concentrator.lock().unwrap().get_bucket_size();
            self.client_side_stats
                .store(Arc::new(StatsComputationStatus::DisabledByAgent {
                    bucket_size,
                }));
        }
    }

    /// Check for a new state of agent_info and update the trace exporter if needed
    fn check_agent_info(&self) {
        if let Some(agent_info) = self.agent_info.load().as_deref() {
            if Some(agent_info.state_hash.as_str())
                != self
                    .previous_info_state
                    .load()
                    .as_deref()
                    .map(|s| s.as_str())
            {
                match &**self.client_side_stats.load() {
                    StatsComputationStatus::Disabled => {}
                    StatsComputationStatus::DisabledByAgent { .. } => {
                        if agent_info.info.client_drop_p0s.is_some_and(|v| v) {
                            // Client-side stats is supported by the agent
                            let status = self.start_stats_computation(
                                agent_info
                                    .info
                                    .span_kinds_stats_computed
                                    .clone()
                                    .unwrap_or_else(|| {
                                        DEFAULT_STATS_ELIGIBLE_SPAN_KINDS.map(String::from).to_vec()
                                    }),
                                agent_info.info.peer_tags.clone().unwrap_or_default(),
                            );
                            match status {
                                Ok(()) => info!("Client-side stats enabled"),
                                Err(_) => error!("Failed to start stats computation"),
                            }
                        } else {
                            info!("Client-side stats computation has been disabled by the agent")
                        }
                    }
                    StatsComputationStatus::Enabled {
                        stats_concentrator,
                        cancellation_token: _,
                        exporter_handle: _,
                    } => {
                        if agent_info.info.client_drop_p0s.is_some_and(|v| v) {
                            let mut concentrator = stats_concentrator.lock().unwrap();
                            concentrator.set_span_kinds(
                                agent_info
                                    .info
                                    .span_kinds_stats_computed
                                    .clone()
                                    .unwrap_or_else(|| {
                                        DEFAULT_STATS_ELIGIBLE_SPAN_KINDS.map(String::from).to_vec()
                                    }),
                            );
                            concentrator.set_peer_tags(
                                agent_info.info.peer_tags.clone().unwrap_or_default(),
                            );
                        } else {
                            self.stop_stats_computation();
                            info!("Client-side stats computation has been disabled by the agent")
                        }
                    }
                }
                self.previous_info_state
                    .store(Some(agent_info.state_hash.clone().into()))
            }
        }
    }

    fn send_proxy(&self, data: &[u8], trace_count: usize) -> Result<String, TraceExporterError> {
        self.send_data_to_url(
            data,
            trace_count,
            self.output_format.add_path(&self.endpoint.url),
        )
    }

    fn send_data_to_url(
        &self,
        data: &[u8],
        trace_count: usize,
        uri: Uri,
    ) -> Result<String, TraceExporterError> {
        self.runtime.block_on(async {
            let mut req_builder = hyper::Request::builder()
                .uri(uri)
                .header(
                    hyper::header::USER_AGENT,
                    concat!("Tracer/", env!("CARGO_PKG_VERSION")),
                )
                .method(Method::POST);

            let headers: HashMap<&'static str, String> = self.metadata.borrow().into();

            for (key, value) in &headers {
                req_builder = req_builder.header(*key, value);
            }
            req_builder = req_builder
                .header("Content-type", "application/msgpack")
                .header("X-Datadog-Trace-Count", trace_count.to_string().as_str());
            let req = req_builder
                .body(Body::from(Bytes::copy_from_slice(data)))
                .unwrap();

            match hyper::Client::builder()
                .build(connector::Connector::default())
                .request(req)
                .await
            {
                Ok(response) => {
                    let response_status = response.status();
                    if !response_status.is_success() {
                        // TODO: remove unwrap
                        let body_bytes = response.into_body().collect().await.unwrap().to_bytes();
                        let response_body =
                            String::from_utf8(body_bytes.to_vec()).unwrap_or_default();
                        let resp_tag_res = &Tag::new("response_code", response_status.as_str());
                        match resp_tag_res {
                            Ok(resp_tag) => {
                                self.emit_metric(
                                    HealthMetric::Count(health_metrics::STAT_SEND_TRACES_ERRORS, 1),
                                    Some(vec![&resp_tag]),
                                );
                            }
                            Err(tag_err) => {
                                // This should really never happen as response_status is a
                                // `NonZeroU16`, but if the response status or tag requirements
                                // ever change in the future we still don't want to panic.
                                error!("Failed to serialize response_code to tag {}", tag_err)
                            }
                        }
                        return Err(TraceExporterError::Request(RequestError::new(
                            response_status,
                            &response_body,
                        )));
                        //anyhow::bail!("Agent did not accept traces: {response_body}");
                    }
                    match response.into_body().collect().await {
                        Ok(body) => {
                            self.emit_metric(
                                HealthMetric::Count(
                                    health_metrics::STAT_SEND_TRACES,
                                    trace_count as i64,
                                ),
                                None,
                            );
                            Ok(String::from_utf8_lossy(&body.to_bytes()).to_string())
                        }
                        Err(err) => {
                            self.emit_metric(
                                HealthMetric::Count(health_metrics::STAT_SEND_TRACES_ERRORS, 1),
                                None,
                            );
                            Err(TraceExporterError::from(err))
                            // anyhow::bail!("Error reading agent response body: {err}");
                        }
                    }
                }
                Err(err) => {
                    self.emit_metric(
                        HealthMetric::Count(health_metrics::STAT_SEND_TRACES_ERRORS, 1),
                        None,
                    );
                    Err(TraceExporterError::from(err))
                }
            }
        })
    }

    /// Emit a health metric to dogstatsd
    fn emit_metric(&self, metric: HealthMetric, custom_tags: Option<Vec<&Tag>>) {
        if let Some(flusher) = &self.dogstatsd {
            let tags = match custom_tags {
                None => Either::Left(&self.common_stats_tags),
                Some(custom) => Either::Right(self.common_stats_tags.iter().chain(custom)),
            };
            match metric {
                HealthMetric::Count(name, c) => {
                    flusher.send(vec![DogStatsDAction::Count(name, c, tags.into_iter())])
                }
            }
        }
    }

    /// Add all spans from the given iterator into the stats concentrator
    /// # Panic
    /// Will panic if another thread panicked will holding the lock on `stats_concentrator`
    fn add_spans_to_stats<'a>(&self, spans: impl Iterator<Item = &'a Span>) {
        if let StatsComputationStatus::Enabled {
            stats_concentrator,
            cancellation_token: _,
            exporter_handle: _,
        } = &**self.client_side_stats.load()
        {
            let mut stats_concentrator = stats_concentrator.lock().unwrap();
            for span in spans {
                stats_concentrator.add_span(span);
            }
        }
    }

    fn send_deser_ser(&self, data: tinybytes::Bytes) -> Result<String, TraceExporterError> {
        // TODO base on input format
<<<<<<< HEAD
        let (mut traces, _) = match msgpack_decoder::v04::decoder::from_slice(data) {
=======
        let (mut traces, size) = match msgpack_decoder::v04::from_slice(data) {
>>>>>>> 305b434a
            Ok(res) => res,
            Err(err) => {
                error!("Error deserializing trace from request body: {err}");
                self.emit_metric(
                    HealthMetric::Count(health_metrics::STAT_DESER_TRACES_ERRORS, 1),
                    None,
                );
                return Err(TraceExporterError::Deserialization(err));
            }
        };

        let num_traces = traces.len();

        self.emit_metric(
            HealthMetric::Count(health_metrics::STAT_DESER_TRACES, traces.len() as i64),
            None,
        );

        let mut header_tags: TracerHeaderTags = self.metadata.borrow().into();

        // Stats computation
        if let StatsComputationStatus::Enabled { .. } = &**self.client_side_stats.load() {
            if !self.client_computed_top_level {
                for chunk in traces.iter_mut() {
                    compute_top_level_span(chunk);
                }
            }
            self.add_spans_to_stats(traces.iter().flat_map(|trace| trace.iter()));
            // Once stats have been computed we can drop all chunks that are not going to be
            // sampled by the agent
            let dropped_counts = drop_chunks(&mut traces);

            // Update the headers to indicate that stats have been computed and forward dropped
            // traces counts
            header_tags.client_computed_top_level = true;
            header_tags.client_computed_stats = true;
            header_tags.dropped_p0_traces = dropped_counts.dropped_p0_traces;
            header_tags.dropped_p0_spans = dropped_counts.dropped_p0_spans;
        }

        match self.output_format {
            TraceExporterOutputFormat::V04 => {
                let payload = rmp_serde::to_vec_named(&traces).map_err(TraceExporterError::from)?;
                let chunks = traces.len();
                let payload_len = payload.len();
                let endpoint = Endpoint {
                    url: self.output_format.add_path(&self.endpoint.url),
                    ..self.endpoint.clone()
                };
                let mut headers: HashMap<&str, String> = header_tags.into();
                headers.insert(DATADOG_SEND_REAL_HTTP_STATUS_STR, "1".to_string());
                headers.insert(DATADOG_TRACE_COUNT_STR, chunks.to_string());
                headers.insert(CONTENT_TYPE.as_str(), APPLICATION_MSGPACK_STR.to_string());

                let strategy = RetryStrategy::default();
                self.runtime.block_on(async {
                    // Send traces to the agent
                    let result =
                        send_with_retry(&endpoint, payload, &headers, &strategy, None).await;

                    // Send telemetry for the payload sending
                    if let Some(telemetry) = &self.telemetry {
                        if let Err(e) = telemetry.send(&SendPayloadTelemetry::from_retry_result(
                            &result,
                            payload_len as u64,
                            chunks as u64,
                        )) {
                            error!("Error sending telemetry: {}", e.to_string());
                        }
                    }

                    // Handle the result
                    match result {
                        Ok((response, _)) => {
                            let status = response.status();
                            let body = match response.into_body().collect().await {
                                Ok(body) => String::from_utf8_lossy(&body.to_bytes()).to_string(),
                                Err(err) => {
                                    error!("Error reading agent response body: {err}");
                                    self.emit_metric(
                                        HealthMetric::Count(
                                            health_metrics::STAT_SEND_TRACES_ERRORS,
                                            1,
                                        ),
                                        None,
                                    );
                                    return Err(TraceExporterError::from(err));
                                }
                            };

                            if status.is_success() {
                                self.emit_metric(
                                    HealthMetric::Count(
                                        health_metrics::STAT_SEND_TRACES,
                                        num_traces as i64,
                                    ),
                                    None,
                                );
                                Ok(body)
                            } else {
                                self.emit_metric(
                                    HealthMetric::Count(health_metrics::STAT_SEND_TRACES_ERRORS, 1),
                                    None,
                                );
                                Err(TraceExporterError::Request(RequestError::new(
                                    status, &body,
                                )))
                            }
                        }
                        Err(err) => {
                            error!("Error sending traces: {err}");
                            self.emit_metric(
                                HealthMetric::Count(health_metrics::STAT_SEND_TRACES_ERRORS, 1),
                                None,
                            );
                            match err {
                                SendWithRetryError::Http(response, _) => {
                                    let status = response.status();
                                    let body = match response.into_body().collect().await {
                                        Ok(body) => body.to_bytes(),
                                        Err(err) => {
                                            error!("Error reading agent response body: {err}");
                                            return Err(TraceExporterError::from(err));
                                        }
                                    };
                                    Err(TraceExporterError::Request(RequestError::new(
                                        status,
                                        &String::from_utf8_lossy(&body),
                                    )))
                                }
                                SendWithRetryError::Timeout(_) => Err(TraceExporterError::from(
                                    io::Error::from(io::ErrorKind::TimedOut),
                                )),
                                SendWithRetryError::Network(err, _) => {
                                    Err(TraceExporterError::from(err))
                                }
                                SendWithRetryError::Build(_) => Err(TraceExporterError::from(
                                    io::Error::from(io::ErrorKind::Other),
                                )),
                            }
                        }
                    }
                })
            }

            TraceExporterOutputFormat::V07 => todo!("We don't support translating to v07 yet"),
        }
    }
}

const DEFAULT_AGENT_URL: &str = "http://127.0.0.1:8126";

#[derive(Debug, Default, Clone)]
pub struct TelemetryConfig {
    pub heartbeat: u64,
    pub runtime_id: Option<String>,
}

#[allow(missing_docs)]
#[derive(Default)]
pub struct TraceExporterBuilder {
    url: Option<String>,
    hostname: String,
    env: String,
    app_version: String,
    service: String,
    tracer_version: String,
    language: String,
    language_version: String,
    language_interpreter: String,
    language_interpreter_vendor: String,
    git_commit_sha: String,
    input_format: TraceExporterInputFormat,
    output_format: TraceExporterOutputFormat,
    dogstatsd_url: Option<String>,
    client_computed_stats: bool,
    client_computed_top_level: bool,

    // Stats specific fields
    /// A Some value enables stats-computation, None if it is disabled
    stats_bucket_size: Option<Duration>,
    peer_tags_aggregation: bool,
    compute_stats_by_span_kind: bool,
    peer_tags: Vec<String>,
    telemetry: Option<TelemetryConfig>,
}

impl TraceExporterBuilder {
    /// Set url of the agent
    pub fn set_url(mut self, url: &str) -> Self {
        self.url = Some(url.to_owned());
        self
    }

    /// Set the URL to communicate with a dogstatsd server
    pub fn set_dogstatsd_url(mut self, url: &str) -> Self {
        self.dogstatsd_url = Some(url.to_owned());
        self
    }

    /// Set the hostname used for stats payload
    /// Only used when client-side stats is enabled
    pub fn set_hostname(mut self, hostname: &str) -> Self {
        hostname.clone_into(&mut self.hostname);
        self
    }

    /// Set the env used for stats payloads
    /// Only used when client-side stats is enabled
    pub fn set_env(mut self, env: &str) -> Self {
        env.clone_into(&mut self.env);
        self
    }

    /// Set the app version which corresponds to the `version` meta tag
    /// Only used when client-side stats is enabled
    pub fn set_app_version(mut self, app_version: &str) -> Self {
        app_version.clone_into(&mut self.app_version);
        self
    }

    /// Set the service name used for stats payloads.
    /// Only used when client-side stats is enabled
    pub fn set_service(mut self, service: &str) -> Self {
        service.clone_into(&mut self.service);
        self
    }

    /// Set the `git_commit_sha` corresponding to the `_dd.git.commit.sha` meta tag
    /// Only used when client-side stats is enabled
    pub fn set_git_commit_sha(mut self, git_commit_sha: &str) -> Self {
        git_commit_sha.clone_into(&mut self.git_commit_sha);
        self
    }

    /// Set the `Datadog-Meta-Tracer-Version` header
    pub fn set_tracer_version(mut self, tracer_version: &str) -> Self {
        tracer_version.clone_into(&mut self.tracer_version);
        self
    }

    /// Set the `Datadog-Meta-Lang` header
    pub fn set_language(mut self, lang: &str) -> Self {
        lang.clone_into(&mut self.language);
        self
    }

    /// Set the `Datadog-Meta-Lang-Version` header
    pub fn set_language_version(mut self, lang_version: &str) -> Self {
        lang_version.clone_into(&mut self.language_version);
        self
    }

    /// Set the `Datadog-Meta-Lang-Interpreter` header
    pub fn set_language_interpreter(mut self, lang_interpreter: &str) -> Self {
        lang_interpreter.clone_into(&mut self.language_interpreter);
        self
    }

    /// Set the `Datadog-Meta-Lang-Interpreter-Vendor` header
    pub fn set_language_interpreter_vendor(mut self, lang_interpreter_vendor: &str) -> Self {
        lang_interpreter_vendor.clone_into(&mut self.language_interpreter_vendor);
        self
    }

    #[allow(missing_docs)]
    pub fn set_input_format(mut self, input_format: TraceExporterInputFormat) -> Self {
        self.input_format = input_format;
        self
    }

    #[allow(missing_docs)]
    pub fn set_output_format(mut self, output_format: TraceExporterOutputFormat) -> Self {
        self.output_format = output_format;
        self
    }

    /// Set the header indicating the tracer has computed the top-level tag
    pub fn set_client_computed_top_level(mut self) -> Self {
        self.client_computed_top_level = true;
        self
    }

    /// Set the header indicating the tracer has already computed stats.
    /// This should not be used when stats computation is enabled.
    pub fn set_client_computed_stats(mut self) -> Self {
        self.client_computed_stats = true;
        self
    }

    /// Enable stats computation on traces sent through this exporter
    pub fn enable_stats(mut self, bucket_size: Duration) -> Self {
        self.stats_bucket_size = Some(bucket_size);
        self
    }

    /// Enable peer tags aggregation for stats computation (requires stats computation to be
    /// enabled)
    pub fn enable_stats_peer_tags_aggregation(mut self, peer_tags: Vec<String>) -> Self {
        self.peer_tags_aggregation = true;
        self.peer_tags = peer_tags;
        self
    }

    /// Enable stats eligibility by span kind (requires stats computation to be
    /// enabled)
    pub fn enable_compute_stats_by_span_kind(mut self) -> Self {
        self.compute_stats_by_span_kind = true;
        self
    }

    /// Enables sending telemetry metrics.
    pub fn enable_telemetry(mut self, cfg: Option<TelemetryConfig>) -> Self {
        if let Some(cfg) = cfg {
            self.telemetry = Some(cfg);
        } else {
            self.telemetry = Some(TelemetryConfig::default());
        }
        self
    }

    #[allow(missing_docs)]
    pub fn build(self) -> Result<TraceExporter, TraceExporterError> {
        let runtime = tokio::runtime::Builder::new_current_thread()
            .enable_all()
            .build()?;

        let dogstatsd = self.dogstatsd_url.and_then(|u| {
            new_flusher(Endpoint::from_slice(&u)).ok() // If we couldn't set the endpoint return
                                                       // None
        });

        let base_url = self.url.as_deref().unwrap_or(DEFAULT_AGENT_URL);
        let agent_url: hyper::Uri = base_url.parse()?;

        let libdatadog_version = tag!("libdatadog_version", env!("CARGO_PKG_VERSION"));
        let mut stats = StatsComputationStatus::Disabled;

        let info_fetcher = AgentInfoFetcher::new(
            Endpoint::from_url(add_path(&agent_url, INFO_ENDPOINT)),
            Duration::from_secs(5 * 60),
        );

        let agent_info = info_fetcher.get_info();
        runtime.spawn(async move {
            info_fetcher.run().await;
        });

        // Proxy mode does not support stats
        if self.input_format != TraceExporterInputFormat::Proxy {
            if let Some(bucket_size) = self.stats_bucket_size {
                // Client-side stats is considered not supported by the agent until we receive
                // the agent_info
                stats = StatsComputationStatus::DisabledByAgent { bucket_size };
            }
        }

        let telemetry = if let Some(telemetry_config) = self.telemetry {
            Some(runtime.block_on(async {
                let mut builder = TelemetryClientBuilder::default()
                    .set_language(&self.language)
                    .set_language_version(&self.language_version)
                    .set_service_name(&self.service)
                    .set_tracer_version(&self.tracer_version)
                    .set_hearbeat(telemetry_config.heartbeat)
                    .set_url(base_url);
                if let Some(id) = telemetry_config.runtime_id {
                    builder = builder.set_runtime_id(&id);
                }
                builder.build().await
            })?)
        } else {
            None
        };

        if let Some(client) = &telemetry {
            runtime.block_on(client.start());
        }

        Ok(TraceExporter {
            endpoint: Endpoint::from_url(agent_url),
            metadata: TracerMetadata {
                tracer_version: self.tracer_version,
                language_version: self.language_version,
                language_interpreter: self.language_interpreter,
                language_interpreter_vendor: self.language_interpreter_vendor,
                language: self.language,
                git_commit_sha: self.git_commit_sha,
                client_computed_stats: self.client_computed_stats,
                client_computed_top_level: self.client_computed_top_level,
                hostname: self.hostname,
                env: self.env,
                app_version: self.app_version,
                runtime_id: uuid::Uuid::new_v4().to_string(),
                service: self.service,
            },
            input_format: self.input_format,
            output_format: self.output_format,
            client_computed_top_level: self.client_computed_top_level,
            runtime,
            dogstatsd,
            common_stats_tags: vec![libdatadog_version],
            client_side_stats: ArcSwap::new(stats.into()),
            agent_info,
            previous_info_state: ArcSwapOption::new(None),
            telemetry,
        })
    }
}

#[allow(missing_docs)]
pub trait ResponseCallback {
    #[allow(missing_docs)]
    fn call(&self, response: &str);
}

#[cfg(test)]
mod tests {
    use self::error::AgentErrorKind;
    use self::error::BuilderErrorKind;
    use super::*;
    use datadog_trace_utils::span::v04::Span;
    use httpmock::prelude::*;
    use httpmock::MockServer;
    use std::collections::HashMap;
    use std::net;
    use std::time::Duration;
    use tinybytes::BytesString;
    use tokio::time::sleep;

    const TRACER_TOP_LEVEL_KEY: &str = "_dd.top_level";

    #[cfg_attr(miri, ignore)]
    #[test]
    fn new() {
        let builder = TraceExporterBuilder::default();
        let exporter = builder
            .set_url("http://192.168.1.1:8127/")
            .set_tracer_version("v0.1")
            .set_language("nodejs")
            .set_language_version("1.0")
            .set_language_interpreter("v8")
            .set_language_interpreter_vendor("node")
            .set_git_commit_sha("797e9ea")
            .set_input_format(TraceExporterInputFormat::Proxy)
            .set_output_format(TraceExporterOutputFormat::V07)
            .set_client_computed_stats()
            .enable_telemetry(Some(TelemetryConfig {
                heartbeat: 1000,
                runtime_id: None,
            }))
            .build()
            .unwrap();

        assert_eq!(
            exporter
                .output_format
                .add_path(&exporter.endpoint.url)
                .to_string(),
            "http://192.168.1.1:8127/v0.7/traces"
        );
        assert_eq!(exporter.input_format, TraceExporterInputFormat::Proxy);
        assert_eq!(exporter.metadata.tracer_version, "v0.1");
        assert_eq!(exporter.metadata.language, "nodejs");
        assert_eq!(exporter.metadata.language_version, "1.0");
        assert_eq!(exporter.metadata.language_interpreter, "v8");
        assert_eq!(exporter.metadata.language_interpreter_vendor, "node");
        assert_eq!(exporter.metadata.git_commit_sha, "797e9ea");
        assert!(exporter.metadata.client_computed_stats);
        assert!(exporter.telemetry.is_some());
    }

    #[cfg_attr(all(miri, target_os = "macos"), ignore)]
    #[test]
    fn new_defaults() {
        let builder = TraceExporterBuilder::default();
        let exporter = builder.build().unwrap();

        assert_eq!(
            exporter
                .output_format
                .add_path(&exporter.endpoint.url)
                .to_string(),
            "http://127.0.0.1:8126/v0.4/traces"
        );
        assert_eq!(exporter.input_format, TraceExporterInputFormat::V04);
        assert_eq!(exporter.metadata.tracer_version, "");
        assert_eq!(exporter.metadata.language, "");
        assert_eq!(exporter.metadata.language_version, "");
        assert_eq!(exporter.metadata.language_interpreter, "");
        assert!(!exporter.metadata.client_computed_stats);
        assert!(exporter.telemetry.is_none());
    }

    #[test]
    fn test_from_tracer_tags_to_tracer_header_tags() {
        let tracer_tags = TracerMetadata {
            tracer_version: "v0.1".to_string(),
            language: "rust".to_string(),
            language_version: "1.52.1".to_string(),
            language_interpreter: "rustc".to_string(),
            language_interpreter_vendor: "rust-lang".to_string(),
            client_computed_stats: true,
            client_computed_top_level: true,
            ..Default::default()
        };

        let tracer_header_tags: TracerHeaderTags = (&tracer_tags).into();

        assert_eq!(tracer_header_tags.tracer_version, "v0.1");
        assert_eq!(tracer_header_tags.lang, "rust");
        assert_eq!(tracer_header_tags.lang_version, "1.52.1");
        assert_eq!(tracer_header_tags.lang_interpreter, "rustc");
        assert_eq!(tracer_header_tags.lang_vendor, "rust-lang");
        assert!(tracer_header_tags.client_computed_stats);
        assert!(tracer_header_tags.client_computed_top_level);
    }

    #[test]
    fn test_from_tracer_tags_to_hashmap() {
        let tracer_tags = TracerMetadata {
            tracer_version: "v0.1".to_string(),
            language: "rust".to_string(),
            language_version: "1.52.1".to_string(),
            language_interpreter: "rustc".to_string(),
            client_computed_stats: true,
            client_computed_top_level: true,
            ..Default::default()
        };

        let hashmap: HashMap<&'static str, String> = (&tracer_tags).into();

        assert_eq!(hashmap.get("datadog-meta-tracer-version").unwrap(), "v0.1");
        assert_eq!(hashmap.get("datadog-meta-lang").unwrap(), "rust");
        assert_eq!(hashmap.get("datadog-meta-lang-version").unwrap(), "1.52.1");
        assert_eq!(
            hashmap.get("datadog-meta-lang-interpreter").unwrap(),
            "rustc"
        );
        assert!(hashmap.contains_key("datadog-client-computed-stats"));
        assert!(hashmap.contains_key("datadog-client-computed-top-level"));
    }

    #[test]
    fn test_drop_chunks() {
        let chunk_with_priority = vec![
            Span {
                span_id: 1,
                metrics: HashMap::from([
                    (SAMPLING_PRIORITY_KEY.into(), 1.0),
                    (TRACER_TOP_LEVEL_KEY.into(), 1.0),
                ]),
                ..Default::default()
            },
            Span {
                span_id: 2,
                parent_id: 1,
                ..Default::default()
            },
        ];
        let chunk_with_null_priority = vec![
            Span {
                span_id: 1,
                metrics: HashMap::from([
                    (SAMPLING_PRIORITY_KEY.into(), 0.0),
                    (TRACER_TOP_LEVEL_KEY.into(), 1.0),
                ]),
                ..Default::default()
            },
            Span {
                span_id: 2,
                parent_id: 1,
                ..Default::default()
            },
        ];
        let chunk_without_priority = vec![
            Span {
                span_id: 1,
                metrics: HashMap::from([(TRACER_TOP_LEVEL_KEY.into(), 1.0)]),
                ..Default::default()
            },
            Span {
                span_id: 2,
                parent_id: 1,
                ..Default::default()
            },
        ];
        let chunk_with_error = vec![
            Span {
                span_id: 1,
                error: 1,
                metrics: HashMap::from([
                    (SAMPLING_PRIORITY_KEY.into(), 0.0),
                    (TRACER_TOP_LEVEL_KEY.into(), 1.0),
                ]),
                ..Default::default()
            },
            Span {
                span_id: 2,
                parent_id: 1,
                ..Default::default()
            },
        ];
        let chunk_with_a_single_span = vec![
            Span {
                span_id: 1,
                metrics: HashMap::from([
                    (SAMPLING_PRIORITY_KEY.into(), 0.0),
                    (TRACER_TOP_LEVEL_KEY.into(), 1.0),
                ]),
                ..Default::default()
            },
            Span {
                span_id: 2,
                parent_id: 1,
                metrics: HashMap::from([(SAMPLING_SINGLE_SPAN_MECHANISM.into(), 8.0)]),
                ..Default::default()
            },
        ];
        let chunk_with_analyzed_span = vec![
            Span {
                span_id: 1,
                metrics: HashMap::from([
                    (SAMPLING_PRIORITY_KEY.into(), 0.0),
                    (TRACER_TOP_LEVEL_KEY.into(), 1.0),
                ]),
                ..Default::default()
            },
            Span {
                span_id: 2,
                parent_id: 1,
                metrics: HashMap::from([(SAMPLING_ANALYTICS_RATE_KEY.into(), 1.0)]),
                ..Default::default()
            },
        ];

        let chunks_and_expected_sampled_spans = vec![
            (chunk_with_priority, 2),
            (chunk_with_null_priority, 0),
            (chunk_without_priority, 2),
            (chunk_with_error, 2),
            (chunk_with_a_single_span, 1),
            (chunk_with_analyzed_span, 1),
        ];

        for (chunk, expected_count) in chunks_and_expected_sampled_spans.into_iter() {
            let mut traces = vec![chunk];
            drop_chunks(&mut traces);
            if expected_count == 0 {
                assert!(traces.is_empty());
            } else {
                assert_eq!(traces[0].len(), expected_count);
            }
        }
    }

    #[cfg_attr(miri, ignore)]
    #[test]
    fn test_shutdown() {
        let server = MockServer::start();

        let mock_traces = server.mock(|when, then| {
            when.method(POST)
                .header("Content-type", "application/msgpack")
                .path("/v0.4/traces");
            then.status(200).body("");
        });

        let mock_stats = server.mock(|when, then| {
            when.method(POST)
                .header("Content-type", "application/msgpack")
                .path("/v0.6/stats");
            then.status(200).body("");
        });

        let mock_info = server.mock(|when, then| {
            when.method(GET).path("/info");
            then.status(200)
                .header("content-type", "application/json")
                .header("datadog-agent-state", "1")
                .body(r#"{"version":"1","client_drop_p0s":true}"#);
        });

        let builder = TraceExporterBuilder::default();
        let exporter = builder
            .set_url(&server.url("/"))
            .set_service("test")
            .set_env("staging")
            .set_tracer_version("v0.1")
            .set_language("nodejs")
            .set_language_version("1.0")
            .set_language_interpreter("v8")
            .set_input_format(TraceExporterInputFormat::V04)
            .set_output_format(TraceExporterOutputFormat::V04)
            .enable_stats(Duration::from_secs(10))
            .build()
            .unwrap();

        let trace_chunk = vec![Span {
            duration: 10,
            ..Default::default()
        }];

        let data = tinybytes::Bytes::from(rmp_serde::to_vec_named(&vec![trace_chunk]).unwrap());

        // Wait for the info fetcher to get the config
        while mock_info.hits() == 0 {
            exporter.runtime.block_on(async {
                sleep(Duration::from_millis(100)).await;
            })
        }

        let result = exporter.send(data, 1);
        // Error received because server is returning an empty body.
        assert!(result.is_err());

        exporter.shutdown(None).unwrap();

        mock_traces.assert();
        mock_stats.assert();
    }

    #[cfg_attr(miri, ignore)]
    #[test]
    fn test_shutdown_with_timeout() {
        let server = MockServer::start();

        let mock_traces = server.mock(|when, then| {
            when.method(POST)
                .header("Content-type", "application/msgpack")
                .path("/v0.4/traces");
            then.status(200).body(
                r#"{
                    "rate_by_service": {
                        "service:foo,env:staging": 1.0,
                        "service:,env:": 0.8 
                    }
                }"#,
            );
        });

        let _mock_stats = server.mock(|when, then| {
            when.method(POST)
                .header("Content-type", "application/msgpack")
                .path("/v0.6/stats");
            then.delay(Duration::from_secs(10)).status(200).body("");
        });

        let mock_info = server.mock(|when, then| {
            when.method(GET).path("/info");
            then.status(200)
                .header("content-type", "application/json")
                .header("datadog-agent-state", "1")
                .body(r#"{"version":"1","client_drop_p0s":true}"#);
        });

        let builder = TraceExporterBuilder::default();
        let exporter = builder
            .set_url(&server.url("/"))
            .set_service("test")
            .set_env("staging")
            .set_tracer_version("v0.1")
            .set_language("nodejs")
            .set_language_version("1.0")
            .set_language_interpreter("v8")
            .set_input_format(TraceExporterInputFormat::V04)
            .set_output_format(TraceExporterOutputFormat::V04)
            .enable_stats(Duration::from_secs(10))
            .build()
            .unwrap();

        let trace_chunk = vec![Span {
            service: "test".into(),
            name: "test".into(),
            resource: "test".into(),
            r#type: "test".into(),
            duration: 10,
            ..Default::default()
        }];

        let bytes = tinybytes::Bytes::from(rmp_serde::to_vec_named(&vec![trace_chunk]).unwrap());

        // Wait for the info fetcher to get the config
        while mock_info.hits() == 0 {
            exporter.runtime.block_on(async {
                sleep(Duration::from_millis(100)).await;
            })
        }

        exporter.send(bytes, 1).unwrap();

        exporter
            .shutdown(Some(Duration::from_millis(500)))
            .unwrap_err(); // The shutdown should timeout

        mock_traces.assert();
    }

    fn read(socket: &net::UdpSocket) -> String {
        let mut buf = [0; 1_000];
        socket.recv(&mut buf).expect("No data");
        let datagram = String::from_utf8_lossy(buf.as_ref());
        datagram.trim_matches(char::from(0)).to_string()
    }

    fn build_test_exporter(url: String, dogstatsd_url: String) -> TraceExporter {
        TraceExporterBuilder::default()
            .set_url(&url)
            .set_service("test")
            .set_env("staging")
            .set_dogstatsd_url(&dogstatsd_url)
            .set_tracer_version("v0.1")
            .set_language("nodejs")
            .set_language_version("1.0")
            .set_language_interpreter("v8")
            .build()
            .unwrap()
    }

    #[test]
    #[cfg_attr(miri, ignore)]
    fn health_metrics() {
        let stats_socket = net::UdpSocket::bind("127.0.0.1:0").expect("failed to bind host socket");
        let _ = stats_socket.set_read_timeout(Some(Duration::from_millis(500)));

        let fake_agent = MockServer::start();
        let _mock_traces = fake_agent.mock(|_, then| {
            then.status(200)
                .header("content-type", "application/json")
                .body(r#"{ "rate_by_service": { "service:test,env:staging": 1.0, "service:test,env:prod": 0.3 } }"#);
        });

        let exporter = build_test_exporter(
            fake_agent.url("/v0.4/traces"),
            stats_socket.local_addr().unwrap().to_string(),
        );

        let traces: Vec<Vec<Span>> = vec![
            vec![Span {
                name: BytesString::from_slice(b"test").unwrap(),
                ..Default::default()
            }],
            vec![Span {
                name: BytesString::from_slice(b"test2").unwrap(),
                ..Default::default()
            }],
        ];
        let bytes = tinybytes::Bytes::from(
            rmp_serde::to_vec_named(&traces).expect("failed to serialize static trace"),
        );

        let _result = exporter.send(bytes, 1).expect("failed to send trace");

        assert_eq!(
            &format!(
                "datadog.libdatadog.deser_traces:2|c|#libdatadog_version:{}",
                env!("CARGO_PKG_VERSION")
            ),
            &read(&stats_socket)
        );
        assert_eq!(
            &format!(
                "datadog.libdatadog.send.traces:2|c|#libdatadog_version:{}",
                env!("CARGO_PKG_VERSION")
            ),
            &read(&stats_socket)
        );
    }

    #[test]
    #[cfg_attr(miri, ignore)]
    fn invalid_traces() {
        let stats_socket = net::UdpSocket::bind("127.0.0.1:0").expect("failed to bind host socket");
        let _ = stats_socket.set_read_timeout(Some(Duration::from_millis(500)));

        let fake_agent = MockServer::start();

        let exporter = build_test_exporter(
            fake_agent.url("/v0.4/traces"),
            stats_socket.local_addr().unwrap().to_string(),
        );

        let bad_payload = tinybytes::Bytes::copy_from_slice(b"some_bad_payload".as_ref());
        let result = exporter.send(bad_payload, 1);

        assert!(result.is_err());

        assert_eq!(
            &format!(
                "datadog.libdatadog.deser_traces.errors:1|c|#libdatadog_version:{}",
                env!("CARGO_PKG_VERSION")
            ),
            &read(&stats_socket)
        );
    }

    #[test]
    #[cfg_attr(miri, ignore)]
    fn health_metrics_error() {
        let stats_socket = net::UdpSocket::bind("127.0.0.1:0").expect("failed to bind host socket");
        let _ = stats_socket.set_read_timeout(Some(Duration::from_millis(500)));

        let fake_agent = MockServer::start();
        let _mock_traces = fake_agent.mock(|_, then| {
            then.status(400)
                .header("content-type", "application/json")
                .body("{}");
        });

        let exporter = build_test_exporter(
            fake_agent.url("/v0.4/traces"),
            stats_socket.local_addr().unwrap().to_string(),
        );

        let traces: Vec<Vec<Span>> = vec![vec![Span {
            name: BytesString::from_slice(b"test").unwrap(),
            ..Default::default()
        }]];
        let bytes = tinybytes::Bytes::from(
            rmp_serde::to_vec_named(&traces).expect("failed to serialize static trace"),
        );
        let result = exporter.send(bytes, 1);

        assert!(result.is_err());

        assert_eq!(
            &format!(
                "datadog.libdatadog.deser_traces:1|c|#libdatadog_version:{}",
                env!("CARGO_PKG_VERSION")
            ),
            &read(&stats_socket)
        );
        // todo: support health metrics from within send data?
        //assert_eq!(&format!("datadog.libdatadog.send.traces.errors:1|c|#libdatadog_version:{},
        // response_code:400", env!("CARGO_PKG_VERSION")), &read(&stats_socket));
        assert_eq!(
            &format!(
                "datadog.libdatadog.send.traces.errors:1|c|#libdatadog_version:{}",
                env!("CARGO_PKG_VERSION")
            ),
            &read(&stats_socket)
        );
    }

    #[test]
    #[cfg_attr(miri, ignore)]
    fn agent_response_parse_default() {
        let server = MockServer::start();
        let _agent = server.mock(|_, then| {
            then.status(200)
                .header("content-type", "application/json")
                .body(
                    r#"{
                    "rate_by_service": {
                        "service:foo,env:staging": 1.0,
                        "service:,env:": 0.8 
                    }
                }"#,
                );
        });

        let exporter = TraceExporterBuilder::default()
            .set_url(&server.url("/"))
            .set_service("foo")
            .set_env("foo-env")
            .set_tracer_version("v0.1")
            .set_language("nodejs")
            .set_language_version("1.0")
            .set_language_interpreter("v8")
            .build()
            .unwrap();

        let traces: Vec<Vec<Span>> = vec![vec![Span {
            name: BytesString::from_slice(b"test").unwrap(),
            ..Default::default()
        }]];
        let bytes = tinybytes::Bytes::from(
            rmp_serde::to_vec_named(&traces).expect("failed to serialize static trace"),
        );
        let result = exporter.send(bytes, 1).unwrap();

        assert_eq!(
            result,
            AgentResponse::from(
                r#"{
                    "rate_by_service": {
                        "service:foo,env:staging": 1.0,
                        "service:,env:": 0.8 
                    }
                }"#
                .to_string()
            )
        );
    }

    #[test]
    #[cfg_attr(miri, ignore)]
    fn builder_error() {
        let exporter = TraceExporterBuilder::default()
            .set_url("")
            .set_service("foo")
            .set_env("foo-env")
            .set_tracer_version("v0.1")
            .set_language("nodejs")
            .set_language_version("1.0")
            .set_language_interpreter("v8")
            .build();

        assert!(exporter.is_err());

        let err = match exporter {
            Err(TraceExporterError::Builder(e)) => Some(e),
            _ => None,
        };

        assert_eq!(err.unwrap(), BuilderErrorKind::InvalidUri);
    }

    #[test]
    #[cfg_attr(miri, ignore)]
    fn agent_response_error() {
        let server = MockServer::start();
        let _agent = server.mock(|_, then| {
            then.status(500)
                .header("content-type", "application/json")
                .body(r#"{ "error": "Unavailable" }"#);
        });

        let exporter = TraceExporterBuilder::default()
            .set_url(&server.url("/"))
            .set_service("foo")
            .set_env("foo-env")
            .set_tracer_version("v0.1")
            .set_language("nodejs")
            .set_language_version("1.0")
            .set_language_interpreter("v8")
            .build()
            .unwrap();

        let traces: Vec<Vec<Span>> = vec![vec![Span {
            name: BytesString::from_slice(b"test").unwrap(),
            ..Default::default()
        }]];
        let bytes = tinybytes::Bytes::from(
            rmp_serde::to_vec_named(&traces).expect("failed to serialize static trace"),
        );
        let code = match exporter.send(bytes, 1).unwrap_err() {
            TraceExporterError::Request(e) => Some(e.status()),
            _ => None,
        }
        .unwrap();

        assert_eq!(code, 500);
    }

    #[test]
    #[cfg_attr(miri, ignore)]
    fn agent_empty_response_error() {
        let server = MockServer::start();
        let _agent = server.mock(|_, then| {
            then.status(200)
                .header("content-type", "application/json")
                .body("");
        });

        let exporter = TraceExporterBuilder::default()
            .set_url(&server.url("/"))
            .set_service("foo")
            .set_env("foo-env")
            .set_tracer_version("v0.1")
            .set_language("nodejs")
            .set_language_version("1.0")
            .set_language_interpreter("v8")
            .build()
            .unwrap();

        let traces: Vec<Vec<Span>> = vec![vec![Span {
            name: BytesString::from_slice(b"test").unwrap(),
            ..Default::default()
        }]];
        let bytes = tinybytes::Bytes::from(
            rmp_serde::to_vec_named(&traces).expect("failed to serialize static trace"),
        );
        let err = exporter.send(bytes, 1);

        assert!(err.is_err());
        assert_eq!(
            match err.unwrap_err() {
                TraceExporterError::Agent(e) => Some(e),
                _ => None,
            },
            Some(AgentErrorKind::EmptyResponse)
        );
    }

    #[test]
    #[cfg_attr(miri, ignore)]
    fn exporter_metrics() {
        let server = MockServer::start();
        let response_body = r#"{
                        "rate_by_service": {
                            "service:foo,env:staging": 1.0,
                            "service:,env:": 0.8 
                        }
                    }"#;
        let traces_endpoint = server.mock(|when, then| {
            when.method(POST).path("/v0.4/traces");
            then.status(200)
                .header("content-type", "application/json")
                .body(response_body);
        });

        let metrics_endpoint = server.mock(|when, then| {
            when.method(POST)
                .body_contains("\"metric\":\"trace_api.bytes\"")
                .path("/telemetry/proxy/api/v2/apmtelemetry");
            then.status(200)
                .header("content-type", "application/json")
                .body("");
        });

        let exporter = TraceExporterBuilder::default()
            .set_url(&server.url("/"))
            .set_service("foo")
            .set_env("foo-env")
            .set_tracer_version("v0.1")
            .set_language("nodejs")
            .set_language_version("1.0")
            .set_language_interpreter("v8")
            .enable_telemetry(Some(TelemetryConfig {
                heartbeat: 100,
                ..Default::default()
            }))
            .build()
            .unwrap();

        let traces = vec![0x90];
        let bytes = tinybytes::Bytes::from(traces);
        let result = exporter.send(bytes, 1).unwrap();
        assert_eq!(result.body, response_body);

        traces_endpoint.assert_hits(1);
        while metrics_endpoint.hits() == 0 {
            exporter.runtime.block_on(async {
                sleep(Duration::from_millis(100)).await;
            })
        }
        metrics_endpoint.assert_hits(1);
    }
}<|MERGE_RESOLUTION|>--- conflicted
+++ resolved
@@ -11,13 +11,10 @@
 };
 use arc_swap::{ArcSwap, ArcSwapOption};
 use bytes::Bytes;
-<<<<<<< HEAD
 use datadog_trace_utils::msgpack_decoder;
 use datadog_trace_utils::send_with_retry::{send_with_retry, RetryStrategy, SendWithRetryError};
-use datadog_trace_utils::span_v04::{
-=======
 use datadog_trace_utils::span::v04::{
->>>>>>> 305b434a
+
     trace_utils::{compute_top_level_span, has_top_level},
     Span,
 };
@@ -596,11 +593,7 @@
 
     fn send_deser_ser(&self, data: tinybytes::Bytes) -> Result<String, TraceExporterError> {
         // TODO base on input format
-<<<<<<< HEAD
-        let (mut traces, _) = match msgpack_decoder::v04::decoder::from_slice(data) {
-=======
-        let (mut traces, size) = match msgpack_decoder::v04::from_slice(data) {
->>>>>>> 305b434a
+        let (mut traces, size) = match msgpack_decoder::v04::decoder::from_slice(data) {
             Ok(res) => res,
             Err(err) => {
                 error!("Error deserializing trace from request body: {err}");
