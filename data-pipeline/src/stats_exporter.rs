// Copyright 2024-Present Datadog, Inc. https://www.datadoghq.com/
// SPDX-License-Identifier: Apache-2.0

use std::{
    borrow::Borrow,
    collections::HashMap,
    sync::{
        atomic::{AtomicU64, Ordering},
        Arc, Mutex,
    },
    time,
};

use crate::trace_exporter::TracerMetadata;
<<<<<<< HEAD
use datadog_trace_stats::span_concentrator::SpanConcentrator;
use datadog_trace_utils::send_with_retry::{send_with_retry, RetryStrategy};
=======
>>>>>>> 66cec637
use hyper;
use libdd_common::{worker::Worker, Endpoint, HttpClient};
use libdd_trace_protobuf::pb;
use libdd_trace_stats::span_concentrator::SpanConcentrator;
use libdd_trace_utils::send_with_retry::{send_with_retry, RetryStrategy};
use tokio::select;
use tokio_util::sync::CancellationToken;
use tracing::error;

const STATS_ENDPOINT_PATH: &str = "/v0.6/stats";

/// An exporter that concentrates and sends stats to the agent
#[derive(Debug)]
pub struct StatsExporter {
    flush_interval: time::Duration,
    concentrator: Arc<Mutex<SpanConcentrator>>,
    endpoint: Endpoint,
    meta: TracerMetadata,
    sequence_id: AtomicU64,
    cancellation_token: CancellationToken,
    client: HttpClient,
}

impl StatsExporter {
    /// Return a new StatsExporter
    ///
    /// - `flush_interval` the interval on which the concentrator is flushed
    /// - `concentrator` SpanConcentrator storing the stats to be sent to the agent
    /// - `meta` metadata used in ClientStatsPayload and as headers to send stats to the agent
    /// - `endpoint` the Endpoint used to send stats to the agent
    /// - `cancellation_token` Token used to safely shutdown the exporter by force flushing the
    ///   concentrator
    pub fn new(
        flush_interval: time::Duration,
        concentrator: Arc<Mutex<SpanConcentrator>>,
        meta: TracerMetadata,
        endpoint: Endpoint,
        cancellation_token: CancellationToken,
        client: HttpClient,
    ) -> Self {
        Self {
            flush_interval,
            concentrator,
            endpoint,
            meta,
            sequence_id: AtomicU64::new(0),
            cancellation_token,
            client,
        }
    }

    /// Flush the stats stored in the concentrator and send them
    ///
    /// If the stats flushed from the concentrator contain at least one time bucket the stats are
    /// sent to `self.endpoint`. The stats are serialized as msgpack.
    ///
    /// # Errors
    /// The function will return an error in the following case:
    /// - The endpoint failed to build
    /// - The stats payload cannot be serialized as a valid http body
    /// - The http client failed while sending the request
    /// - The http status of the response is not 2xx
    ///
    /// # Panic
    /// Will panic if another thread panicked while holding the concentrator lock in which
    /// case stats cannot be flushed since the concentrator might be corrupted.
    pub async fn send(&self, force_flush: bool) -> anyhow::Result<()> {
        let payload = self.flush(force_flush);
        if payload.stats.is_empty() {
            return Ok(());
        }
        let body = rmp_serde::encode::to_vec_named(&payload)?;

        let mut headers: HashMap<&'static str, String> = self.meta.borrow().into();

        headers.insert(
            hyper::header::CONTENT_TYPE.as_str(),
            libdd_common::header::APPLICATION_MSGPACK_STR.to_string(),
        );

        let result = send_with_retry(
            &self.client,
            &self.endpoint,
            body,
            &headers,
            &RetryStrategy::default(),
        )
        .await;

        match result {
            Ok(_) => Ok(()),
            Err(err) => {
                error!(?err, "Error with the StateExporter when sending stats");
                anyhow::bail!("Failed to send stats: {err}");
            }
        }
    }

    /// Flush stats from the concentrator into a payload
    ///
    /// # Arguments
    /// - `force_flush` if true, triggers a force flush on the concentrator causing all buckets to
    ///   be flushed regardless of their age.
    ///
    /// # Panic
    /// Will panic if another thread panicked while holding the concentrator lock in which
    /// case stats cannot be flushed since the concentrator might be corrupted.
    fn flush(&self, force_flush: bool) -> pb::ClientStatsPayload {
        let sequence = self.sequence_id.fetch_add(1, Ordering::Relaxed);
        encode_stats_payload(
            self.meta.borrow(),
            sequence,
            #[allow(clippy::unwrap_used)]
            self.concentrator
                .lock()
                .unwrap()
                .flush(time::SystemTime::now(), force_flush),
        )
    }
}

impl Worker for StatsExporter {
    /// Run loop of the stats exporter
    ///
    /// Once started, the stats exporter will flush and send stats on every `self.flush_interval`.
    /// If the `self.cancellation_token` is cancelled, the exporter will force flush all stats and
    /// return.
    async fn run(&mut self) {
        loop {
            select! {
                _ = self.cancellation_token.cancelled() => {
                    let _ = self.send(true).await;
                    break;
                },
                _ = tokio::time::sleep(self.flush_interval) => {
                        let _ = self.send(false).await;
                },
            };
        }
    }
}

fn encode_stats_payload(
    meta: &TracerMetadata,
    sequence: u64,
    buckets: Vec<pb::ClientStatsBucket>,
) -> pb::ClientStatsPayload {
    pb::ClientStatsPayload {
        hostname: meta.hostname.clone(),
        env: meta.env.clone(),
        lang: meta.language.clone(),
        version: meta.app_version.clone(),
        runtime_id: meta.runtime_id.clone(),
        tracer_version: meta.tracer_version.clone(),
        sequence,
        stats: buckets,
        git_commit_sha: meta.git_commit_sha.clone(),
        // These fields are unused or will be set by the Agent
        service: String::new(),
        container_id: String::new(),
        tags: Vec::new(),
        agent_aggregation: String::new(),
        image_tag: String::new(),
        process_tags: String::new(),
        process_tags_hash: 0,
    }
}

/// Return the stats endpoint url to send stats to the agent at `agent_url`
pub fn stats_url_from_agent_url(agent_url: &str) -> anyhow::Result<hyper::Uri> {
    let mut parts = agent_url.parse::<hyper::Uri>()?.into_parts();
    parts.path_and_query = Some(hyper::http::uri::PathAndQuery::from_static(
        STATS_ENDPOINT_PATH,
    ));
    Ok(hyper::Uri::from_parts(parts)?)
}

#[cfg(test)]
mod tests {
    use super::*;
<<<<<<< HEAD
    use datadog_trace_utils::span::{trace_utils, SpanSlice};
    use datadog_trace_utils::test_utils::poll_for_mock_hit;
    use httpmock::prelude::*;
    use httpmock::MockServer;
    use libdd_common::hyper_migration::new_default_client;
=======
    use httpmock::prelude::*;
    use httpmock::MockServer;
    use libdd_common::hyper_migration::new_default_client;
    use libdd_trace_utils::span::{trace_utils, SpanSlice};
    use libdd_trace_utils::test_utils::poll_for_mock_hit;
>>>>>>> 66cec637
    use time::Duration;
    use time::SystemTime;

    fn is_send<T: Send>() {}
    fn is_sync<T: Sync>() {}

    const BUCKETS_DURATION: Duration = Duration::from_secs(10);

    /// Fails to compile if stats exporter is not Send and Sync
    #[test]
    fn test_stats_exporter_sync_send() {
        let _ = is_send::<StatsExporter>;
        let _ = is_sync::<StatsExporter>;
    }

    fn get_test_metadata() -> TracerMetadata {
        TracerMetadata {
            hostname: "libdatadog-test".into(),
            env: "test".into(),
            app_version: "0.0.0".into(),
            language: "rust".into(),
            tracer_version: "0.0.0".into(),
            runtime_id: "e39d6d12-0752-489f-b488-cf80006c0378".into(),
            ..Default::default()
        }
    }

    fn get_test_concentrator() -> SpanConcentrator {
        let mut concentrator = SpanConcentrator::new(
            BUCKETS_DURATION,
            // Make sure the oldest bucket will be flushed on next send
            SystemTime::now() - BUCKETS_DURATION * 3,
            vec![],
            vec![],
        );
        let mut trace = vec![];

        for i in 1..100 {
            trace.push(SpanSlice {
                service: "libdatadog-test",
                duration: i,
                ..Default::default()
            })
        }

        trace_utils::compute_top_level_span(trace.as_mut_slice());

        for span in trace.iter() {
            concentrator.add_span(span);
        }
        concentrator
    }

    #[cfg_attr(miri, ignore)]
    #[tokio::test]
    async fn test_send_stats() {
        let server = MockServer::start_async().await;

        let mock = server
            .mock_async(|when, then| {
                when.method(POST)
                    .header("Content-type", "application/msgpack")
                    .path("/v0.6/stats")
                    .body_includes("libdatadog-test");
                then.status(200).body("");
            })
            .await;

        let stats_exporter = StatsExporter::new(
            BUCKETS_DURATION,
            Arc::new(Mutex::new(get_test_concentrator())),
            get_test_metadata(),
            Endpoint::from_url(stats_url_from_agent_url(&server.url("/")).unwrap()),
            CancellationToken::new(),
            new_default_client(),
        );

        let send_status = stats_exporter.send(true).await;
        send_status.unwrap();

        mock.assert_async().await;
    }

    #[cfg_attr(miri, ignore)]
    #[tokio::test]
    async fn test_send_stats_fail() {
        let server = MockServer::start_async().await;

        let mut mock = server
            .mock_async(|_when, then| {
                then.status(503)
                    .header("content-type", "application/json")
                    .body(r#"{"status":"error"}"#);
            })
            .await;

        let stats_exporter = StatsExporter::new(
            BUCKETS_DURATION,
            Arc::new(Mutex::new(get_test_concentrator())),
            get_test_metadata(),
            Endpoint::from_url(stats_url_from_agent_url(&server.url("/")).unwrap()),
            CancellationToken::new(),
            new_default_client(),
        );

        let send_status = stats_exporter.send(true).await;
        send_status.unwrap_err();

        assert!(
            poll_for_mock_hit(&mut mock, 10, 100, 5, true).await,
            "Expected max retry attempts"
        );
    }

    #[cfg_attr(miri, ignore)]
    #[tokio::test]
    async fn test_run() {
        let server = MockServer::start_async().await;

        let mut mock = server
            .mock_async(|when, then| {
                when.method(POST)
                    .header("Content-type", "application/msgpack")
                    .path("/v0.6/stats")
                    .body_includes("libdatadog-test");
                then.status(200).body("");
            })
            .await;

        let mut stats_exporter = StatsExporter::new(
            BUCKETS_DURATION,
            Arc::new(Mutex::new(get_test_concentrator())),
            get_test_metadata(),
            Endpoint::from_url(stats_url_from_agent_url(&server.url("/")).unwrap()),
            CancellationToken::new(),
            new_default_client(),
        );

        tokio::time::pause();
        tokio::spawn(async move {
            stats_exporter.run().await;
        });
        // Wait for the stats to be flushed
        tokio::time::sleep(BUCKETS_DURATION + Duration::from_secs(1)).await;
        // Resume time to sleep while the stats are being sent
        tokio::time::resume();
        assert!(
            poll_for_mock_hit(&mut mock, 10, 100, 1, false).await,
            "Expected max retry attempts"
        );
    }

    #[cfg_attr(miri, ignore)]
    #[tokio::test]
    async fn test_cancellation_token() {
        let server = MockServer::start_async().await;

        let mut mock = server
            .mock_async(|when, then| {
                when.method(POST)
                    .header("Content-type", "application/msgpack")
                    .path("/v0.6/stats")
                    .body_includes("libdatadog-test");
                then.status(200).body("");
            })
            .await;

        let buckets_duration = Duration::from_secs(10);
        let cancellation_token = CancellationToken::new();

        let mut stats_exporter = StatsExporter::new(
            buckets_duration,
            Arc::new(Mutex::new(get_test_concentrator())),
            get_test_metadata(),
            Endpoint::from_url(stats_url_from_agent_url(&server.url("/")).unwrap()),
            cancellation_token.clone(),
            new_default_client(),
        );

        tokio::spawn(async move {
            stats_exporter.run().await;
        });
        // Cancel token to trigger force flush
        cancellation_token.cancel();

        assert!(
            poll_for_mock_hit(&mut mock, 10, 100, 1, false).await,
            "Expected max retry attempts"
        );
    }
}<|MERGE_RESOLUTION|>--- conflicted
+++ resolved
@@ -12,11 +12,6 @@
 };
 
 use crate::trace_exporter::TracerMetadata;
-<<<<<<< HEAD
-use datadog_trace_stats::span_concentrator::SpanConcentrator;
-use datadog_trace_utils::send_with_retry::{send_with_retry, RetryStrategy};
-=======
->>>>>>> 66cec637
 use hyper;
 use libdd_common::{worker::Worker, Endpoint, HttpClient};
 use libdd_trace_protobuf::pb;
@@ -197,19 +192,11 @@
 #[cfg(test)]
 mod tests {
     use super::*;
-<<<<<<< HEAD
-    use datadog_trace_utils::span::{trace_utils, SpanSlice};
-    use datadog_trace_utils::test_utils::poll_for_mock_hit;
-    use httpmock::prelude::*;
-    use httpmock::MockServer;
-    use libdd_common::hyper_migration::new_default_client;
-=======
     use httpmock::prelude::*;
     use httpmock::MockServer;
     use libdd_common::hyper_migration::new_default_client;
     use libdd_trace_utils::span::{trace_utils, SpanSlice};
     use libdd_trace_utils::test_utils::poll_for_mock_hit;
->>>>>>> 66cec637
     use time::Duration;
     use time::SystemTime;
 
