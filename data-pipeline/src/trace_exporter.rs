// Copyright 2024-Present Datadog, Inc. https://www.datadoghq.com/
// SPDX-License-Identifier: Apache-2.0
use crate::{span_concentrator::SpanConcentrator, stats_exporter};
use bytes::Bytes;
use datadog_trace_protobuf::pb;
use datadog_trace_utils::trace_utils::{
    self, compute_top_level_span, has_top_level, SendData, TracerHeaderTags,
};
use datadog_trace_utils::tracer_payload;
use datadog_trace_utils::tracer_payload::TraceCollection;
use ddcommon::tag::Tag;
use ddcommon::{connector, tag, Endpoint};
use dogstatsd_client::{new_flusher, DogStatsDAction, Flusher};
use either::Either;
use hyper::http::uri::PathAndQuery;
use hyper::{http, Body, Client, Method, Uri};
use log::error;
use std::sync::{Arc, Mutex};
use std::time::Duration;
use std::{borrow::Borrow, collections::HashMap, str::FromStr, time};
use tokio::{runtime::Runtime, task::JoinHandle};
use tokio_util::sync::CancellationToken;

/// TraceExporterInputFormat represents the format of the input traces.
/// The input format can be either Proxy or V0.4, where V0.4 is the default.
#[derive(Copy, Clone, Debug, Default, PartialEq)]
#[repr(C)]
pub enum TraceExporterInputFormat {
    /// Proxy format is used when the traces are to be sent to the agent without processing them.
    /// The whole payload is sent as is to the agent.
    Proxy,
    #[allow(missing_docs)]
    #[default]
    V04,
}

/// TraceExporterOutputFormat represents the format of the output traces.
/// The output format can be either V0.4 or v0.7, where V0.4 is the default.
#[derive(Copy, Clone, Debug, Default, PartialEq)]
#[repr(C)]
pub enum TraceExporterOutputFormat {
    #[allow(missing_docs)]
    #[default]
    V04,
    #[allow(missing_docs)]
    V07,
}

// internal health metrics
const STAT_SEND_TRACES: &str = "datadog.libdatadog.send.traces";
const STAT_SEND_TRACES_ERRORS: &str = "datadog.libdatadog.send.traces.errors";
const STAT_DESER_TRACES: &str = "datadog.libdatadog.deser_traces";
const STAT_DESER_TRACES_ERRORS: &str = "datadog.libdatadog.deser_traces.errors";
const STAT_SER_TRACES_ERRORS: &str = "datadog.libdatadog.ser_traces.errors";

impl TraceExporterOutputFormat {
    /// Add the agent trace endpoint path to the URL.
    fn add_path(&self, url: &Uri) -> Uri {
        add_path(
            url,
            match self {
                TraceExporterOutputFormat::V04 => "/v0.4/traces",
                TraceExporterOutputFormat::V07 => "/v0.7/traces",
            },
        )
    }
}

/// Add a path to the URL.
///
/// # Arguments
///
/// * `url` - The URL to which the path is to be added.
/// * `path` - The path to be added to the URL.
fn add_path(url: &Uri, path: &str) -> Uri {
    let p_and_q = url.path_and_query();
    let new_p_and_q = match p_and_q {
        Some(pq) => {
            let mut p = pq.path().to_string();
            if p.ends_with('/') {
                p.pop();
            }
            p.push_str(path);
            PathAndQuery::from_str(p.as_str())
        }
        None => PathAndQuery::from_str(path),
    }
    .unwrap();
    let mut parts = url.clone().into_parts();
    parts.path_and_query = Some(new_p_and_q);
    Uri::from_parts(parts).unwrap()
}

/// Remove spans and chunks only keeping the ones that may be sampled by the agent
fn drop_chunks(traces: &mut Vec<Vec<pb::Span>>) {
    traces.retain_mut(|chunk| {
        let mut sampled_indexes = Vec::new();
        for (index, span) in chunk.iter().enumerate() {
            if span.error == 1 {
                // We send chunks containing an error
                return true;
            }
            let priority = span.metrics.get("_sampling_priority_v1");
            if priority.is_some_and(|p| *p > 0.0) {
                if has_top_level(span) {
                    // We send chunks with positive priority
                    return true;
                }
                // We send single spans with positive priority
                sampled_indexes.push(index);
            } else if priority.is_none() && has_top_level(span) {
                // We send chunks with no priority
                return true;
            } else if span.metrics.contains_key("_dd.sr.eausr") {
                // We send analyzed spans
                sampled_indexes.push(index);
            }
        }
        if sampled_indexes.is_empty() {
            // If no spans were sampled we can drop the whole chunk
            return false;
        }
        let sampled_spans = sampled_indexes
            .iter()
            .map(|i| std::mem::take(&mut chunk[*i]))
            .collect();
        *chunk = sampled_spans;
        true
    })
}

struct TracerTags {
    tracer_version: String,
    language: String,
    language_version: String,
    language_interpreter: String,
    client_computed_stats: bool,
    client_computed_top_level: bool,
}

impl<'a> From<&'a TracerTags> for TracerHeaderTags<'a> {
    fn from(tags: &'a TracerTags) -> TracerHeaderTags<'a> {
        TracerHeaderTags::<'_> {
            lang: &tags.language,
            lang_version: &tags.language_version,
            tracer_version: &tags.tracer_version,
            lang_interpreter: &tags.language_interpreter,
            client_computed_stats: tags.client_computed_stats,
            client_computed_top_level: tags.client_computed_top_level,
            ..Default::default()
        }
    }
}

impl<'a> From<&'a TracerTags> for HashMap<&'static str, String> {
    fn from(tags: &'a TracerTags) -> HashMap<&'static str, String> {
        TracerHeaderTags::from(tags).into()
    }
}

<<<<<<< HEAD
enum HealthMetric {
    Count(&'static str, i64),
    //TODO: Add more DogStatsDAction as we need them
}

=======
enum StatsComputationStatus {
    StatsDisabled,
    StatsEnabled {
        stats_concentrator: Arc<Mutex<SpanConcentrator>>,
        cancellation_token: CancellationToken,
        exporter_handle: JoinHandle<()>,
    },
}

/// The TraceExporter ingest traces from the tracers serialized as messagepack and forward them to
/// the agent while applying some transformation.
///
/// # Proxy
/// If the input format is set as `Proxy`, the exporter will forward traces to the agent without
/// deserializing them.
///
/// # Features
/// When the input format is set to `V04` the TraceExporter will deserialize the traces and perform
/// some operation before sending them to the agent. The available operations are described below.
///
/// ## V07 Serialization
/// The Trace exporter can serialize the traces to V07 before sending them to the agent.
///
/// ## Stats computation
/// The Trace Exporter can compute stats on traces. In this case the trace exporter will start
/// another task to send stats when a time bucket expire. When this feature is enabled the
/// TraceExporter drops all spans that may not be sampled by the agent.
>>>>>>> 09d1ef50
#[allow(missing_docs)]
pub struct TraceExporter {
    endpoint: Endpoint,
    tags: TracerTags,
    input_format: TraceExporterInputFormat,
    output_format: TraceExporterOutputFormat,
    // TODO - do something with the response callback - https://datadoghq.atlassian.net/browse/APMSP-1019
    _response_callback: Option<Box<dyn ResponseCallback>>,
    runtime: Runtime,
<<<<<<< HEAD
    // None if dogstatsd is disabled
    dogstatsd: Option<Flusher>,
    common_stats_tags: Vec<Tag>,
=======
    client_computed_top_level: bool,
    stats: StatsComputationStatus,
>>>>>>> 09d1ef50
}

impl TraceExporter {
    #[allow(missing_docs)]
    pub fn builder() -> TraceExporterBuilder {
        TraceExporterBuilder::default()
    }

    /// Send msgpack serialized traces to the agent
    #[allow(missing_docs)]
    pub fn send(&self, data: &[u8], trace_count: usize) -> Result<String, String> {
        match self.input_format {
            TraceExporterInputFormat::Proxy => self.send_proxy(data, trace_count),
            TraceExporterInputFormat::V04 => self.send_deser_ser(data),
        }
    }

    /// Safely shutdown the TraceExporter and all related tasks
    pub fn shutdown(self, timeout: Option<Duration>) -> Result<(), String> {
        match self.stats {
            StatsComputationStatus::StatsEnabled {
                stats_concentrator: _,
                cancellation_token: cancelation_token,
                exporter_handle,
            } => {
                if let Some(timeout) = timeout {
                    match self.runtime.block_on(async {
                        tokio::time::timeout(timeout, async {
                            cancelation_token.cancel();
                            let _ = exporter_handle.await;
                        })
                        .await
                    }) {
                        Ok(_) => Ok(()),
                        Err(_) => Err("Shutdown timed out".to_string()),
                    }
                } else {
                    self.runtime.block_on(async {
                        cancelation_token.cancel();
                        let _ = exporter_handle.await;
                    });
                    Ok(())
                }
            }
            StatsComputationStatus::StatsDisabled => Ok(()),
        }
    }

    fn send_proxy(&self, data: &[u8], trace_count: usize) -> Result<String, String> {
        self.send_data_to_url(
            data,
            trace_count,
            self.output_format.add_path(&self.endpoint.url),
        )
    }

    fn send_data_to_url(
        &self,
        data: &[u8],
        trace_count: usize,
        uri: Uri,
    ) -> Result<String, String> {
        self.runtime
            .block_on(async {
                let mut req_builder = hyper::Request::builder()
                    .uri(uri)
                    .header(
                        hyper::header::USER_AGENT,
                        concat!("Tracer/", env!("CARGO_PKG_VERSION")),
                    )
                    .method(Method::POST);

                let headers: HashMap<&'static str, String> = self.tags.borrow().into();

                for (key, value) in &headers {
                    req_builder = req_builder.header(*key, value);
                }
                req_builder = req_builder
                    .header("Content-type", "application/msgpack")
                    .header("X-Datadog-Trace-Count", trace_count.to_string().as_str());
                let req = req_builder
                    .body(Body::from(Bytes::copy_from_slice(data)))
                    .unwrap();

                match Client::builder()
                    .build(connector::Connector::default())
                    .request(req)
                    .await
                {
                    Ok(response) => {
                        let response_status = response.status();
                        if response_status != http::StatusCode::OK {
                            let body_bytes = hyper::body::to_bytes(response.into_body()).await?;
                            let response_body =
                                String::from_utf8(body_bytes.to_vec()).unwrap_or_default();
                            self.emit_metric(
                                HealthMetric::Count(STAT_SEND_TRACES_ERRORS, 1),
                                Some(vec![
                                    &Tag::new("response_code", response_status.as_str()).unwrap()
                                ]),
                            );
                            anyhow::bail!("Agent did not accept traces: {response_body}");
                        }
                        match hyper::body::to_bytes(response.into_body()).await {
                            Ok(body) => {
                                self.emit_metric(
                                    HealthMetric::Count(STAT_SEND_TRACES, trace_count as i64),
                                    None,
                                );
                                Ok(String::from_utf8_lossy(&body).to_string())
                            }
                            Err(err) => {
                                self.emit_metric(
                                    HealthMetric::Count(STAT_SEND_TRACES_ERRORS, 1),
                                    None,
                                );
                                anyhow::bail!("Error reading agent response body: {err}");
                            }
                        }
                    }
                    Err(err) => {
                        self.emit_metric(HealthMetric::Count(STAT_SEND_TRACES_ERRORS, 1), None);
                        anyhow::bail!("Failed to send traces: {err}")
                    }
                }
            })
            .or_else(|err| {
                error!("Error sending traces: {err}");
                Ok(String::from("{}"))
            })
    }

<<<<<<< HEAD
    /// Emit a health metric to dogstatsd
    fn emit_metric(&self, metric: HealthMetric, custom_tags: Option<Vec<&Tag>>) {
        if let Some(flusher) = &self.dogstatsd {
            let tags = match custom_tags {
                None => Either::Left(&self.common_stats_tags),
                Some(custom) => Either::Right(self.common_stats_tags.iter().chain(custom)),
            };
            match metric {
                HealthMetric::Count(name, c) => {
                    flusher.send(vec![DogStatsDAction::Count(name, c, tags.into_iter())])
                }
=======
    /// Add all spans from the given iterator into the stats concentrator
    /// # Panic
    /// Will panic if another thread panicked will holding the lock on `stats_concentrator`
    fn add_spans_to_stats<'a>(&self, spans: impl Iterator<Item = &'a pb::Span>) {
        if let StatsComputationStatus::StatsEnabled {
            stats_concentrator,
            cancellation_token: _,
            exporter_handle: _,
        } = &self.stats
        {
            let mut stats_concentrator = stats_concentrator.lock().unwrap();
            for span in spans {
                stats_concentrator.add_span(span);
>>>>>>> 09d1ef50
            }
        }
    }

    fn send_deser_ser(&self, data: &[u8]) -> Result<String, String> {
        let size = data.len();
        // TODO base on input format
        let mut traces: Vec<Vec<pb::Span>> = match rmp_serde::from_slice(data) {
            Ok(res) => res,
            Err(err) => {
                error!("Error deserializing trace from request body: {err}");
                self.emit_metric(HealthMetric::Count(STAT_DESER_TRACES_ERRORS, 1), None);
                return Ok(String::from("{}"));
            }
        };

        if traces.is_empty() {
            error!("No traces deserialized from the request body.");
            return Ok(String::from("{}"));
        }

<<<<<<< HEAD
        self.emit_metric(
            HealthMetric::Count(STAT_DESER_TRACES, traces.len() as i64),
            None,
        );
=======
        // Stats computation
        if let StatsComputationStatus::StatsEnabled { .. } = &self.stats {
            if !self.client_computed_top_level {
                for chunk in traces.iter_mut() {
                    compute_top_level_span(chunk);
                }
            }
            self.add_spans_to_stats(traces.iter().flat_map(|trace| trace.iter()));
            // Once stats have been computed we can drop all chunks that are not going to be
            // sampled by the agent
            drop_chunks(&mut traces);
        }
>>>>>>> 09d1ef50

        let header_tags: TracerHeaderTags<'_> = (&self.tags).into();

        match self.output_format {
            TraceExporterOutputFormat::V04 => rmp_serde::to_vec_named(&traces)
                .map_err(|err| {
                    error!("Error serializing traces: {err}");
                    self.emit_metric(HealthMetric::Count(STAT_SER_TRACES_ERRORS, 1), None);
                    String::from("{}")
                })
                .and_then(|res| {
                    self.send_data_to_url(
                        &res,
                        traces.len(),
                        self.output_format.add_path(&self.endpoint.url),
                    )
                }),

            TraceExporterOutputFormat::V07 => {
                let tracer_payload = trace_utils::collect_trace_chunks(
                    TraceCollection::V07(traces),
                    &header_tags,
                    &mut tracer_payload::DefaultTraceChunkProcessor,
                    self.endpoint.api_key.is_some(),
                );

                let endpoint = Endpoint {
                    url: self.output_format.add_path(&self.endpoint.url),
                    ..self.endpoint.clone()
                };
                let send_data = SendData::new(size, tracer_payload, header_tags, &endpoint);
                self.runtime.block_on(async {
                    match send_data.send().await.last_result {
                        Ok(response) => match hyper::body::to_bytes(response.into_body()).await {
                            Ok(body) => Ok(String::from_utf8_lossy(&body).to_string()),
                            Err(err) => {
                                error!("Error reading agent response body: {err}");
                                self.emit_metric(
                                    HealthMetric::Count(STAT_SEND_TRACES_ERRORS, 1),
                                    None,
                                );
                                Ok(String::from("{}"))
                            }
                        },
                        Err(err) => {
                            error!("Error sending traces: {err}");
                            self.emit_metric(HealthMetric::Count(STAT_SEND_TRACES_ERRORS, 1), None);
                            Ok(String::from("{}"))
                        }
                    }
                })
            }
        }
    }
}

const DEFAULT_AGENT_URL: &str = "http://127.0.0.1:8126";

#[allow(missing_docs)]
#[derive(Default)]
pub struct TraceExporterBuilder {
    url: Option<String>,
    tracer_version: String,
    hostname: String,
    env: String,
    version: String,
    service: String,
    language: String,
    language_version: String,
    language_interpreter: String,
    input_format: TraceExporterInputFormat,
    output_format: TraceExporterOutputFormat,
    response_callback: Option<Box<dyn ResponseCallback>>,
<<<<<<< HEAD
    dogstatsd_url: Option<String>,
=======
    client_computed_stats: bool,
    client_computed_top_level: bool,

    // Stats specific fields
    /// A Some value enables stats-computation, None if it is disabled
    stats_bucket_size: Option<time::Duration>,
    peer_tags_aggregation: bool,
    compute_stats_by_span_kind: bool,
    peer_tags: Vec<String>,
>>>>>>> 09d1ef50
}

impl TraceExporterBuilder {
    #[allow(missing_docs)]
    pub fn set_url(mut self, url: &str) -> Self {
        self.url = Some(url.to_owned());
        self
    }

<<<<<<< HEAD
    /// Set the URL to communicate with a dogstatsd server
    pub fn set_dogstatsd_url(mut self, url: &str) -> Self {
        self.dogstatsd_url = Some(url.to_owned());
=======
    pub fn set_hostname(mut self, hostname: &str) -> Self {
        hostname.clone_into(&mut self.hostname);
        self
    }

    pub fn set_env(mut self, env: &str) -> Self {
        env.clone_into(&mut self.env);
        self
    }

    pub fn set_version(mut self, version: &str) -> Self {
        version.clone_into(&mut self.version);
        self
    }

    pub fn set_service(mut self, service: &str) -> Self {
        service.clone_into(&mut self.service);
>>>>>>> 09d1ef50
        self
    }

    #[allow(missing_docs)]
    pub fn set_tracer_version(mut self, tracer_version: &str) -> Self {
        tracer_version.clone_into(&mut self.tracer_version);
        self
    }

    #[allow(missing_docs)]
    pub fn set_language(mut self, lang: &str) -> Self {
        lang.clone_into(&mut self.language);
        self
    }

    #[allow(missing_docs)]
    pub fn set_language_version(mut self, lang_version: &str) -> Self {
        lang_version.clone_into(&mut self.language_version);
        self
    }

    #[allow(missing_docs)]
    pub fn set_language_interpreter(mut self, lang_interpreter: &str) -> Self {
        lang_interpreter.clone_into(&mut self.language_interpreter);
        self
    }

    #[allow(missing_docs)]
    pub fn set_input_format(mut self, input_format: TraceExporterInputFormat) -> Self {
        self.input_format = input_format;
        self
    }

    #[allow(missing_docs)]
    pub fn set_output_format(mut self, output_format: TraceExporterOutputFormat) -> Self {
        self.output_format = output_format;
        self
    }

    #[allow(missing_docs)]
    pub fn set_response_callback(mut self, response_callback: Box<dyn ResponseCallback>) -> Self {
        self.response_callback = Some(response_callback);
        self
    }

    /// Set the header indicating the tracer has computed the top-level tag
    pub fn set_client_computed_top_level(mut self) -> Self {
        self.client_computed_top_level = true;
        self
    }

    /// Set the header indicating the tracer has already computed stats.
    /// This should not be used when stats computation is enabled.
    pub fn set_client_computed_stats(mut self) -> Self {
        self.client_computed_stats = true;
        self
    }

    /// Enable stats computation on traces sent through this exporter
    pub fn enable_stats(mut self, bucket_size: time::Duration) -> Self {
        self.stats_bucket_size = Some(bucket_size);
        self
    }

    /// Enable peer tags aggregation for stats computation (requires stats computation to be
    /// enabled)
    pub fn enable_stats_peer_tags_aggregation(mut self, peer_tags: Vec<String>) -> Self {
        self.peer_tags_aggregation = true;
        self.peer_tags = peer_tags;
        self
    }

    /// Enable stats eligibility by span kind (requires stats computation to be
    /// enabled)
    pub fn enable_compute_stats_by_span_kind(mut self) -> Self {
        self.compute_stats_by_span_kind = true;
        self
    }

    #[allow(missing_docs)]
    pub fn build(self) -> anyhow::Result<TraceExporter> {
        let runtime = tokio::runtime::Builder::new_current_thread()
            .enable_all()
            .build()?;

<<<<<<< HEAD
        let dogstatsd = self.dogstatsd_url.and_then(|u| {
            new_flusher(Endpoint::from_slice(&u)).ok() // If we couldn't set the endpoint return
                                                       // None
        });

        let libdatadog_version = tag!("libdatadog_version", env!("CARGO_PKG_VERSION"));
=======
        let mut stats = StatsComputationStatus::StatsDisabled;

        // Proxy mode does not support stats
        if self.input_format != TraceExporterInputFormat::Proxy {
            if let Some(bucket_size) = self.stats_bucket_size {
                let stats_concentrator = Arc::new(Mutex::new(SpanConcentrator::new(
                    bucket_size,
                    time::SystemTime::now(),
                    self.peer_tags_aggregation,
                    self.compute_stats_by_span_kind,
                    self.peer_tags,
                )));

                let cancellation_token = CancellationToken::new();

                let mut stats_exporter = stats_exporter::StatsExporter::new(
                    self.stats_bucket_size.unwrap(),
                    stats_concentrator.clone(),
                    stats_exporter::LibraryMetadata {
                        hostname: self.hostname,
                        env: self.env,
                        version: self.version,
                        lang: self.language.clone(),
                        tracer_version: self.tracer_version.clone(),
                        runtime_id: uuid::Uuid::new_v4().to_string(),
                        service: self.service,
                        ..Default::default()
                    },
                    Endpoint::from_url(stats_exporter::stats_url_from_agent_url(
                        self.url.as_deref().unwrap_or(DEFAULT_AGENT_URL),
                    )?),
                    cancellation_token.clone(),
                );

                let exporter_handle = runtime.spawn(async move {
                    stats_exporter.run().await;
                });

                stats = StatsComputationStatus::StatsEnabled {
                    stats_concentrator,
                    cancellation_token,
                    exporter_handle,
                }
            }
        }
>>>>>>> 09d1ef50

        Ok(TraceExporter {
            endpoint: Endpoint::from_slice(self.url.as_deref().unwrap_or(DEFAULT_AGENT_URL)),
            tags: TracerTags {
                tracer_version: self.tracer_version,
                language_version: self.language_version,
                language_interpreter: self.language_interpreter,
                language: self.language,
                client_computed_stats: self.client_computed_stats
                    || self.stats_bucket_size.is_some(),
                client_computed_top_level: self.client_computed_top_level
                    || self.stats_bucket_size.is_some(), /* Client side stats enforce client
                                                          * computed top level */
            },
            input_format: self.input_format,
            output_format: self.output_format,
            _response_callback: self.response_callback,
            client_computed_top_level: self.client_computed_top_level,
            runtime,
<<<<<<< HEAD
            dogstatsd,
            common_stats_tags: vec![libdatadog_version],
=======
            stats,
>>>>>>> 09d1ef50
        })
    }
}

#[allow(missing_docs)]
pub trait ResponseCallback {
    #[allow(missing_docs)]
    fn call(&self, response: &str);
}

#[cfg(test)]
mod tests {
    use super::*;
    use httpmock::prelude::*;
<<<<<<< HEAD
    use std::net;
    use std::time::Duration;
=======
    use httpmock::MockServer;
    use std::collections::HashMap;
    use time::Duration;
>>>>>>> 09d1ef50

    #[test]
    fn new() {
        let builder = TraceExporterBuilder::default();
        let exporter = builder
            .set_url("http://192.168.1.1:8127/")
            .set_tracer_version("v0.1")
            .set_language("nodejs")
            .set_language_version("1.0")
            .set_language_interpreter("v8")
            .set_input_format(TraceExporterInputFormat::Proxy)
            .set_output_format(TraceExporterOutputFormat::V07)
            .build()
            .unwrap();

        assert_eq!(
            exporter
                .output_format
                .add_path(&exporter.endpoint.url)
                .to_string(),
            "http://192.168.1.1:8127/v0.7/traces"
        );
        assert_eq!(exporter.input_format, TraceExporterInputFormat::Proxy);
        assert_eq!(exporter.tags.tracer_version, "v0.1");
        assert_eq!(exporter.tags.language, "nodejs");
        assert_eq!(exporter.tags.language_version, "1.0");
        assert_eq!(exporter.tags.language_interpreter, "v8");
        assert!(!exporter.tags.client_computed_stats);
    }

    #[test]
    fn new_defaults() {
        let builder = TraceExporterBuilder::default();
        let exporter = builder
            .set_tracer_version("v0.1")
            .set_language("nodejs")
            .set_language_version("1.0")
            .set_language_interpreter("v8")
            .enable_stats(Duration::from_secs(10))
            .build()
            .unwrap();

        assert_eq!(
            exporter
                .output_format
                .add_path(&exporter.endpoint.url)
                .to_string(),
            "http://127.0.0.1:8126/v0.4/traces"
        );
        assert_eq!(exporter.input_format, TraceExporterInputFormat::V04);
        assert_eq!(exporter.tags.tracer_version, "v0.1");
        assert_eq!(exporter.tags.language, "nodejs");
        assert_eq!(exporter.tags.language_version, "1.0");
        assert_eq!(exporter.tags.language_interpreter, "v8");
        assert!(exporter.tags.client_computed_stats);
    }

    #[test]
    fn test_from_tracer_tags_to_tracer_header_tags() {
        let tracer_tags = TracerTags {
            tracer_version: "v0.1".to_string(),
            language: "rust".to_string(),
            language_version: "1.52.1".to_string(),
            language_interpreter: "rustc".to_string(),
            client_computed_stats: true,
            client_computed_top_level: true,
        };

        let tracer_header_tags: TracerHeaderTags = (&tracer_tags).into();

        assert_eq!(tracer_header_tags.tracer_version, "v0.1");
        assert_eq!(tracer_header_tags.lang, "rust");
        assert_eq!(tracer_header_tags.lang_version, "1.52.1");
        assert_eq!(tracer_header_tags.lang_interpreter, "rustc");
        assert!(tracer_header_tags.client_computed_stats);
        assert!(tracer_header_tags.client_computed_top_level);
    }

    #[test]
    fn test_from_tracer_tags_to_hashmap() {
        let tracer_tags = TracerTags {
            tracer_version: "v0.1".to_string(),
            language: "rust".to_string(),
            language_version: "1.52.1".to_string(),
            language_interpreter: "rustc".to_string(),
            client_computed_stats: true,
            client_computed_top_level: true,
        };

        let hashmap: HashMap<&'static str, String> = (&tracer_tags).into();

        assert_eq!(hashmap.get("datadog-meta-tracer-version").unwrap(), "v0.1");
        assert_eq!(hashmap.get("datadog-meta-lang").unwrap(), "rust");
        assert_eq!(hashmap.get("datadog-meta-lang-version").unwrap(), "1.52.1");
        assert_eq!(
            hashmap.get("datadog-meta-lang-interpreter").unwrap(),
            "rustc"
        );
        assert!(hashmap.contains_key("datadog-client-computed-stats"));
        assert!(hashmap.contains_key("datadog-client-computed-top-level"));
    }

    #[test]
    fn test_drop_chunks() {
        let chunk_with_priority = vec![
            pb::Span {
                span_id: 1,
                metrics: HashMap::from([
                    ("_sampling_priority_v1".to_string(), 1.0),
                    ("_dd.top_level".to_string(), 1.0),
                ]),
                ..Default::default()
            },
            pb::Span {
                span_id: 2,
                parent_id: 1,
                ..Default::default()
            },
        ];
        let chunk_with_null_priority = vec![
            pb::Span {
                span_id: 1,
                metrics: HashMap::from([
                    ("_sampling_priority_v1".to_string(), 0.0),
                    ("_dd.top_level".to_string(), 1.0),
                ]),
                ..Default::default()
            },
            pb::Span {
                span_id: 2,
                parent_id: 1,
                ..Default::default()
            },
        ];
        let chunk_without_priority = vec![
            pb::Span {
                span_id: 1,
                metrics: HashMap::from([("_dd.top_level".to_string(), 1.0)]),
                ..Default::default()
            },
            pb::Span {
                span_id: 2,
                parent_id: 1,
                ..Default::default()
            },
        ];
        let chunk_with_error = vec![
            pb::Span {
                span_id: 1,
                error: 1,
                metrics: HashMap::from([
                    ("_sampling_priority_v1".to_string(), 0.0),
                    ("_dd.top_level".to_string(), 1.0),
                ]),
                ..Default::default()
            },
            pb::Span {
                span_id: 2,
                parent_id: 1,
                ..Default::default()
            },
        ];
        let chunk_with_a_single_span = vec![
            pb::Span {
                span_id: 1,
                metrics: HashMap::from([
                    ("_sampling_priority_v1".to_string(), 0.0),
                    ("_dd.top_level".to_string(), 1.0),
                ]),
                ..Default::default()
            },
            pb::Span {
                span_id: 2,
                parent_id: 1,
                metrics: HashMap::from([("_sampling_priority_v1".to_string(), 1.0)]),
                ..Default::default()
            },
        ];
        let chunk_with_analyzed_span = vec![
            pb::Span {
                span_id: 1,
                metrics: HashMap::from([
                    ("_sampling_priority_v1".to_string(), 0.0),
                    ("_dd.top_level".to_string(), 1.0),
                ]),
                ..Default::default()
            },
            pb::Span {
                span_id: 2,
                parent_id: 1,
                metrics: HashMap::from([("_dd.sr.eausr".to_string(), 1.0)]),
                ..Default::default()
            },
        ];

        let chunks_and_expected_sampled_spans = vec![
            (chunk_with_priority, 2),
            (chunk_with_null_priority, 0),
            (chunk_without_priority, 2),
            (chunk_with_error, 2),
            (chunk_with_a_single_span, 1),
            (chunk_with_analyzed_span, 1),
        ];

        for (chunk, expected_count) in chunks_and_expected_sampled_spans.into_iter() {
            let mut traces = vec![chunk];
            drop_chunks(&mut traces);
            if expected_count == 0 {
                assert!(traces.is_empty());
            } else {
                println!("{:?}", traces[0]);
                assert_eq!(traces[0].len(), expected_count);
                println!("----")
            }
        }
    }

    #[cfg_attr(miri, ignore)]
    #[test]
    fn test_shutdown() {
        let server = MockServer::start();

        let mock_traces = server.mock(|when, then| {
            when.method(POST)
                .header("Content-type", "application/msgpack")
                .path("/v0.7/traces");
            then.status(200).body("");
        });

        let mock_stats = server.mock(|when, then| {
            when.method(POST)
                .header("Content-type", "application/msgpack")
                .path("/v0.6/stats");
            then.status(200).body("");
        });
        let builder = TraceExporterBuilder::default();
        let exporter = builder
            .set_url(&server.url("/"))
            .set_tracer_version("v0.1")
            .set_language("nodejs")
            .set_language_version("1.0")
            .set_language_interpreter("v8")
            .set_input_format(TraceExporterInputFormat::V04)
            .set_output_format(TraceExporterOutputFormat::V07)
            .enable_stats(Duration::from_secs(10))
            .build()
            .unwrap();

        let mut trace_chunk = vec![pb::Span {
            duration: 10,
            ..Default::default()
        }];

        trace_utils::compute_top_level_span(&mut trace_chunk);

        let data = rmp_serde::to_vec_named(&vec![trace_chunk]).unwrap();

        exporter.send(data.as_slice(), 1).unwrap();
        exporter.shutdown(None).unwrap();

        mock_traces.assert();
        mock_stats.assert();
    }

    #[cfg_attr(miri, ignore)]
    #[test]
    fn test_shutdown_with_timeout() {
        let server = MockServer::start();

        let mock_traces = server.mock(|when, then| {
            when.method(POST)
                .header("Content-type", "application/msgpack")
                .path("/v0.7/traces");
            then.status(200).body("");
        });

        let _mock_stats = server.mock(|when, then| {
            when.method(POST)
                .header("Content-type", "application/msgpack")
                .path("/v0.6/stats");
            then.delay(Duration::from_secs(10)).status(200).body("");
        });
        let builder = TraceExporterBuilder::default();
        let exporter = builder
            .set_url(&server.url("/"))
            .set_tracer_version("v0.1")
            .set_language("nodejs")
            .set_language_version("1.0")
            .set_language_interpreter("v8")
            .set_input_format(TraceExporterInputFormat::V04)
            .set_output_format(TraceExporterOutputFormat::V07)
            .enable_stats(Duration::from_secs(10))
            .build()
            .unwrap();

        let mut trace_chunk = vec![pb::Span {
            duration: 10,
            ..Default::default()
        }];

        trace_utils::compute_top_level_span(&mut trace_chunk);

        let data = rmp_serde::to_vec_named(&vec![trace_chunk]).unwrap();

        exporter.send(data.as_slice(), 1).unwrap();
        exporter
            .shutdown(Some(Duration::from_millis(500)))
            .unwrap_err(); // The shutdown should timeout

        mock_traces.assert();
    }

    fn read(socket: &net::UdpSocket) -> String {
        let mut buf = [0; 1_000];
        socket.recv(&mut buf).expect("No data");
        let datagram = String::from_utf8_lossy(buf.as_ref());
        datagram.trim_matches(char::from(0)).to_string()
    }

    fn build_test_exporter(url: String, dogstatsd_url: String) -> TraceExporter {
        TraceExporterBuilder::default()
            .set_url(&url)
            .set_dogstatsd_url(&dogstatsd_url)
            .set_tracer_version("v0.1")
            .set_language("nodejs")
            .set_language_version("1.0")
            .set_language_interpreter("v8")
            .build()
            .unwrap()
    }

    #[test]
    #[cfg_attr(miri, ignore)]
    fn health_metrics() {
        let stats_socket = net::UdpSocket::bind("127.0.0.1:0").expect("failed to bind host socket");
        let _ = stats_socket.set_read_timeout(Some(Duration::from_millis(500)));

        let fake_agent = MockServer::start();
        let _mock_traces = fake_agent.mock(|_, then| {
            then.status(200)
                .header("content-type", "application/json")
                .body("{}");
        });

        let exporter = build_test_exporter(
            fake_agent.url("/v0.4/traces"),
            stats_socket.local_addr().unwrap().to_string(),
        );

        let traces: Vec<Vec<pb::Span>> = vec![
            vec![pb::Span {
                name: "test".to_string(),
                ..Default::default()
            }],
            vec![pb::Span {
                name: "test2".to_string(),
                ..Default::default()
            }],
        ];
        let bytes = rmp_serde::to_vec_named(&traces).expect("failed to serialize static trace");
        let _result = exporter.send(&bytes, 1).expect("failed to send trace");

        assert_eq!(
            &format!(
                "datadog.libdatadog.deser_traces:2|c|#libdatadog_version:{}",
                env!("CARGO_PKG_VERSION")
            ),
            &read(&stats_socket)
        );
        assert_eq!(
            &format!(
                "datadog.libdatadog.send.traces:2|c|#libdatadog_version:{}",
                env!("CARGO_PKG_VERSION")
            ),
            &read(&stats_socket)
        );
    }

    #[test]
    #[cfg_attr(miri, ignore)]
    fn health_metrics_error() {
        let stats_socket = net::UdpSocket::bind("127.0.0.1:0").expect("failed to bind host socket");
        let _ = stats_socket.set_read_timeout(Some(Duration::from_millis(500)));

        let fake_agent = MockServer::start();
        let _mock_traces = fake_agent.mock(|_, then| {
            then.status(400)
                .header("content-type", "application/json")
                .body("{}");
        });

        let exporter = build_test_exporter(
            fake_agent.url("/v0.4/traces"),
            stats_socket.local_addr().unwrap().to_string(),
        );

        let traces: Vec<Vec<pb::Span>> = vec![vec![pb::Span {
            name: "test".to_string(),
            ..Default::default()
        }]];
        let bytes = rmp_serde::to_vec_named(&traces).expect("failed to serialize static trace");
        let _result = exporter.send(&bytes, 1).expect("failed to send trace");

        assert_eq!(
            &format!(
                "datadog.libdatadog.deser_traces:1|c|#libdatadog_version:{}",
                env!("CARGO_PKG_VERSION")
            ),
            &read(&stats_socket)
        );
        assert_eq!(&format!("datadog.libdatadog.send.traces.errors:1|c|#libdatadog_version:{},response_code:400", env!("CARGO_PKG_VERSION")), &read(&stats_socket));
    }
}<|MERGE_RESOLUTION|>--- conflicted
+++ resolved
@@ -158,13 +158,11 @@
     }
 }
 
-<<<<<<< HEAD
 enum HealthMetric {
     Count(&'static str, i64),
     //TODO: Add more DogStatsDAction as we need them
 }
 
-=======
 enum StatsComputationStatus {
     StatsDisabled,
     StatsEnabled {
@@ -192,7 +190,6 @@
 /// The Trace Exporter can compute stats on traces. In this case the trace exporter will start
 /// another task to send stats when a time bucket expire. When this feature is enabled the
 /// TraceExporter drops all spans that may not be sampled by the agent.
->>>>>>> 09d1ef50
 #[allow(missing_docs)]
 pub struct TraceExporter {
     endpoint: Endpoint,
@@ -202,14 +199,11 @@
     // TODO - do something with the response callback - https://datadoghq.atlassian.net/browse/APMSP-1019
     _response_callback: Option<Box<dyn ResponseCallback>>,
     runtime: Runtime,
-<<<<<<< HEAD
     // None if dogstatsd is disabled
     dogstatsd: Option<Flusher>,
     common_stats_tags: Vec<Tag>,
-=======
     client_computed_top_level: bool,
     stats: StatsComputationStatus,
->>>>>>> 09d1ef50
 }
 
 impl TraceExporter {
@@ -342,7 +336,6 @@
             })
     }
 
-<<<<<<< HEAD
     /// Emit a health metric to dogstatsd
     fn emit_metric(&self, metric: HealthMetric, custom_tags: Option<Vec<&Tag>>) {
         if let Some(flusher) = &self.dogstatsd {
@@ -354,7 +347,10 @@
                 HealthMetric::Count(name, c) => {
                     flusher.send(vec![DogStatsDAction::Count(name, c, tags.into_iter())])
                 }
-=======
+            }
+        }
+    }
+
     /// Add all spans from the given iterator into the stats concentrator
     /// # Panic
     /// Will panic if another thread panicked will holding the lock on `stats_concentrator`
@@ -368,7 +364,6 @@
             let mut stats_concentrator = stats_concentrator.lock().unwrap();
             for span in spans {
                 stats_concentrator.add_span(span);
->>>>>>> 09d1ef50
             }
         }
     }
@@ -390,12 +385,11 @@
             return Ok(String::from("{}"));
         }
 
-<<<<<<< HEAD
         self.emit_metric(
             HealthMetric::Count(STAT_DESER_TRACES, traces.len() as i64),
             None,
         );
-=======
+
         // Stats computation
         if let StatsComputationStatus::StatsEnabled { .. } = &self.stats {
             if !self.client_computed_top_level {
@@ -408,7 +402,6 @@
             // sampled by the agent
             drop_chunks(&mut traces);
         }
->>>>>>> 09d1ef50
 
         let header_tags: TracerHeaderTags<'_> = (&self.tags).into();
 
@@ -482,9 +475,7 @@
     input_format: TraceExporterInputFormat,
     output_format: TraceExporterOutputFormat,
     response_callback: Option<Box<dyn ResponseCallback>>,
-<<<<<<< HEAD
     dogstatsd_url: Option<String>,
-=======
     client_computed_stats: bool,
     client_computed_top_level: bool,
 
@@ -494,7 +485,6 @@
     peer_tags_aggregation: bool,
     compute_stats_by_span_kind: bool,
     peer_tags: Vec<String>,
->>>>>>> 09d1ef50
 }
 
 impl TraceExporterBuilder {
@@ -504,11 +494,12 @@
         self
     }
 
-<<<<<<< HEAD
     /// Set the URL to communicate with a dogstatsd server
     pub fn set_dogstatsd_url(mut self, url: &str) -> Self {
         self.dogstatsd_url = Some(url.to_owned());
-=======
+        self
+    }
+
     pub fn set_hostname(mut self, hostname: &str) -> Self {
         hostname.clone_into(&mut self.hostname);
         self
@@ -526,7 +517,6 @@
 
     pub fn set_service(mut self, service: &str) -> Self {
         service.clone_into(&mut self.service);
->>>>>>> 09d1ef50
         self
     }
 
@@ -612,14 +602,12 @@
             .enable_all()
             .build()?;
 
-<<<<<<< HEAD
         let dogstatsd = self.dogstatsd_url.and_then(|u| {
             new_flusher(Endpoint::from_slice(&u)).ok() // If we couldn't set the endpoint return
                                                        // None
         });
 
         let libdatadog_version = tag!("libdatadog_version", env!("CARGO_PKG_VERSION"));
-=======
         let mut stats = StatsComputationStatus::StatsDisabled;
 
         // Proxy mode does not support stats
@@ -665,7 +653,6 @@
                 }
             }
         }
->>>>>>> 09d1ef50
 
         Ok(TraceExporter {
             endpoint: Endpoint::from_slice(self.url.as_deref().unwrap_or(DEFAULT_AGENT_URL)),
@@ -685,12 +672,9 @@
             _response_callback: self.response_callback,
             client_computed_top_level: self.client_computed_top_level,
             runtime,
-<<<<<<< HEAD
             dogstatsd,
             common_stats_tags: vec![libdatadog_version],
-=======
             stats,
->>>>>>> 09d1ef50
         })
     }
 }
@@ -705,14 +689,10 @@
 mod tests {
     use super::*;
     use httpmock::prelude::*;
-<<<<<<< HEAD
+    use httpmock::MockServer;
+    use std::collections::HashMap;
     use std::net;
     use std::time::Duration;
-=======
-    use httpmock::MockServer;
-    use std::collections::HashMap;
-    use time::Duration;
->>>>>>> 09d1ef50
 
     #[test]
     fn new() {
