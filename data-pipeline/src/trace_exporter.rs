--- conflicted
+++ resolved
@@ -915,12 +915,9 @@
     use tinybytes::BytesString;
     use tokio::time::sleep;
 
-<<<<<<< HEAD
     const TRACER_TOP_LEVEL_KEY: &str = "_dd.top_level";
 
-=======
     #[cfg_attr(all(miri, target_os = "macos"), ignore)]
->>>>>>> a3c1bd4a
     #[test]
     fn new() {
         let builder = TraceExporterBuilder::default();
