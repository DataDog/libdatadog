// Copyright 2024-Present Datadog, Inc. https://www.datadoghq.com/
// SPDX-License-Identifier: Apache-2.0

use crate::error::{ExporterError, ExporterErrorCode as ErrorCode};
use crate::response::ExporterResponse;
use data_pipeline::trace_exporter::{
    TelemetryConfig, TraceExporter, TraceExporterInputFormat, TraceExporterOutputFormat,
};
use ddcommon_ffi::{
    CharSlice,
    {slice::AsBytes, slice::ByteSlice},
};
use std::{ptr::NonNull, time::Duration};

macro_rules! gen_error {
    ($l:expr) => {
        Some(Box::new(ExporterError::new($l, &$l.to_string())))
    };
}

#[inline]
fn sanitize_string(str: CharSlice) -> Result<String, Box<ExporterError>> {
    match str.try_to_utf8() {
        Ok(s) => Ok(s.to_string()),
        Err(_) => Err(Box::new(ExporterError::new(
            ErrorCode::InvalidInput,
            &ErrorCode::InvalidInput.to_string(),
        ))),
    }
}

#[derive(Debug)]
#[repr(C)]
pub struct TelemetryClientConfig<'a> {
    pub interval: u64,
    pub runtime_id: CharSlice<'a>,
}

/// The TraceExporterConfig object will hold the configuration properties for the TraceExporter.
/// Once the configuration is passed to the TraceExporter constructor the config is no longer
/// needed by the handle and it can be freed.
#[derive(Debug, Default)]
pub struct TraceExporterConfig {
    url: Option<String>,
    tracer_version: Option<String>,
    language: Option<String>,
    language_version: Option<String>,
    language_interpreter: Option<String>,
    hostname: Option<String>,
    env: Option<String>,
    version: Option<String>,
    service: Option<String>,
    input_format: TraceExporterInputFormat,
    output_format: TraceExporterOutputFormat,
    compute_stats: bool,
    telemetry_cfg: Option<TelemetryConfig>,
}

#[no_mangle]
pub unsafe extern "C" fn ddog_trace_exporter_config_new(
    out_handle: NonNull<Box<TraceExporterConfig>>,
) {
    out_handle
        .as_ptr()
        .write(Box::<TraceExporterConfig>::default());
}

/// Frees TraceExporterConfig handle internal resources.
#[no_mangle]
pub unsafe extern "C" fn ddog_trace_exporter_config_free(handle: Box<TraceExporterConfig>) {
    drop(handle);
}

/// Sets traces destination.
#[no_mangle]
pub unsafe extern "C" fn ddog_trace_exporter_config_set_url(
    config: Option<&mut TraceExporterConfig>,
    url: CharSlice,
) -> Option<Box<ExporterError>> {
    if let Some(handle) = config {
        handle.url = match sanitize_string(url) {
            Ok(s) => Some(s),
            Err(e) => return Some(e),
        };
        None
    } else {
        gen_error!(ErrorCode::InvalidArgument)
    }
}

/// Sets tracer's version to be included in the headers request.
#[no_mangle]
pub unsafe extern "C" fn ddog_trace_exporter_config_set_tracer_version(
    config: Option<&mut TraceExporterConfig>,
    version: CharSlice,
) -> Option<Box<ExporterError>> {
    if let Option::Some(handle) = config {
        handle.tracer_version = match sanitize_string(version) {
            Ok(s) => Some(s),
            Err(e) => return Some(e),
        };
        None
    } else {
        gen_error!(ErrorCode::InvalidArgument)
    }
}

/// Sets tracer's language to be included in the headers request.
#[no_mangle]
pub unsafe extern "C" fn ddog_trace_exporter_config_set_language(
    config: Option<&mut TraceExporterConfig>,
    lang: CharSlice,
) -> Option<Box<ExporterError>> {
    if let Option::Some(handle) = config {
        handle.language = match sanitize_string(lang) {
            Ok(s) => Some(s),
            Err(e) => return Some(e),
        };
        None
    } else {
        gen_error!(ErrorCode::InvalidArgument)
    }
}

/// Sets tracer's language version to be included in the headers request.
#[no_mangle]
pub unsafe extern "C" fn ddog_trace_exporter_config_set_lang_version(
    config: Option<&mut TraceExporterConfig>,
    version: CharSlice,
) -> Option<Box<ExporterError>> {
    if let Option::Some(handle) = config {
        handle.language_version = match sanitize_string(version) {
            Ok(s) => Some(s),
            Err(e) => return Some(e),
        };
        None
    } else {
        gen_error!(ErrorCode::InvalidArgument)
    }
}

/// Sets tracer's language interpreter to be included in the headers request.
#[no_mangle]
pub unsafe extern "C" fn ddog_trace_exporter_config_set_lang_interpreter(
    config: Option<&mut TraceExporterConfig>,
    interpreter: CharSlice,
) -> Option<Box<ExporterError>> {
    if let Option::Some(handle) = config {
        handle.language_interpreter = match sanitize_string(interpreter) {
            Ok(s) => Some(s),
            Err(e) => return Some(e),
        };
        None
    } else {
        gen_error!(ErrorCode::InvalidArgument)
    }
}

/// Sets hostname information to be included in the headers request.
#[no_mangle]
pub unsafe extern "C" fn ddog_trace_exporter_config_set_hostname(
    config: Option<&mut TraceExporterConfig>,
    hostname: CharSlice,
) -> Option<Box<ExporterError>> {
    if let Option::Some(handle) = config {
        handle.hostname = match sanitize_string(hostname) {
            Ok(s) => Some(s),
            Err(e) => return Some(e),
        };
        None
    } else {
        gen_error!(ErrorCode::InvalidArgument)
    }
}

/// Sets environmet information to be included in the headers request.
#[no_mangle]
pub unsafe extern "C" fn ddog_trace_exporter_config_set_env(
    config: Option<&mut TraceExporterConfig>,
    env: CharSlice,
) -> Option<Box<ExporterError>> {
    if let Option::Some(handle) = config {
        handle.env = match sanitize_string(env) {
            Ok(s) => Some(s),
            Err(e) => return Some(e),
        };
        None
    } else {
        gen_error!(ErrorCode::InvalidArgument)
    }
}

#[no_mangle]
pub unsafe extern "C" fn ddog_trace_exporter_config_set_version(
    config: Option<&mut TraceExporterConfig>,
    version: CharSlice,
) -> Option<Box<ExporterError>> {
    if let Option::Some(handle) = config {
        handle.version = match sanitize_string(version) {
            Ok(s) => Some(s),
            Err(e) => return Some(e),
        };
        None
    } else {
        gen_error!(ErrorCode::InvalidArgument)
    }
}

/// Sets service name to be included in the headers request.
#[no_mangle]
pub unsafe extern "C" fn ddog_trace_exporter_config_set_service(
    config: Option<&mut TraceExporterConfig>,
    service: CharSlice,
) -> Option<Box<ExporterError>> {
    if let Option::Some(handle) = config {
        handle.service = match sanitize_string(service) {
            Ok(s) => Some(s),
            Err(e) => return Some(e),
        };
        None
    } else {
        gen_error!(ErrorCode::InvalidArgument)
    }
}

/// Enables metrics.
#[no_mangle]
pub unsafe extern "C" fn ddog_trace_exporter_config_enable_telemetry(
    config: Option<&mut TraceExporterConfig>,
    telemetry_cfg: Option<&TelemetryClientConfig>,
) -> Option<Box<ExporterError>> {
    if let Option::Some(config) = config {
        if let Option::Some(telemetry_cfg) = telemetry_cfg {
            config.telemetry_cfg = Some(TelemetryConfig {
                heartbeat: telemetry_cfg.interval,
                runtime_id: match sanitize_string(telemetry_cfg.runtime_id) {
                    Ok(s) => Some(s),
                    Err(e) => return Some(e),
                },
            })
        } else {
            config.telemetry_cfg = Some(TelemetryConfig::default());
        }
        None
    } else {
        gen_error!(ErrorCode::InvalidArgument)
    }
}

/// Create a new TraceExporter instance.
///
/// # Arguments
///
/// * `out_handle` - The handle to write the TraceExporter instance in.
/// * `config` - The configuration used to set up the TraceExporter handle.
#[no_mangle]
pub unsafe extern "C" fn ddog_trace_exporter_new(
    out_handle: NonNull<Box<TraceExporter>>,
    config: Option<&TraceExporterConfig>,
) -> Option<Box<ExporterError>> {
    if let Some(config) = config {
        // let config = &*ptr;
        let mut builder = TraceExporter::builder()
            .set_url(config.url.as_ref().unwrap_or(&"".to_string()))
            .set_tracer_version(config.tracer_version.as_ref().unwrap_or(&"".to_string()))
            .set_language(config.language.as_ref().unwrap_or(&"".to_string()))
            .set_language_version(config.language_version.as_ref().unwrap_or(&"".to_string()))
            .set_language_interpreter(
                config
                    .language_interpreter
                    .as_ref()
                    .unwrap_or(&"".to_string()),
            )
            .set_hostname(config.hostname.as_ref().unwrap_or(&"".to_string()))
            .set_env(config.env.as_ref().unwrap_or(&"".to_string()))
            .set_app_version(config.version.as_ref().unwrap_or(&"".to_string()))
            .set_service(config.service.as_ref().unwrap_or(&"".to_string()))
            .set_input_format(config.input_format)
            .set_output_format(config.output_format);
        if config.compute_stats {
            builder = builder.enable_stats(Duration::from_secs(10))
            // TODO: APMSP-1317 Enable peer tags aggregation and stats by span_kind based on agent
            // configuration
        }

        if let Some(cfg) = &config.telemetry_cfg {
            builder = builder.enable_telemetry(Some(cfg.clone()));
        }

        match builder.build() {
            Ok(exporter) => {
                out_handle.as_ptr().write(Box::new(exporter));
                None
            }
            Err(err) => Some(Box::new(ExporterError::from(err))),
        }
    } else {
        gen_error!(ErrorCode::InvalidArgument)
    }
}

/// Free the TraceExporter instance.
///
/// # Arguments
///
/// * handle - The handle to the TraceExporter instance.
#[no_mangle]
pub unsafe extern "C" fn ddog_trace_exporter_free(handle: Box<TraceExporter>) {
    let _ = handle.shutdown(None);
}

/// Send traces to the Datadog Agent.
///
/// # Arguments
///
/// * `handle` - The handle to the TraceExporter instance.
/// * `trace` - The traces to send to the Datadog Agent in the input format used to create the
///   TraceExporter. The memory for the trace must be valid for the life of the call to this
///   function.
/// * `trace_count` - The number of traces to send to the Datadog Agent.
/// * `response_out` - Optional handle to store a pointer to the agent response information.
#[no_mangle]
pub unsafe extern "C" fn ddog_trace_exporter_send(
    handle: Option<&TraceExporter>,
    trace: ByteSlice,
    trace_count: usize,
    response_out: Option<NonNull<Box<ExporterResponse>>>,
) -> Option<Box<ExporterError>> {
    let exporter = match handle {
        Some(exp) => exp,
        None => return gen_error!(ErrorCode::InvalidArgument),
    };

    // necessary that the trace be static for the life of the FFI function call as the caller
    // currently owns the memory.
    //APMSP-1621 - Properly fix this sharp-edge by allocating memory on the Rust side
    let static_trace: ByteSlice<'static> = std::mem::transmute(trace);
    match exporter.send(
        tinybytes::Bytes::from_static(static_trace.as_slice()),
        trace_count,
    ) {
        Ok(resp) => {
            if let Some(result) = response_out {
                result
                    .as_ptr()
                    .write(Box::new(ExporterResponse::from(resp)));
            }
            None
        }
        Err(e) => Some(Box::new(ExporterError::from(e))),
    }
}

#[cfg(test)]
mod tests {
    use super::*;
    use crate::error::ddog_trace_exporter_error_free;
    use datadog_trace_utils::span_v04::Span;
    use httpmock::prelude::*;
    use httpmock::MockServer;
    use std::{borrow::Borrow, mem::MaybeUninit};

    #[test]
    fn config_constructor_test() {
        unsafe {
            let mut config: MaybeUninit<Box<TraceExporterConfig>> = MaybeUninit::uninit();

            ddog_trace_exporter_config_new(NonNull::new_unchecked(&mut config).cast());

            let cfg = config.assume_init();
            assert_eq!(cfg.url, None);
            assert_eq!(cfg.tracer_version, None);
            assert_eq!(cfg.language, None);
            assert_eq!(cfg.language_version, None);
            assert_eq!(cfg.language_interpreter, None);
            assert_eq!(cfg.env, None);
            assert_eq!(cfg.hostname, None);
            assert_eq!(cfg.version, None);
            assert_eq!(cfg.service, None);
            assert_eq!(cfg.input_format, TraceExporterInputFormat::V04);
            assert_eq!(cfg.output_format, TraceExporterOutputFormat::V04);
            assert!(!cfg.compute_stats);
            assert!(cfg.telemetry_cfg.is_none());

            ddog_trace_exporter_config_free(cfg);
        }
    }

    #[test]
    fn config_url_test() {
        unsafe {
            let error =
                ddog_trace_exporter_config_set_url(None, CharSlice::from("http://localhost"));
            assert_eq!(error.as_ref().unwrap().code, ErrorCode::InvalidArgument);

            ddog_trace_exporter_error_free(error);

            let mut config = Some(TraceExporterConfig::default());
            let error = ddog_trace_exporter_config_set_url(
                config.as_mut(),
                CharSlice::from("http://localhost"),
            );

            assert_eq!(error, None);

            let cfg = config.unwrap();
            assert_eq!(cfg.url.as_ref().unwrap(), "http://localhost");
        }
    }

    #[test]
    fn config_tracer_version() {
        unsafe {
            let error = ddog_trace_exporter_config_set_tracer_version(None, CharSlice::from("1.0"));
            assert_eq!(error.as_ref().unwrap().code, ErrorCode::InvalidArgument);

            ddog_trace_exporter_error_free(error);

            let mut config = Some(TraceExporterConfig::default());
            let error = ddog_trace_exporter_config_set_tracer_version(
                config.as_mut(),
                CharSlice::from("1.0"),
            );
            assert_eq!(error, None);

            let cfg = config.unwrap();
            assert_eq!(cfg.tracer_version.as_ref().unwrap(), "1.0");
        }
    }

    #[test]
    fn config_language() {
        unsafe {
            let error = ddog_trace_exporter_config_set_language(None, CharSlice::from("lang"));
            assert_eq!(error.as_ref().unwrap().code, ErrorCode::InvalidArgument);

            ddog_trace_exporter_error_free(error);

            let mut config = Some(TraceExporterConfig::default());
            let error =
                ddog_trace_exporter_config_set_language(config.as_mut(), CharSlice::from("lang"));

            assert_eq!(error, None);

            let cfg = config.unwrap();
            assert_eq!(cfg.language.as_ref().unwrap(), "lang");
        }
    }

    #[test]
    fn config_lang_version() {
        unsafe {
            let error = ddog_trace_exporter_config_set_lang_version(None, CharSlice::from("0.1"));
            assert_eq!(error.as_ref().unwrap().code, ErrorCode::InvalidArgument);

            ddog_trace_exporter_error_free(error);

            let mut config = Some(TraceExporterConfig::default());
            let error = ddog_trace_exporter_config_set_lang_version(
                config.as_mut(),
                CharSlice::from("0.1"),
            );

            assert_eq!(error, None);

            let cfg = config.unwrap();
            assert_eq!(cfg.language_version.as_ref().unwrap(), "0.1");
        }
    }

    #[test]
    fn config_lang_interpreter_test() {
        unsafe {
            let error =
                ddog_trace_exporter_config_set_lang_interpreter(None, CharSlice::from("foo"));
            assert_eq!(error.as_ref().unwrap().code, ErrorCode::InvalidArgument);

            ddog_trace_exporter_error_free(error);

            let mut config = Some(TraceExporterConfig::default());
            let error = ddog_trace_exporter_config_set_lang_interpreter(
                config.as_mut(),
                CharSlice::from("foo"),
            );

            assert_eq!(error, None);

            let cfg = config.unwrap();
            assert_eq!(cfg.language_interpreter.as_ref().unwrap(), "foo");
        }
    }

    #[test]
    fn config_hostname_test() {
        unsafe {
            let error = ddog_trace_exporter_config_set_hostname(None, CharSlice::from("hostname"));
            assert_eq!(error.as_ref().unwrap().code, ErrorCode::InvalidArgument);

            ddog_trace_exporter_error_free(error);

            let mut config = Some(TraceExporterConfig::default());
            let error = ddog_trace_exporter_config_set_hostname(
                config.as_mut(),
                CharSlice::from("hostname"),
            );

            assert_eq!(error, None);

            let cfg = config.unwrap();
            assert_eq!(cfg.hostname.as_ref().unwrap(), "hostname");
        }
    }

    #[test]
    fn config_env_test() {
        unsafe {
            let error = ddog_trace_exporter_config_set_env(None, CharSlice::from("env-test"));
            assert_eq!(error.as_ref().unwrap().code, ErrorCode::InvalidArgument);

            ddog_trace_exporter_error_free(error);

            let mut config = Some(TraceExporterConfig::default());
            let error =
                ddog_trace_exporter_config_set_env(config.as_mut(), CharSlice::from("env-test"));

            assert_eq!(error, None);

            let cfg = config.unwrap();
            assert_eq!(cfg.env.as_ref().unwrap(), "env-test");
        }
    }

    #[test]
    fn config_version_test() {
        unsafe {
            let error = ddog_trace_exporter_config_set_version(None, CharSlice::from("1.2"));
            assert_eq!(error.as_ref().unwrap().code, ErrorCode::InvalidArgument);

            ddog_trace_exporter_error_free(error);

            let mut config = Some(TraceExporterConfig::default());
            let error =
                ddog_trace_exporter_config_set_version(config.as_mut(), CharSlice::from("1.2"));

            assert_eq!(error, None);

            let cfg = config.unwrap();
            assert_eq!(cfg.version.as_ref().unwrap(), "1.2");
        }
    }

    #[test]
    fn config_service_test() {
        unsafe {
            let error = ddog_trace_exporter_config_set_service(None, CharSlice::from("service"));
            assert_eq!(error.as_ref().unwrap().code, ErrorCode::InvalidArgument);

            ddog_trace_exporter_error_free(error);

            let mut config = Some(TraceExporterConfig::default());
            let error =
                ddog_trace_exporter_config_set_service(config.as_mut(), CharSlice::from("service"));

            assert_eq!(error, None);

            let cfg = config.unwrap();
            assert_eq!(cfg.service.as_ref().unwrap(), "service");
        }
    }

    #[test]
<<<<<<< HEAD
=======
    fn config_telemetry_test() {
        unsafe {
            let error = ddog_trace_exporter_config_enable_telemetry(
                None,
                Some(&TelemetryClientConfig {
                    interval: 1000,
                    runtime_id: CharSlice::from("id"),
                }),
            );
            assert_eq!(error.as_ref().unwrap().code, ErrorCode::InvalidArgument);
            ddog_trace_exporter_error_free(error);

            let mut cfg = TraceExporterConfig::default();
            let error = ddog_trace_exporter_config_enable_telemetry(Some(&mut cfg), None);
            assert!(error.is_none());
            assert_eq!(cfg.telemetry_cfg.as_ref().unwrap().heartbeat, 0);
            assert!(cfg.telemetry_cfg.as_ref().unwrap().runtime_id.is_none());

            let mut cfg = TraceExporterConfig::default();
            let error = ddog_trace_exporter_config_enable_telemetry(
                Some(&mut cfg),
                Some(&TelemetryClientConfig {
                    interval: 1000,
                    runtime_id: CharSlice::from("foo"),
                }),
            );
            assert!(error.is_none());
            assert_eq!(cfg.telemetry_cfg.as_ref().unwrap().heartbeat, 1000);
            assert!(cfg.telemetry_cfg.as_ref().unwrap().runtime_id.is_some());
            assert_eq!(
                cfg.telemetry_cfg
                    .as_ref()
                    .unwrap()
                    .runtime_id
                    .as_ref()
                    .unwrap(),
                "foo"
            );
        }
    }

    #[test]
>>>>>>> c2da92e3
    fn exporter_constructor_test() {
        unsafe {
            let mut config: MaybeUninit<Box<TraceExporterConfig>> = MaybeUninit::uninit();
            ddog_trace_exporter_config_new(NonNull::new_unchecked(&mut config).cast());

            let mut cfg = config.assume_init();
            let error = ddog_trace_exporter_config_set_url(
                Some(cfg.as_mut()),
                CharSlice::from("http://localhost"),
            );
            assert_eq!(error, None);

            let mut ptr: MaybeUninit<Box<TraceExporter>> = MaybeUninit::uninit();

            let ret = ddog_trace_exporter_new(
                NonNull::new_unchecked(&mut ptr).cast(),
                Some(cfg.borrow()),
            );
            let exporter = ptr.assume_init();

            assert_eq!(ret, None);

            ddog_trace_exporter_free(exporter);
            ddog_trace_exporter_config_free(cfg);
        }
    }

    #[test]
    fn exporter_constructor_error_test() {
        unsafe {
            let mut config: MaybeUninit<Box<TraceExporterConfig>> = MaybeUninit::uninit();
            ddog_trace_exporter_config_new(NonNull::new_unchecked(&mut config).cast());

            let mut cfg = config.assume_init();
            let error = ddog_trace_exporter_config_set_service(
                Some(cfg.as_mut()),
                CharSlice::from("service"),
            );
            assert_eq!(error, None);

            ddog_trace_exporter_error_free(error);

            let mut ptr: MaybeUninit<Box<TraceExporter>> = MaybeUninit::uninit();

            let ret = ddog_trace_exporter_new(NonNull::new_unchecked(&mut ptr).cast(), Some(&cfg));

            let error = ret.as_ref().unwrap();
            assert_eq!(error.code, ErrorCode::InvalidUrl);

            ddog_trace_exporter_error_free(ret);

            ddog_trace_exporter_config_free(cfg);
        }
    }

    #[test]
    fn exporter_send_test_arguments_test() {
        unsafe {
            let trace = ByteSlice::from(b"dummy contents" as &[u8]);
            let mut resp: MaybeUninit<Box<ExporterResponse>> = MaybeUninit::uninit();
            let ret = ddog_trace_exporter_send(
                None,
                trace,
                0,
                Some(NonNull::new_unchecked(&mut resp).cast()),
            );

            assert!(ret.is_some());
            assert_eq!(ret.unwrap().code, ErrorCode::InvalidArgument);
        }
    }

    #[test]
    #[cfg(not(any(target_arch = "arm", target_arch = "aarch64")))]
    // TODO(APMSP-1632): investigate why test fails on ARM platforms due to a CharSlice constructor.
    fn config_invalid_input_test() {
        unsafe {
            let mut config = Some(TraceExporterConfig::default());
            let invalid: [i8; 2] = [0x80u8 as i8, 0xFFu8 as i8];
            let error =
                ddog_trace_exporter_config_set_service(config.as_mut(), CharSlice::new(&invalid));

            assert_eq!(error.unwrap().code, ErrorCode::InvalidInput);
        }
    }

    #[test]
    // Ignore because it seems, at least in the version we're currently using, miri can't emulate
    // libc::socket function.
    #[cfg_attr(miri, ignore)]
    fn exporter_send_check_rate_test() {
        unsafe {
            let server = MockServer::start();

            let _mock = server.mock(|when, then| {
                when.method(POST)
                    .header("Content-type", "application/msgpack")
                    .path("/v0.4/traces");
                then.status(200).body(
                    r#"{
                    "rate_by_service": {
                        "service:foo,env:staging": 1.0,
                        "service:,env:": 0.8 
                    }
                }"#,
                );
            });

            let cfg = TraceExporterConfig {
                url: Some(server.url("/")),
                tracer_version: Some("0.1".to_string()),
                language: Some("lang".to_string()),
                language_version: Some("0.1".to_string()),
                language_interpreter: Some("interpreter".to_string()),
                hostname: Some("hostname".to_string()),
                env: Some("env-test".to_string()),
                version: Some("1.0".to_string()),
                service: Some("test-service".to_string()),
                input_format: TraceExporterInputFormat::V04,
                output_format: TraceExporterOutputFormat::V04,
                compute_stats: false,
                telemetry_cfg: None,
            };

            let mut ptr: MaybeUninit<Box<TraceExporter>> = MaybeUninit::uninit();
            let mut response: MaybeUninit<Box<ExporterResponse>> = MaybeUninit::uninit();
            let mut ret =
                ddog_trace_exporter_new(NonNull::new_unchecked(&mut ptr).cast(), Some(&cfg));

            let exporter = ptr.assume_init();

            assert_eq!(ret, None);

            let data = rmp_serde::to_vec_named::<Vec<Vec<Span>>>(&vec![vec![]]).unwrap();
            let traces = ByteSlice::new(&data);
            ret = ddog_trace_exporter_send(
                Some(exporter.as_ref()),
                traces,
                0,
                Some(NonNull::new_unchecked(&mut response).cast()),
            );
            assert_eq!(ret, None);
            assert_eq!(
                response.assume_init().body.to_string_lossy(),
                r#"{
                    "rate_by_service": {
                        "service:foo,env:staging": 1.0,
                        "service:,env:": 0.8 
                    }
                }"#,
            );
        }
    }

    #[test]
    // Ignore because it seems, at least in the version we're currently using, miri can't emulate
    // libc::socket function.
    #[cfg_attr(miri, ignore)]
    fn exporter_send_empty_array_test() {
        // Test added due to ensure the exporter is able to send empty arrays because some tracers
        // (.NET) ping the agent with the aforementioned data type.
        unsafe {
            let server = MockServer::start();

            let mock_traces = server.mock(|when, then| {
                when.method(POST)
                    .header("Content-type", "application/msgpack")
                    .path("/v0.4/traces");
                then.status(200).body(
                    r#"{
                    "rate_by_service": {
                        "service:foo,env:staging": 1.0,
                        "service:,env:": 0.8 
                    }
                }"#,
                );
            });

            let cfg = TraceExporterConfig {
                url: Some(server.url("/")),
                tracer_version: Some("0.1".to_string()),
                language: Some("lang".to_string()),
                language_version: Some("0.1".to_string()),
                language_interpreter: Some("interpreter".to_string()),
                hostname: Some("hostname".to_string()),
                env: Some("env-test".to_string()),
                version: Some("1.0".to_string()),
                service: Some("test-service".to_string()),
                input_format: TraceExporterInputFormat::V04,
                output_format: TraceExporterOutputFormat::V04,
                compute_stats: false,
                telemetry_cfg: None,
            };

            let mut ptr: MaybeUninit<Box<TraceExporter>> = MaybeUninit::uninit();
            let mut ret =
                ddog_trace_exporter_new(NonNull::new_unchecked(&mut ptr).cast(), Some(&cfg));

            let exporter = ptr.assume_init();

            assert_eq!(ret, None);

            let data = vec![0x90];
            let traces = ByteSlice::new(&data);
            let mut response = AgentResponse { rate: 0.0 };

            ret = ddog_trace_exporter_send(Some(exporter.as_ref()), traces, 0, Some(&mut response));
            mock_traces.assert();
            assert_eq!(ret, None);
            assert_eq!(response.rate, 0.8);

            ddog_trace_exporter_free(exporter);
        }
    }

    #[test]
    // Ignore because it seems, at least in the version we're currently using, miri can't emulate
    // libc::socket function.
    #[cfg_attr(miri, ignore)]
    fn exporter_send_telemetry_test() {
        unsafe {
            let server = MockServer::start();
            let mock_traces = server.mock(|when, then| {
                when.method(POST).path("/v0.4/traces");
                then.status(200)
                    .header("content-type", "application/json")
                    .body(
                        r#"{
                        "rate_by_service": {
                            "service:foo,env:staging": 1.0,
                            "service:,env:": 0.8 
                        }
                    }"#,
                    );
            });

            let mock_metrics = server.mock(|when, then| {
                when.method(POST)
                    .path("/telemetry/proxy/api/v2/apmtelemetry")
                    .body_contains(r#""runtime_id":"foo""#);
                then.status(200)
                    .header("content-type", "application/json")
                    .body("");
            });

            let cfg = TraceExporterConfig {
                url: Some(server.url("/")),
                tracer_version: Some("0.1".to_string()),
                language: Some("lang".to_string()),
                language_version: Some("0.1".to_string()),
                language_interpreter: Some("interpreter".to_string()),
                hostname: Some("hostname".to_string()),
                env: Some("env-test".to_string()),
                version: Some("1.0".to_string()),
                service: Some("test-service".to_string()),
                input_format: TraceExporterInputFormat::V04,
                output_format: TraceExporterOutputFormat::V04,
                compute_stats: false,
                telemetry_cfg: Some(TelemetryConfig {
                    heartbeat: 50,
                    runtime_id: Some("foo".to_string()),
                }),
            };

            let mut ptr: MaybeUninit<Box<TraceExporter>> = MaybeUninit::uninit();
            let mut ret =
                ddog_trace_exporter_new(NonNull::new_unchecked(&mut ptr).cast(), Some(&cfg));

            let exporter = ptr.assume_init();

            assert_eq!(ret, None);

            let data = vec![0x90];
            let traces = ByteSlice::new(&data);
            let mut response: MaybeUninit<Box<ExporterResponse>> = MaybeUninit::uninit();

            ret = ddog_trace_exporter_send(
                Some(exporter.as_ref()),
                traces,
                0,
                Some(NonNull::new_unchecked(&mut response).cast()),
            );
            mock_traces.assert();
            assert_eq!(ret, None);
<<<<<<< HEAD
            assert_eq!(
                response.assume_init().body.to_string_lossy(),
                r#"{
                    "rate_by_service": {
                        "service:foo,env:staging": 1.0,
                        "service:,env:": 0.8 
                    }
                }"#,
            );
=======
            assert_eq!(response.rate, 0.8);

            ddog_trace_exporter_free(exporter);
            mock_metrics.assert();
>>>>>>> c2da92e3
        }
    }
}<|MERGE_RESOLUTION|>--- conflicted
+++ resolved
@@ -569,8 +569,6 @@
     }
 
     #[test]
-<<<<<<< HEAD
-=======
     fn config_telemetry_test() {
         unsafe {
             let error = ddog_trace_exporter_config_enable_telemetry(
@@ -613,7 +611,6 @@
     }
 
     #[test]
->>>>>>> c2da92e3
     fn exporter_constructor_test() {
         unsafe {
             let mut config: MaybeUninit<Box<TraceExporterConfig>> = MaybeUninit::uninit();
@@ -898,7 +895,6 @@
             );
             mock_traces.assert();
             assert_eq!(ret, None);
-<<<<<<< HEAD
             assert_eq!(
                 response.assume_init().body.to_string_lossy(),
                 r#"{
@@ -908,12 +904,9 @@
                     }
                 }"#,
             );
-=======
-            assert_eq!(response.rate, 0.8);
 
             ddog_trace_exporter_free(exporter);
             mock_metrics.assert();
->>>>>>> c2da92e3
         }
     }
 }