--- conflicted
+++ resolved
@@ -16,12 +16,8 @@
 percent-encoding = "2.1"
 log = "0.4"
 libdd-trace-protobuf = { path = "../libdd-trace-protobuf" }
-<<<<<<< HEAD
-datadog-trace-utils = { path = "../datadog-trace-utils" }
-=======
+libdd-common = { path = "../libdd-common" }
 libdd-trace-utils = { path = "../libdd-trace-utils" }
->>>>>>> 66cec637
-libdd-common = { path = "../libdd-common" }
 
 [dev-dependencies]
 duplicate = "0.4.1"
