// Copyright 2021-Present Datadog, Inc. https://www.datadoghq.com/
// SPDX-License-Identifier: Apache-2.0

use datadog_ipc::platform::{
    FileBackedHandle, MappedMem, NamedShmHandle, PlatformHandle, ShmHandle,
};
use datadog_remote_config::fetch::ConfigInvariants;
use datadog_remote_config::{RemoteConfigCapabilities, RemoteConfigProduct, Target};
use datadog_sidecar::agent_remote_config::{
    new_reader, reader_from_shm, AgentRemoteConfigEndpoint, AgentRemoteConfigWriter,
};
use datadog_sidecar::config;
use datadog_sidecar::config::LogMethod;
use datadog_sidecar::dogstatsd::DogStatsDAction;
use datadog_sidecar::one_way_shared_memory::{OneWayShmReader, ReaderOpener};
use datadog_sidecar::service::{
    blocking::{self, SidecarTransport},
    InstanceId, QueueId, RuntimeMetadata, SerializedTracerHeaderTags, SessionConfig, SidecarAction,
};
use datadog_sidecar::shm_remote_config::RemoteConfigReader;
use ddcommon::tag::Tag;
use ddcommon::Endpoint;
use ddcommon_ffi as ffi;
use ddcommon_ffi::MaybeError;
use ddtelemetry::{
    data::{self, Dependency, Integration},
    worker::{LifecycleAction, TelemetryActions},
};
use ddtelemetry_ffi::try_c;
use ffi::slice::AsBytes;
use libc::c_char;
use std::ffi::c_void;
use std::fs::File;
#[cfg(unix)]
use std::os::unix::prelude::FromRawFd;
#[cfg(windows)]
use std::os::windows::io::{FromRawHandle, RawHandle};
use std::slice;
use std::sync::Arc;
use std::time::Duration;

#[repr(C)]
pub struct NativeFile {
    pub handle: Box<PlatformHandle<File>>,
}

/// This creates Rust PlatformHandle<File> from supplied C std FILE object.
/// This method takes the ownership of the underlying filedescriptor.
///
/// # Safety
/// Caller must ensure the file descriptor associated with FILE pointer is open, and valid
/// Caller must not close the FILE associated filedescriptor after calling this fuction
#[no_mangle]
#[allow(clippy::missing_safety_doc)]
pub unsafe extern "C" fn ddog_ph_file_from(file: *mut libc::FILE) -> NativeFile {
    #[cfg(unix)]
    let handle = PlatformHandle::from_raw_fd(libc::fileno(file));
    #[cfg(windows)]
    let handle =
        PlatformHandle::from_raw_handle(libc::get_osfhandle(libc::fileno(file)) as RawHandle);

    NativeFile {
        handle: Box::from(handle),
    }
}

#[no_mangle]
pub extern "C" fn ddog_ph_file_clone(platform_handle: &NativeFile) -> Box<NativeFile> {
    Box::new(NativeFile {
        handle: platform_handle.handle.clone(),
    })
}

#[no_mangle]
pub extern "C" fn ddog_ph_file_drop(ph: NativeFile) {
    drop(ph)
}

pub enum AgentRemoteConfigReader {
    Named(datadog_sidecar::agent_remote_config::AgentRemoteConfigReader<NamedShmHandle>),
    Unnamed(datadog_sidecar::agent_remote_config::AgentRemoteConfigReader<ShmHandle>),
}

#[no_mangle]
pub extern "C" fn ddog_alloc_anon_shm_handle(
    size: usize,
    handle: &mut *mut ShmHandle,
) -> MaybeError {
    *handle = Box::into_raw(Box::new(try_c!(ShmHandle::new(size))));

    MaybeError::None
}

#[no_mangle]
pub extern "C" fn ddog_map_shm(
    handle: Box<ShmHandle>,
    mapped: &mut *mut MappedMem<ShmHandle>,
    pointer: &mut *mut c_void,
    size: &mut usize,
) -> MaybeError {
    let mut memory_mapped = try_c!(handle.map());
    let slice = memory_mapped.as_slice_mut();
    *pointer = slice as *mut [u8] as *mut c_void;
    *size = slice.len();

    *mapped = Box::into_raw(Box::new(memory_mapped));

    MaybeError::None
}

#[no_mangle]
pub extern "C" fn ddog_unmap_shm(mapped: Box<MappedMem<ShmHandle>>) -> Box<ShmHandle> {
    Box::new((*mapped).into())
}

#[no_mangle]
pub extern "C" fn ddog_drop_anon_shm_handle(_: Box<ShmHandle>) {}

#[no_mangle]
pub extern "C" fn ddog_create_agent_remote_config_writer(
    writer: &mut *mut AgentRemoteConfigWriter<ShmHandle>,
    handle: &mut *mut ShmHandle,
) -> MaybeError {
    let (new_writer, new_handle) = try_c!(datadog_sidecar::agent_remote_config::create_anon_pair());
    *writer = Box::into_raw(Box::new(new_writer));
    *handle = Box::into_raw(Box::new(new_handle));

    MaybeError::None
}

#[no_mangle]
pub extern "C" fn ddog_agent_remote_config_reader_for_endpoint(
    endpoint: &Endpoint,
) -> Box<AgentRemoteConfigReader> {
    Box::new(AgentRemoteConfigReader::Named(new_reader(endpoint)))
}

#[no_mangle]
#[allow(clippy::missing_safety_doc)]
pub unsafe extern "C" fn ddog_agent_remote_config_reader_for_anon_shm(
    handle: &ShmHandle,
    reader: &mut *mut AgentRemoteConfigReader,
) -> MaybeError {
    *reader = Box::into_raw(Box::new(AgentRemoteConfigReader::Unnamed(try_c!(
        reader_from_shm(handle.clone())
    ))));

    MaybeError::None
}

#[no_mangle]
pub extern "C" fn ddog_agent_remote_config_write(
    writer: &AgentRemoteConfigWriter<ShmHandle>,
    data: ffi::CharSlice,
) {
    writer.write(data.as_bytes());
}

fn ddog_agent_remote_config_read_generic<'a, T>(
    reader: &'a mut datadog_sidecar::agent_remote_config::AgentRemoteConfigReader<T>,
    data: &mut ffi::CharSlice<'a>,
) -> bool
where
    T: FileBackedHandle + From<MappedMem<T>>,
    OneWayShmReader<T, Option<AgentRemoteConfigEndpoint>>: ReaderOpener<T>,
{
    let (new, contents) = reader.read();
    // c_char may be u8 or i8 depending on target... convert it.
    let contents: &[c_char] = unsafe { std::mem::transmute::<&[u8], &[c_char]>(contents) };
    *data = contents.into();
    new
}

#[no_mangle]
pub extern "C" fn ddog_agent_remote_config_read<'a>(
    reader: &'a mut AgentRemoteConfigReader,
    data: &mut ffi::CharSlice<'a>,
) -> bool {
    match reader {
        AgentRemoteConfigReader::Named(reader) => {
            ddog_agent_remote_config_read_generic(reader, data)
        }
        AgentRemoteConfigReader::Unnamed(reader) => {
            ddog_agent_remote_config_read_generic(reader, data)
        }
    }
}

#[no_mangle]
pub extern "C" fn ddog_agent_remote_config_reader_drop(_: Box<AgentRemoteConfigReader>) {}

#[no_mangle]
pub extern "C" fn ddog_agent_remote_config_writer_drop(_: Box<AgentRemoteConfigWriter<ShmHandle>>) {
}

#[no_mangle]
#[allow(clippy::missing_safety_doc)]
pub unsafe extern "C" fn ddog_remote_config_reader_for_endpoint<'a>(
    language: &ffi::CharSlice<'a>,
    tracer_version: &ffi::CharSlice<'a>,
    endpoint: &Endpoint,
    service_name: ffi::CharSlice,
    env_name: ffi::CharSlice,
    app_version: ffi::CharSlice,
    remote_config_products: *const RemoteConfigProduct,
    remote_config_products_count: usize,
    remote_config_capabilities: *const RemoteConfigCapabilities,
    remote_config_capabilities_count: usize,
) -> Box<RemoteConfigReader> {
    Box::new(RemoteConfigReader::new(
        &ConfigInvariants {
            language: language.to_utf8_lossy().into(),
            tracer_version: tracer_version.to_utf8_lossy().into(),
            endpoint: endpoint.clone(),
            products: slice::from_raw_parts(remote_config_products, remote_config_products_count)
                .to_vec(),
            capabilities: slice::from_raw_parts(
                remote_config_capabilities,
                remote_config_capabilities_count,
            )
            .to_vec(),
        },
        &Arc::new(Target {
            service: service_name.to_utf8_lossy().into(),
            env: env_name.to_utf8_lossy().into(),
            app_version: app_version.to_utf8_lossy().into(),
        }),
    ))
}

#[no_mangle]
pub extern "C" fn ddog_remote_config_read<'a>(
    reader: &'a mut RemoteConfigReader,
    data: &mut ffi::CharSlice<'a>,
) -> bool {
    let (new, contents) = reader.read();
    // c_char may be u8 or i8 depending on target... convert it.
    let contents: &[c_char] = unsafe { std::mem::transmute::<&[u8], &[c_char]>(contents) };
    *data = contents.into();
    new
}

#[no_mangle]
pub extern "C" fn ddog_remote_config_reader_drop(_: Box<RemoteConfigReader>) {}

#[no_mangle]
pub extern "C" fn ddog_sidecar_transport_drop(_: Box<SidecarTransport>) {}

/// # Safety
/// Caller must ensure the process is safe to fork, at the time when this method is called
#[no_mangle]
pub extern "C" fn ddog_sidecar_connect(connection: &mut *mut SidecarTransport) -> MaybeError {
    let cfg = datadog_sidecar::config::Config::get();

    let stream = Box::new(try_c!(datadog_sidecar::start_or_connect_to_sidecar(cfg)));
    *connection = Box::into_raw(stream);

    MaybeError::None
}

#[no_mangle]
pub extern "C" fn ddog_sidecar_ping(transport: &mut Box<SidecarTransport>) -> MaybeError {
    try_c!(blocking::ping(transport));

    MaybeError::None
}

#[no_mangle]
pub extern "C" fn ddog_sidecar_flush_traces(transport: &mut Box<SidecarTransport>) -> MaybeError {
    try_c!(blocking::flush_traces(transport));

    MaybeError::None
}

#[no_mangle]
#[allow(clippy::missing_safety_doc)]
pub unsafe extern "C" fn ddog_sidecar_instanceId_build(
    session_id: ffi::CharSlice,
    runtime_id: ffi::CharSlice,
) -> Box<InstanceId> {
    Box::from(InstanceId::new(
        session_id.to_utf8_lossy(),
        runtime_id.to_utf8_lossy(),
    ))
}

#[no_mangle]
#[allow(clippy::missing_safety_doc)]
pub unsafe extern "C" fn ddog_sidecar_instanceId_drop(instance_id: Box<InstanceId>) {
    drop(instance_id)
}

#[no_mangle]
#[allow(clippy::missing_safety_doc)]
pub unsafe extern "C" fn ddog_sidecar_queueId_generate() -> QueueId {
    QueueId::new_unique()
}

#[no_mangle]
#[allow(clippy::missing_safety_doc)]
pub unsafe extern "C" fn ddog_sidecar_runtimeMeta_build(
    language_name: ffi::CharSlice,
    language_version: ffi::CharSlice,
    tracer_version: ffi::CharSlice,
) -> Box<RuntimeMetadata> {
    let inner = RuntimeMetadata::new(
        language_name.to_utf8_lossy(),
        language_version.to_utf8_lossy(),
        tracer_version.to_utf8_lossy(),
    );

    Box::from(inner)
}

#[no_mangle]
#[allow(clippy::missing_safety_doc)]
pub unsafe extern "C" fn ddog_sidecar_runtimeMeta_drop(meta: Box<RuntimeMetadata>) {
    drop(meta)
}

/// Reports the runtime configuration to the telemetry.
#[no_mangle]
#[allow(clippy::missing_safety_doc)]
pub unsafe extern "C" fn ddog_sidecar_telemetry_enqueueConfig(
    transport: &mut Box<SidecarTransport>,
    instance_id: &InstanceId,
    queue_id: &QueueId,
    config_key: ffi::CharSlice,
    config_value: ffi::CharSlice,
    origin: data::ConfigurationOrigin,
) -> MaybeError {
    let config_entry = TelemetryActions::AddConfig(data::Configuration {
        name: config_key.to_utf8_lossy().into_owned(),
        value: config_value.to_utf8_lossy().into_owned(),
        origin,
    });
    try_c!(blocking::enqueue_actions(
        transport,
        instance_id,
        queue_id,
        vec![SidecarAction::Telemetry(config_entry)],
    ));
    MaybeError::None
}

/// Reports a dependency to the telemetry.
#[no_mangle]
#[allow(clippy::missing_safety_doc)]
pub unsafe extern "C" fn ddog_sidecar_telemetry_addDependency(
    transport: &mut Box<SidecarTransport>,
    instance_id: &InstanceId,
    queue_id: &QueueId,
    dependency_name: ffi::CharSlice,
    dependency_version: ffi::CharSlice,
) -> MaybeError {
    let version =
        (!dependency_version.is_empty()).then(|| dependency_version.to_utf8_lossy().into_owned());

    let dependency = TelemetryActions::AddDependecy(Dependency {
        name: dependency_name.to_utf8_lossy().into_owned(),
        version,
    });

    try_c!(blocking::enqueue_actions(
        transport,
        instance_id,
        queue_id,
        vec![SidecarAction::Telemetry(dependency)],
    ));

    MaybeError::None
}

/// Reports an integration to the telemetry.
#[no_mangle]
#[allow(clippy::missing_safety_doc)]
pub unsafe extern "C" fn ddog_sidecar_telemetry_addIntegration(
    transport: &mut Box<SidecarTransport>,
    instance_id: &InstanceId,
    queue_id: &QueueId,
    integration_name: ffi::CharSlice,
    integration_version: ffi::CharSlice,
    integration_enabled: bool,
) -> MaybeError {
    let version =
        (!integration_version.is_empty()).then(|| integration_version.to_utf8_lossy().into_owned());

    let integration = TelemetryActions::AddIntegration(Integration {
        name: integration_name.to_utf8_lossy().into_owned(),
        enabled: integration_enabled,
        version,
        compatible: None,
        auto_enabled: None,
    });

    try_c!(blocking::enqueue_actions(
        transport,
        instance_id,
        queue_id,
        vec![SidecarAction::Telemetry(integration)],
    ));

    MaybeError::None
}

/// Registers a service and flushes any queued actions.
#[no_mangle]
#[allow(clippy::missing_safety_doc)]
pub unsafe extern "C" fn ddog_sidecar_telemetry_flushServiceData(
    transport: &mut Box<SidecarTransport>,
    instance_id: &InstanceId,
    queue_id: &QueueId,
    runtime_meta: &RuntimeMetadata,
    service_name: ffi::CharSlice,
    env_name: ffi::CharSlice,
) -> MaybeError {
    try_c!(blocking::register_service_and_flush_queued_actions(
        transport,
        instance_id,
        queue_id,
        runtime_meta,
        service_name.to_utf8_lossy(),
        env_name.to_utf8_lossy(),
    ));

    MaybeError::None
}

/// Enqueues a list of actions to be performed.
#[no_mangle]
#[allow(clippy::missing_safety_doc)]
pub unsafe extern "C" fn ddog_sidecar_lifecycle_end(
    transport: &mut Box<SidecarTransport>,
    instance_id: &InstanceId,
    queue_id: &QueueId,
) -> MaybeError {
    try_c!(blocking::enqueue_actions(
        transport,
        instance_id,
        queue_id,
        vec![SidecarAction::Telemetry(TelemetryActions::Lifecycle(
            LifecycleAction::Stop
        ))],
    ));

    MaybeError::None
}

/// Flushes the telemetry data.
#[no_mangle]
#[allow(clippy::missing_safety_doc)]
pub unsafe extern "C" fn ddog_sidecar_telemetry_flush(
    transport: &mut Box<SidecarTransport>,
    instance_id: &InstanceId,
    queue_id: &QueueId,
) -> MaybeError {
    try_c!(blocking::enqueue_actions(
        transport,
        instance_id,
        queue_id,
        vec![
            SidecarAction::Telemetry(TelemetryActions::Lifecycle(
                LifecycleAction::FlushMetricAggr
            )),
            SidecarAction::Telemetry(TelemetryActions::Lifecycle(LifecycleAction::FlushData)),
        ],
    ));

    MaybeError::None
}

/// Returns whether the sidecar transport is closed or not.
#[no_mangle]
pub extern "C" fn ddog_sidecar_is_closed(transport: &mut Box<SidecarTransport>) -> bool {
    transport.is_closed()
}

/// Sets the configuration for a session.
#[no_mangle]
#[allow(clippy::missing_safety_doc)]
pub unsafe extern "C" fn ddog_sidecar_session_set_config(
    transport: &mut Box<SidecarTransport>,
    session_id: ffi::CharSlice,
    agent_endpoint: &Endpoint,
    dogstatsd_endpoint: &Endpoint,
<<<<<<< HEAD
    language: ffi::CharSlice,
    tracer_version: ffi::CharSlice,
    flush_interval_milliseconds: u32,
=======
    flush_interval_milliseconds: u64,
    telemetry_heartbeat_interval_millis: u64,
>>>>>>> d351d667
    force_flush_size: usize,
    force_drop_size: usize,
    log_level: ffi::CharSlice,
    log_path: ffi::CharSlice,
    #[allow(unused)] // On FFI layer we cannot conditionally compile, so we need the arg
    remote_config_notify_function: *mut c_void,
    remote_config_products: *const RemoteConfigProduct,
    remote_config_products_count: usize,
    remote_config_capabilities: *const RemoteConfigCapabilities,
    remote_config_capabilities_count: usize,
) -> MaybeError {
    #[cfg(unix)]
    let remote_config_notify_target = libc::getpid();
    #[cfg(windows)]
    let remote_config_notify_target = remote_config_notify_function;
    try_c!(blocking::set_session_config(
        transport,
        remote_config_notify_target,
        session_id.to_utf8_lossy().into(),
        &SessionConfig {
            endpoint: agent_endpoint.clone(),
            dogstatsd_endpoint: dogstatsd_endpoint.clone(),
<<<<<<< HEAD
            language: language.to_utf8_lossy().into(),
            tracer_version: tracer_version.to_utf8_lossy().into(),
            flush_interval: Duration::from_millis(flush_interval_milliseconds as u64),
=======
            flush_interval: Duration::from_millis(flush_interval_milliseconds),
            telemetry_heartbeat_interval: Duration::from_millis(
                telemetry_heartbeat_interval_millis
            ),
>>>>>>> d351d667
            force_flush_size,
            force_drop_size,
            log_level: log_level.to_utf8_lossy().into(),
            log_file: if log_path.is_empty() {
                config::FromEnv::log_method()
            } else {
                LogMethod::File(String::from(log_path.to_utf8_lossy()).into())
            },
            remote_config_products: slice::from_raw_parts(
                remote_config_products,
                remote_config_products_count
            )
            .to_vec(),
            remote_config_capabilities: slice::from_raw_parts(
                remote_config_capabilities,
                remote_config_capabilities_count
            )
            .to_vec(),
        },
    ));

    MaybeError::None
}

#[repr(C)]
pub struct TracerHeaderTags<'a> {
    pub lang: ffi::CharSlice<'a>,
    pub lang_version: ffi::CharSlice<'a>,
    pub lang_interpreter: ffi::CharSlice<'a>,
    pub lang_vendor: ffi::CharSlice<'a>,
    pub tracer_version: ffi::CharSlice<'a>,
    pub container_id: ffi::CharSlice<'a>,
    pub client_computed_top_level: bool,
    pub client_computed_stats: bool,
}

impl<'a> TryInto<SerializedTracerHeaderTags> for &'a TracerHeaderTags<'a> {
    type Error = std::io::Error;

    fn try_into(self) -> Result<SerializedTracerHeaderTags, Self::Error> {
        let tags = datadog_trace_utils::trace_utils::TracerHeaderTags {
            lang: &self.lang.to_utf8_lossy(),
            lang_version: &self.lang_version.to_utf8_lossy(),
            lang_interpreter: &self.lang_interpreter.to_utf8_lossy(),
            lang_vendor: &self.lang_vendor.to_utf8_lossy(),
            tracer_version: &self.tracer_version.to_utf8_lossy(),
            container_id: &self.container_id.to_utf8_lossy(),
            client_computed_top_level: self.client_computed_top_level,
            client_computed_stats: self.client_computed_stats,
        };

        tags.try_into().map_err(|_| {
            std::io::Error::new(
                std::io::ErrorKind::InvalidData,
                "Failed to convert TracerHeaderTags to SerializedTracerHeaderTags",
            )
        })
    }
}

/// Sends a trace to the sidecar via shared memory.
#[no_mangle]
#[allow(clippy::missing_safety_doc)]
pub unsafe extern "C" fn ddog_sidecar_send_trace_v04_shm(
    transport: &mut Box<SidecarTransport>,
    instance_id: &InstanceId,
    shm_handle: Box<ShmHandle>,
    len: usize,
    tracer_header_tags: &TracerHeaderTags,
) -> MaybeError {
    let tracer_header_tags = try_c!(tracer_header_tags.try_into());

    try_c!(blocking::send_trace_v04_shm(
        transport,
        instance_id,
        *shm_handle,
        len,
        tracer_header_tags,
    ));

    MaybeError::None
}

/// Sends a trace as bytes to the sidecar.
#[no_mangle]
#[allow(clippy::missing_safety_doc)]
pub unsafe extern "C" fn ddog_sidecar_send_trace_v04_bytes(
    transport: &mut Box<SidecarTransport>,
    instance_id: &InstanceId,
    data: ffi::CharSlice,
    tracer_header_tags: &TracerHeaderTags,
) -> MaybeError {
    let tracer_header_tags = try_c!(tracer_header_tags.try_into());

    try_c!(blocking::send_trace_v04_bytes(
        transport,
        instance_id,
        data.as_bytes().to_vec(),
        tracer_header_tags,
    ));

    MaybeError::None
}

#[no_mangle]
#[allow(clippy::missing_safety_doc)]
pub unsafe extern "C" fn ddog_sidecar_set_remote_config_data(
    transport: &mut Box<SidecarTransport>,
    instance_id: &InstanceId,
    queue_id: &QueueId,
    service_name: ffi::CharSlice,
    env_name: ffi::CharSlice,
    app_version: ffi::CharSlice,
) -> MaybeError {
    try_c!(blocking::set_remote_config_data(
        transport,
        instance_id,
        queue_id,
        service_name.to_utf8_lossy().into(),
        env_name.to_utf8_lossy().into(),
        app_version.to_utf8_lossy().into(),
    ));

    MaybeError::None
}

/// Dumps the current state of the sidecar.
#[no_mangle]
#[allow(clippy::missing_safety_doc)]
pub unsafe extern "C" fn ddog_sidecar_dump(
    transport: &mut Box<SidecarTransport>,
) -> ffi::CharSlice {
    let str = match blocking::dump(transport) {
        Ok(dump) => dump,
        Err(e) => format!("{:?}", e),
    };
    let size = str.len();
    let malloced = libc::malloc(size) as *mut u8;
    let buf = slice::from_raw_parts_mut(malloced, size);
    buf.copy_from_slice(str.as_bytes());
    ffi::CharSlice::from_raw_parts(malloced as *mut c_char, size)
}

/// Retrieves the current statistics of the sidecar.
#[no_mangle]
#[allow(clippy::missing_safety_doc)]
pub unsafe extern "C" fn ddog_sidecar_stats(
    transport: &mut Box<SidecarTransport>,
) -> ffi::CharSlice {
    let str = match blocking::stats(transport) {
        Ok(stats) => stats,
        Err(e) => format!("{:?}", e),
    };
    let size = str.len();
    let malloced = libc::malloc(size) as *mut u8;
    let buf = slice::from_raw_parts_mut(malloced, size);
    buf.copy_from_slice(str.as_bytes());
    ffi::CharSlice::from_raw_parts(malloced as *mut c_char, size)
}

/// Send a DogStatsD "count" metric.
#[no_mangle]
#[allow(clippy::missing_safety_doc)]
pub unsafe extern "C" fn ddog_sidecar_dogstatsd_count(
    transport: &mut Box<SidecarTransport>,
    instance_id: &InstanceId,
    metric: ffi::CharSlice,
    value: i64,
    tags: Option<&ddcommon_ffi::Vec<Tag>>,
) -> MaybeError {
    try_c!(blocking::send_dogstatsd_actions(
        transport,
        instance_id,
        vec![DogStatsDAction::Count(
            metric.to_utf8_lossy().into_owned(),
            value,
            tags.map(|tags| tags.iter().cloned().collect())
                .unwrap_or_default()
        ),],
    ));

    MaybeError::None
}

/// Send a DogStatsD "distribution" metric.
#[no_mangle]
#[allow(clippy::missing_safety_doc)]
pub unsafe extern "C" fn ddog_sidecar_dogstatsd_distribution(
    transport: &mut Box<SidecarTransport>,
    instance_id: &InstanceId,
    metric: ffi::CharSlice,
    value: f64,
    tags: Option<&ddcommon_ffi::Vec<Tag>>,
) -> MaybeError {
    try_c!(blocking::send_dogstatsd_actions(
        transport,
        instance_id,
        vec![DogStatsDAction::Distribution(
            metric.to_utf8_lossy().into_owned(),
            value,
            tags.map(|tags| tags.iter().cloned().collect())
                .unwrap_or_default()
        ),],
    ));

    MaybeError::None
}

/// Send a DogStatsD "gauge" metric.
#[no_mangle]
#[allow(clippy::missing_safety_doc)]
pub unsafe extern "C" fn ddog_sidecar_dogstatsd_gauge(
    transport: &mut Box<SidecarTransport>,
    instance_id: &InstanceId,
    metric: ffi::CharSlice,
    value: f64,
    tags: Option<&ddcommon_ffi::Vec<Tag>>,
) -> MaybeError {
    try_c!(blocking::send_dogstatsd_actions(
        transport,
        instance_id,
        vec![DogStatsDAction::Gauge(
            metric.to_utf8_lossy().into_owned(),
            value,
            tags.map(|tags| tags.iter().cloned().collect())
                .unwrap_or_default()
        ),],
    ));

    MaybeError::None
}

/// Send a DogStatsD "histogram" metric.
#[no_mangle]
#[allow(clippy::missing_safety_doc)]
pub unsafe extern "C" fn ddog_sidecar_dogstatsd_histogram(
    transport: &mut Box<SidecarTransport>,
    instance_id: &InstanceId,
    metric: ffi::CharSlice,
    value: f64,
    tags: Option<&ddcommon_ffi::Vec<Tag>>,
) -> MaybeError {
    try_c!(blocking::send_dogstatsd_actions(
        transport,
        instance_id,
        vec![DogStatsDAction::Histogram(
            metric.to_utf8_lossy().into_owned(),
            value,
            tags.map(|tags| tags.iter().cloned().collect())
                .unwrap_or_default()
        ),],
    ));

    MaybeError::None
}

/// Send a DogStatsD "set" metric.
#[no_mangle]
#[allow(clippy::missing_safety_doc)]
pub unsafe extern "C" fn ddog_sidecar_dogstatsd_set(
    transport: &mut Box<SidecarTransport>,
    instance_id: &InstanceId,
    metric: ffi::CharSlice,
    value: i64,
    tags: Option<&ddcommon_ffi::Vec<Tag>>,
) -> MaybeError {
    try_c!(blocking::send_dogstatsd_actions(
        transport,
        instance_id,
        vec![DogStatsDAction::Set(
            metric.to_utf8_lossy().into_owned(),
            value,
            tags.map(|tags| tags.iter().cloned().collect())
                .unwrap_or_default()
        ),],
    ));

    MaybeError::None
}

/// This function creates a new transport using the provided callback function when the current
/// transport is closed.
///
/// # Arguments
///
/// * `transport` - The transport used for communication.
/// * `factory` - A C function that must return a pointer to "ddog_SidecarTransport"
#[no_mangle]
#[allow(clippy::missing_safety_doc)]
pub extern "C" fn ddog_sidecar_reconnect(
    transport: &mut Box<SidecarTransport>,
    factory: unsafe extern "C" fn() -> Option<Box<SidecarTransport>>,
) {
    transport.reconnect(|| unsafe { factory() });
}<|MERGE_RESOLUTION|>--- conflicted
+++ resolved
@@ -483,14 +483,10 @@
     session_id: ffi::CharSlice,
     agent_endpoint: &Endpoint,
     dogstatsd_endpoint: &Endpoint,
-<<<<<<< HEAD
     language: ffi::CharSlice,
     tracer_version: ffi::CharSlice,
     flush_interval_milliseconds: u32,
-=======
-    flush_interval_milliseconds: u64,
-    telemetry_heartbeat_interval_millis: u64,
->>>>>>> d351d667
+    telemetry_heartbeat_interval_millis: u32,
     force_flush_size: usize,
     force_drop_size: usize,
     log_level: ffi::CharSlice,
@@ -513,16 +509,12 @@
         &SessionConfig {
             endpoint: agent_endpoint.clone(),
             dogstatsd_endpoint: dogstatsd_endpoint.clone(),
-<<<<<<< HEAD
             language: language.to_utf8_lossy().into(),
             tracer_version: tracer_version.to_utf8_lossy().into(),
             flush_interval: Duration::from_millis(flush_interval_milliseconds as u64),
-=======
-            flush_interval: Duration::from_millis(flush_interval_milliseconds),
             telemetry_heartbeat_interval: Duration::from_millis(
-                telemetry_heartbeat_interval_millis
+                telemetry_heartbeat_interval_millis as u64
             ),
->>>>>>> d351d667
             force_flush_size,
             force_drop_size,
             log_level: log_level.to_utf8_lossy().into(),
