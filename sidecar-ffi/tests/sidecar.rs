--- conflicted
+++ resolved
@@ -34,11 +34,8 @@
 }
 
 #[test]
-<<<<<<< HEAD
 #[cfg(unix)]
-=======
 #[cfg_attr(miri, ignore)]
->>>>>>> 4a8b11e9
 fn test_ddog_ph_file_handling() {
     let fname = CString::new(std::env::temp_dir().join("test_file").to_str().unwrap()).unwrap();
     let mode = CString::new("a+").unwrap();
