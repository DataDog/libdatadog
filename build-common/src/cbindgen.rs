--- conflicted
+++ resolved
@@ -1,11 +1,5 @@
-<<<<<<< HEAD
-// Unless explicitly stated otherwise all files in this repository are licensed under the Apache License Version 2.0.
-// This product includes software developed at Datadog (https://www.datadoghq.com/). Copyright 2021-Present Datadog, Inc.
-
-=======
 // Copyright 2021-Present Datadog, Inc. https://www.datadoghq.com/
 // SPDX-License-Identifier: Apache-2.0
->>>>>>> 9f4f3cf5
 use cbindgen::Config;
 use std::env;
 use std::fs;
@@ -15,15 +9,7 @@
 
 /// Determines the cargo target directory and deliverables directory.
 ///
-<<<<<<< HEAD
 /// # Returns
-=======
-/// Expects CARGO_MANIFEST_DIR to be set.
-/// If DESTDIR is set, it will be used as the base directory for the header file.
-///         DESTDIR can be either relative or absolute.
-/// Either CARGO_TARGET_DIR is set, or `cargo locate-project --workspace` is used to find the base
-/// of the target directory.
->>>>>>> 9f4f3cf5
 ///
 /// * `(PathBuf, PathBuf)` - The cargo target directory and deliverables directory.
 fn determine_paths() -> (PathBuf, PathBuf) {
@@ -81,8 +67,9 @@
 ///
 /// Expects CARGO_MANIFEST_DIR to be set.
 /// If DESTDIR is set, it will be used as the base directory for the header file.
-///         DESTDIR can be either relative or absolute.
-/// Either CARGO_TARGET_DIR is set, or `cargo locate-project --workspace` is used to find the base of the target directory.
+/// DESTDIR can be either relative or absolute.
+/// Either CARGO_TARGET_DIR is set, or `cargo locate-project --workspace` is used to find the base 
+/// of the target directory.
 ///
 /// # Arguments
 ///
