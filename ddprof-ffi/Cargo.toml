# Unless explicitly stated otherwise all files in this repository are licensed under the Apache License Version 2.0.
# This product includes software developed at Datadog (https://www.datadoghq.com/). Copyright 2021-Present Datadog, Inc.

[package]
<<<<<<< HEAD
=======
name = "ddprof-ffi"
version = "0.7.0-rc.1"
>>>>>>> 462b71d5
edition = "2021"
license = "Apache-2.0"
name = "ddprof-ffi"
version = "0.6.0"

[lib]
# LTO is ignored if "lib" is added as crate type
# cf. https://github.com/rust-lang/rust/issues/51009
crate-type = ["staticlib", "cdylib"]

[dependencies]
chrono = "0.4"
<<<<<<< HEAD
ddprof-exporter = {path = "../ddprof-exporter", version = "0.6.0"}
ddprof-profiles = {path = "../ddprof-profiles", version = "0.6.0"}
hyper = {version = "0.14", default-features = false}
=======
ddprof-exporter = { path = "../ddprof-exporter", version = "0.7.0-rc.1" }
ddprof-profiles = { path = "../ddprof-profiles", version = "0.7.0-rc.1" }
>>>>>>> 462b71d5
libc = "0.2"
tokio-util = "0.7.1"<|MERGE_RESOLUTION|>--- conflicted
+++ resolved
@@ -2,15 +2,10 @@
 # This product includes software developed at Datadog (https://www.datadoghq.com/). Copyright 2021-Present Datadog, Inc.
 
 [package]
-<<<<<<< HEAD
-=======
 name = "ddprof-ffi"
 version = "0.7.0-rc.1"
->>>>>>> 462b71d5
 edition = "2021"
 license = "Apache-2.0"
-name = "ddprof-ffi"
-version = "0.6.0"
 
 [lib]
 # LTO is ignored if "lib" is added as crate type
@@ -19,13 +14,8 @@
 
 [dependencies]
 chrono = "0.4"
-<<<<<<< HEAD
-ddprof-exporter = {path = "../ddprof-exporter", version = "0.6.0"}
-ddprof-profiles = {path = "../ddprof-profiles", version = "0.6.0"}
-hyper = {version = "0.14", default-features = false}
-=======
 ddprof-exporter = { path = "../ddprof-exporter", version = "0.7.0-rc.1" }
 ddprof-profiles = { path = "../ddprof-profiles", version = "0.7.0-rc.1" }
->>>>>>> 462b71d5
+hyper = {version = "0.14", default-features = false}
 libc = "0.2"
 tokio-util = "0.7.1"