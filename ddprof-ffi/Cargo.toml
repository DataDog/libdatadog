# Unless explicitly stated otherwise all files in this repository are licensed under the Apache License Version 2.0.
# This product includes software developed at Datadog (https://www.datadoghq.com/). Copyright 2021-Present Datadog, Inc.

[package]
name = "ddprof-ffi"
version = "0.7.0-rc.1"
edition = "2021"
license = "Apache-2.0"

[lib]
# LTO is ignored if "lib" is added as crate type
# cf. https://github.com/rust-lang/rust/issues/51009
crate-type = ["staticlib", "cdylib"]

[dependencies]
chrono = "0.4"
ddprof-exporter = { path = "../ddprof-exporter", version = "0.7.0-rc.1" }
ddprof-profiles = { path = "../ddprof-profiles", version = "0.7.0-rc.1" }
<<<<<<< HEAD
hyper = {version = "0.14", default-features = false}
=======
ddcommon = { path = "../ddcommon", version = "0.7.0-rc.1" }
>>>>>>> 43177b83
libc = "0.2"
tokio-util = "0.7.1"<|MERGE_RESOLUTION|>--- conflicted
+++ resolved
@@ -16,10 +16,7 @@
 chrono = "0.4"
 ddprof-exporter = { path = "../ddprof-exporter", version = "0.7.0-rc.1" }
 ddprof-profiles = { path = "../ddprof-profiles", version = "0.7.0-rc.1" }
-<<<<<<< HEAD
 hyper = {version = "0.14", default-features = false}
-=======
 ddcommon = { path = "../ddcommon", version = "0.7.0-rc.1" }
->>>>>>> 43177b83
 libc = "0.2"
 tokio-util = "0.7.1"