--- conflicted
+++ resolved
@@ -32,7 +32,7 @@
 
     let mut profile = Profile::default();
     for vt in sample_types {
-        profile.add_sample_type(vt).unwrap();
+        profile.try_add_sample(vt).unwrap();
     }
 
     profile.add_period(10000, wall_time_vt);
@@ -78,7 +78,6 @@
 
     let stack_id = stacks.try_insert(&[location_1, location_2]).unwrap();
 
-<<<<<<< HEAD
     // Build attributes
     let process_id_attr = {
         let pid = std::process::id();
@@ -88,12 +87,6 @@
             value: AnyValue::Integer(pid as i64),
         }
     };
-=======
-    match profile.try_add_sample(sample, None) {
-        Ok(_) => {}
-        Err(_) => exit(1),
-    }
->>>>>>> 64985ae2
 
     let runtime_id_attr = {
         use core::fmt::Write;
