--- conflicted
+++ resolved
@@ -15,13 +15,9 @@
 use tokio::runtime::Runtime;
 use tokio_util::sync::CancellationToken;
 
-<<<<<<< HEAD
-use ddcommon::{azure_app_services, connector, tag, Endpoint, HttpClient, HttpResponse};
-=======
 use ddcommon::{
-    azure_app_services, connector, hyper_migration, Endpoint, HttpClient, HttpResponse,
+    azure_app_services, connector, hyper_migration, tag, Endpoint, HttpClient, HttpResponse,
 };
->>>>>>> dd5ca941
 
 pub mod config;
 mod errors;
