// Unless explicitly stated otherwise all files in this repository are licensed under the Apache License Version 2.0.
// This product includes software developed at Datadog (https://www.datadoghq.com/). Copyright 2023-Present Datadog, Inc.

mod proto;

pub mod sliced_proto;
pub use proto::*;
<<<<<<< HEAD
#[allow(unused_imports)]
=======

#[cfg(test)]
pub mod test_utils;
#[cfg(test)]
>>>>>>> 6a973444
pub use test_utils::*;<|MERGE_RESOLUTION|>--- conflicted
+++ resolved
@@ -5,12 +5,8 @@
 
 pub mod sliced_proto;
 pub use proto::*;
-<<<<<<< HEAD
-#[allow(unused_imports)]
-=======
 
 #[cfg(test)]
 pub mod test_utils;
 #[cfg(test)]
->>>>>>> 6a973444
 pub use test_utils::*;