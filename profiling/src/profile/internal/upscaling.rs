--- conflicted
+++ resolved
@@ -159,14 +159,7 @@
         &self,
         values: &mut [i64],
         labels: &[pprof::Label],
-<<<<<<< HEAD
-    ) -> anyhow::Result<Vec<i64>> {
-        let mut new_values = values.to_vec();
-
-=======
-        sample_types: &Vec<ValueType>,
     ) -> anyhow::Result<()> {
->>>>>>> 5cd3784e
         if !self.is_empty() {
             // get bylabel rules first (if any)
             let mut group_of_rules = labels
