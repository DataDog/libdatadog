// Unless explicitly stated otherwise all files in this repository are licensed under the Apache License Version 2.0.
// This product includes software developed at Datadog (https://www.datadoghq.com/). Copyright 2023-Present Datadog, Inc.

mod endpoints;
mod function;
mod label;
mod location;
mod mapping;
<<<<<<< HEAD
mod observation;
=======
mod sample;
>>>>>>> cb3ee408
mod stack_trace;
mod string;
mod upscaling;
mod value_type;

pub use endpoints::*;
pub use function::*;
pub use label::*;
pub use location::*;
pub use mapping::*;
<<<<<<< HEAD
pub use observation::*;
=======
pub use sample::*;
>>>>>>> cb3ee408
pub use stack_trace::*;
pub use string::*;
pub use upscaling::*;
pub use value_type::*;

use super::pprof;
use std::hash::Hash;
use std::num::NonZeroU32;

pub trait Id: Copy + Eq + Hash {
    type RawId;

    /// Convert from a usize offset into an Id. This should be loss-less
    /// except for certain edges.
    /// # Panics
    /// Panic if the usize cannot be represented in the Id, for instance if
    /// the offset cannot fit in the underlying integer type. This is expected
    /// to be ultra-rare (more than u32::MAX-1 items created?!).
    fn from_offset(inner: usize) -> Self;

    fn to_raw_id(&self) -> Self::RawId;

    fn into_raw_id(self) -> Self::RawId {
        self.to_raw_id()
    }
}

pub trait Item: Eq + Hash {
    /// The Id associated with this Item, e.g. Function -> FunctionId.
    type Id: Id;
}

/// Used to associate an Item with a pprof::* type. Not all Items can be
/// converted to pprof::* types. For example, StackTrace doesn't have an
/// associated pprof::* type.
pub trait PprofItem: Item {
    /// The pprof::* type associated with this Item.
    /// For example, Function -> pprof::Function.
    type PprofMessage: prost::Message;

    // This function exists because items don't store their own id, so the
    // items can't do a simple .into() to get a pprof message.
    fn to_pprof(&self, id: Self::Id) -> Self::PprofMessage;
}

/// Creates a non-zero, 32-bit unsigned id from the offset. It's guaranteed to
/// be the offset + 1, with guards to not overflow the size of u32.
///
/// This is useful because many pprof collections do not allow an item with an
/// id of zero, even if it's the first item in the collection.
#[inline]
fn small_non_zero_pprof_id(offset: usize) -> Option<NonZeroU32> {
    let small: u32 = offset.try_into().ok()?;
    let non_zero = small.checked_add(1)?;
    // Safety: the `checked_add(1)?` guards this from ever being zero.
    Some(unsafe { NonZeroU32::new_unchecked(non_zero) })
}

#[cfg(test)]
mod test {
    use super::*;

    #[test]
    fn test_small_non_zero_pprof_id() {
        assert_eq!(NonZeroU32::new(1), small_non_zero_pprof_id(0));
        assert_eq!(NonZeroU32::new(2), small_non_zero_pprof_id(1));
        assert_eq!(
            NonZeroU32::new(u32::MAX),
            small_non_zero_pprof_id((u32::MAX - 1) as usize)
        );

        assert_eq!(None, small_non_zero_pprof_id(u32::MAX as usize));
        assert_eq!(None, small_non_zero_pprof_id(usize::MAX));
    }
}<|MERGE_RESOLUTION|>--- conflicted
+++ resolved
@@ -6,11 +6,8 @@
 mod label;
 mod location;
 mod mapping;
-<<<<<<< HEAD
 mod observation;
-=======
 mod sample;
->>>>>>> cb3ee408
 mod stack_trace;
 mod string;
 mod upscaling;
@@ -21,11 +18,8 @@
 pub use label::*;
 pub use location::*;
 pub use mapping::*;
-<<<<<<< HEAD
 pub use observation::*;
-=======
 pub use sample::*;
->>>>>>> cb3ee408
 pub use stack_trace::*;
 pub use string::*;
 pub use upscaling::*;
