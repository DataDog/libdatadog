// Unless explicitly stated otherwise all files in this repository are licensed under the Apache License Version 2.0.
// This product includes software developed at Datadog (https://www.datadoghq.com/). Copyright 2021-Present Datadog, Inc.

pub mod api;
pub mod internal;
pub mod pprof;
pub mod profiled_endpoints;

use std::borrow::Cow;
use std::collections::HashMap;
use std::convert::TryInto;
use std::hash::{BuildHasherDefault, Hash};
use std::num::NonZeroI64;
use std::time::{Duration, SystemTime};

use internal::*;
use profiled_endpoints::ProfiledEndpointsStats;
use prost::{EncodeError, Message};

use self::api::UpscalingInfo;

pub type FxIndexMap<K, V> = indexmap::IndexMap<K, V, BuildHasherDefault<rustc_hash::FxHasher>>;
pub type FxIndexSet<K> = indexmap::IndexSet<K, BuildHasherDefault<rustc_hash::FxHasher>>;

pub type Timestamp = NonZeroI64;
pub type TimestampedObservation = (Timestamp, Box<[i64]>);

#[derive(Eq, PartialEq, Hash)]
struct Sample {
    pub stacktrace: StackTraceId,

    /// label includes additional context for this sample. It can include
    /// things like a thread id, allocation size, etc
    pub labels: Vec<Label>,

    /// Offset into `labels` for the label with key == "local root span id".
    local_root_span_id_label_offset: Option<usize>,
}

pub struct UpscalingRule {
    values_offset: Vec<usize>,
    upscaling_info: UpscalingInfo,
}

impl UpscalingRule {
    pub fn compute_scale(&self, values: &[i64]) -> f64 {
        match self.upscaling_info {
            UpscalingInfo::Poisson {
                sum_value_offset,
                count_value_offset,
                sampling_distance,
            } => {
                // This should not happen, but if it happens,
                // do not upscale
                if values[sum_value_offset] == 0 || values[count_value_offset] == 0 {
                    return 1_f64;
                }

                let avg = values[sum_value_offset] as f64 / values[count_value_offset] as f64;
                1_f64 / (1_f64 - (-avg / sampling_distance as f64).exp())
            }
            UpscalingInfo::Proportional { scale } => scale,
        }
    }
}

pub struct Profile {
    aggregated_samples: HashMap<Sample, Box<[i64]>>,
    endpoints: Endpoints,
    functions: FxIndexSet<Function>,
    locations: FxIndexSet<Location>,
    mappings: FxIndexSet<Mapping>,
    period: Option<(i64, ValueType)>,
    sample_types: Vec<ValueType>,
    stack_traces: FxIndexSet<StackTrace>,
    start_time: SystemTime,
    strings: FxIndexSet<String>,
    timestamp_key: StringId,
    timestamped_samples: HashMap<Sample, Vec<TimestampedObservation>>,
    upscaling_rules: UpscalingRules,
}

pub struct Endpoints {
    mappings: FxIndexMap<u64, StringId>,
    local_root_span_id_label: StringId,
    endpoint_label: StringId,
    stats: ProfiledEndpointsStats,
}

#[derive(Default)]
pub struct UpscalingRules {
    rules: FxIndexMap<(StringId, StringId), Vec<UpscalingRule>>,
    // this is just an optimization in the case where we check collisions (when adding
    // a by-value rule) against by-label rules
    // 32 should be enough for the size of the bitmap
    offset_modified_by_bylabel_rule: bitmaps::Bitmap<32>,
}

impl UpscalingRules {
    pub fn add(&mut self, label_name_id: StringId, label_value_id: StringId, rule: UpscalingRule) {
        // fill the bitmap for by-label rules
        if !label_name_id.is_zero() || !label_value_id.is_zero() {
            rule.values_offset.iter().for_each(|offset| {
                self.offset_modified_by_bylabel_rule.set(*offset, true);
            })
        }
        match self.rules.get_index_of(&(label_name_id, label_value_id)) {
            None => {
                let rules = vec![rule];
                self.rules.insert((label_name_id, label_value_id), rules);
            }
            Some(index) => {
                let (_, rules) = self
                    .rules
                    .get_index_mut(index)
                    .expect("Already existing rules");
                rules.push(rule);
            }
        }
    }

    pub fn get(&self, k: &(StringId, StringId)) -> Option<&Vec<UpscalingRule>> {
        self.rules.get(k)
    }

    fn check_collisions(
        &self,
        values_offset: &[usize],
        label_name: (&str, StringId),
        label_value: (&str, StringId),
        upscaling_info: &UpscalingInfo,
    ) -> anyhow::Result<()> {
        // Check for duplicates
        fn is_overlapping(v1: &[usize], v2: &[usize]) -> bool {
            v1.iter().any(|x| v2.contains(x))
        }

        fn vec_to_string(v: &[usize]) -> String {
            format!("{:?}", v)
        }

        let colliding_rule = match self.rules.get(&(label_name.1, label_value.1)) {
            Some(rules) => rules
                .iter()
                .find(|rule| is_overlapping(&rule.values_offset, values_offset)),
            None => None,
        };

        anyhow::ensure!(
            colliding_rule.is_none(),
            "There are dupicated by-label rules for the same label name: {} and label value: {} with at least one value offset in common.\n\
            Existing values offset(s) {}, new rule values offset(s) {}.\n\
            Existing upscaling info: {}, new rule upscaling info: {}",
            vec_to_string(&colliding_rule.unwrap().values_offset), vec_to_string(values_offset),
            label_name.0, label_value.0,
            upscaling_info, colliding_rule.unwrap().upscaling_info
        );

        // if we are adding a by-value rule, we need to check against
        // all by-label rules for collisions
        if label_name.1.is_zero() && label_value.1.is_zero() {
            let collision_offset = values_offset
                .iter()
                .find(|offset| self.offset_modified_by_bylabel_rule.get(**offset));

            anyhow::ensure!(
                collision_offset.is_none(),
                "The by-value rule is collinding with at least one by-label rule at offset {}\n\
                by-value rule values offset(s) {}",
                collision_offset.unwrap(),
                vec_to_string(values_offset)
            )
        } else if let Some(rules) = self.rules.get(&(StringId::ZERO, StringId::ZERO)) {
            let collide_with_byvalue_rule = rules
                .iter()
                .find(|rule| is_overlapping(&rule.values_offset, values_offset));
            anyhow::ensure!(collide_with_byvalue_rule.is_none(),
                "The by-label rule (label name {}, label value {}) is colliding with a by-value rule on values offsets\n\
                Existing values offset(s) {}, new rule values offset(s) {}",
                label_name.0, label_value.0, vec_to_string(&collide_with_byvalue_rule.unwrap().values_offset),
                vec_to_string(values_offset))
        }
        Ok(())
    }

    fn is_empty(&self) -> bool {
        self.rules.is_empty()
    }
}

#[derive(Default)]
pub struct ProfileBuilder<'a> {
    period: Option<api::Period<'a>>,
    sample_types: Vec<api::ValueType<'a>>,
    start_time: Option<SystemTime>,
}

impl<'a> ProfileBuilder<'a> {
    pub const fn new() -> Self {
        ProfileBuilder {
            period: None,
            sample_types: Vec::new(),
            start_time: None,
        }
    }

    pub fn period(mut self, period: Option<api::Period<'a>>) -> Self {
        self.period = period;
        self
    }

    pub fn sample_types(mut self, sample_types: Vec<api::ValueType<'a>>) -> Self {
        self.sample_types = sample_types;
        self
    }

    pub fn start_time(mut self, start_time: Option<SystemTime>) -> Self {
        self.start_time = start_time;
        self
    }

    pub fn build(self) -> Profile {
        let mut profile = Profile::new(self.start_time.unwrap_or_else(SystemTime::now));

        profile.sample_types = self
            .sample_types
            .iter()
            .map(|vt| ValueType {
                r#type: profile.intern(vt.r#type),
                unit: profile.intern(vt.unit),
            })
            .collect();

        if let Some(period) = self.period {
            profile.period = Some((
                period.value,
                ValueType {
                    r#type: profile.intern(period.r#type.r#type),
                    unit: profile.intern(period.r#type.unit),
                },
            ));
        };

        profile
    }
}

trait Dedup<T: Item> {
    /// Deduplicate the Item and return its associated Id.
    /// # Panics
    /// Panics if the number of items overflows the storage capabilities of
    /// the associated Id type.
    fn dedup(&mut self, item: T) -> <T as Item>::Id;
}

impl<T: Item> Dedup<T> for FxIndexSet<T> {
    fn dedup(&mut self, item: T) -> <T as Item>::Id {
        let (id, _) = self.insert_full(item);
        <T as Item>::Id::from_offset(id)
    }
}

fn to_pprof_vec<T: PprofItem>(collection: &FxIndexSet<T>) -> Vec<T::PprofMessage> {
    collection
        .iter()
        .enumerate()
        .map(|(index, item)| item.to_pprof(<T as Item>::Id::from_offset(index)))
        .collect()
}

pub struct EncodedProfile {
    pub start: SystemTime,
    pub end: SystemTime,
    pub buffer: Vec<u8>,
    pub endpoints_stats: ProfiledEndpointsStats,
}

impl Endpoints {
    pub fn new() -> Self {
        Self {
            mappings: Default::default(),
            local_root_span_id_label: Default::default(),
            endpoint_label: Default::default(),
            stats: Default::default(),
        }
    }
}

impl Default for Endpoints {
    fn default() -> Self {
        Self::new()
    }
}

// For testing and debugging purposes
impl Profile {
    pub fn only_for_testing_num_aggregated_samples(&self) -> usize {
        self.aggregated_samples.len()
    }
    pub fn only_for_testing_num_timestamped_samples(&self) -> usize {
        self.timestamped_samples.len()
    }
}

impl Profile {
    /// Creates a profile with `start_time`.
    /// Initializes the string table to hold:
    ///  - "" (the empty string)
    ///  - "local root span id"
    ///  - "trace endpoint"
    /// All other fields are default.
    pub fn new(start_time: SystemTime) -> Self {
        /* Do not use Profile's default() impl here or it will cause a stack
         * overflow, since that default impl calls this method.
         */
        let mut profile = Self {
            aggregated_samples: Default::default(),
            endpoints: Default::default(),
            functions: Default::default(),
            locations: Default::default(),
            mappings: Default::default(),
            period: None,
            sample_types: vec![],
            stack_traces: Default::default(),
            start_time,
            strings: Default::default(),
            timestamp_key: Default::default(),
            timestamped_samples: Default::default(),
            upscaling_rules: Default::default(),
        };

        // Ensure the empty string is the first inserted item and has a 0 id.
        let _id = profile.intern("");
        debug_assert!(_id == StringId::ZERO);

        profile.endpoints.local_root_span_id_label = profile.intern("local root span id");
        profile.endpoints.endpoint_label = profile.intern("trace endpoint");
        profile.timestamp_key = profile.intern("end_timestamp_ns");
        profile
    }

    #[cfg(test)]
    fn interned_strings_count(&self) -> usize {
        self.strings.len()
    }

    /// Interns the `str` as a string, returning the id in the string table.
    /// The empty string is guaranteed to have an id of [StringId::ZERO].
    fn intern(&mut self, item: &str) -> StringId {
        // For performance, delay converting the [&str] to a [String] until
        // after it has been determined to not exist in the set. This avoids
        // temporary allocations.
        let index = match self.strings.get_index_of(item) {
            Some(index) => index,
            None => {
                let (index, _inserted) = self.strings.insert_full(item.into());
                // This wouldn't make any sense; the item couldn't be found so
                // we try to insert it, but suddenly it exists now?
                debug_assert!(_inserted);
                index
            }
        };
        StringId::from_offset(index)
    }

    pub fn builder<'a>() -> ProfileBuilder<'a> {
        ProfileBuilder::new()
    }

    fn add_stacktrace(&mut self, locations: Vec<LocationId>) -> StackTraceId {
        self.stack_traces.dedup(StackTrace { locations })
    }

    fn get_stacktrace(&self, st: StackTraceId) -> &StackTrace {
        self.stack_traces
            .get_index(st.to_raw_id())
            .expect("StackTraceId {st} to exist in profile")
    }

    fn add_function(&mut self, function: &api::Function) -> FunctionId {
        let name = self.intern(function.name);
        let system_name = self.intern(function.system_name);
        let filename = self.intern(function.filename);

        let start_line = function.start_line;
        self.functions.dedup(Function {
            name,
            system_name,
            filename,
            start_line,
        })
    }

    fn add_location(&mut self, location: &api::Location) -> LocationId {
        let mapping_id = self.add_mapping(&location.mapping);
        let function_id = self.add_function(&location.function);
        self.locations.dedup(Location {
            mapping_id,
            function_id,
            address: location.address,
            line: location.line,
        })
    }

    fn add_mapping(&mut self, mapping: &api::Mapping) -> MappingId {
        let filename = self.intern(mapping.filename);
        let build_id = self.intern(mapping.build_id);

        self.mappings.dedup(Mapping {
            memory_start: mapping.memory_start,
            memory_limit: mapping.memory_limit,
            file_offset: mapping.file_offset,
            filename,
            build_id,
        })
    }

    pub fn add(&mut self, sample: api::Sample) -> anyhow::Result<()> {
        anyhow::ensure!(
            sample.values.len() == self.sample_types.len(),
            "expected {} sample types, but sample had {} sample types",
            self.sample_types.len(),
            sample.values.len(),
        );

        let values = sample.values.clone().into_boxed_slice();
        let (labels, local_root_span_id_label_offset, timestamp) =
            self.extract_sample_labels(&sample)?;

        let locations = sample
            .locations
            .iter()
            .map(|l| self.add_location(l))
            .collect();

        let stacktrace = self.add_stacktrace(locations);
        let s = Sample {
            stacktrace,
            labels,
            local_root_span_id_label_offset,
        };

        if let Some(ts) = timestamp {
            match self.timestamped_samples.get_mut(&s) {
                None => {
                    let series = vec![(ts, values)];
                    self.timestamped_samples.insert(s, series);
                }
                // Repeated timestamps are unlikely but possible.
                // We choose to record each as separate observations, and
                // allow the backend to decide what to do.
                Some(series) => series.push((ts, values)),
            }
        } else {
            match self.aggregated_samples.get_mut(&s) {
                None => {
                    self.aggregated_samples.insert(s, values);
                }
                Some(v) => v.iter_mut().zip(values.as_ref()).for_each(|(a, b)| *a += b),
            }
        };
        Ok(())
    }

    /// Validates labels and converts them to the internal representation.
    /// Extracts out the timestamp label, if it exists.
    /// Also tracks the index of the label with key "local root span id".
    fn extract_sample_labels(
        &mut self,
        sample: &api::Sample,
    ) -> anyhow::Result<(Vec<Label>, Option<usize>, Option<Timestamp>)> {
        let mut labels: Vec<Label> = Vec::with_capacity(sample.labels.len());
        let mut local_root_span_id_label_offset: Option<usize> = None;
        let mut timestamp: Option<Timestamp> = None;

        for label in sample.labels.iter() {
            let key = self.intern(label.key);

            // The current API stores timestamps on a label.
            // The internal representation stores them in the timestamped_samples map.
            // Extract them from the labels, and pass them on to put into the map
            if key == self.timestamp_key {
                anyhow::ensure!(
                    label.str.is_none(),
                    "the label \"{}\" must be sent as a number, not string {}",
                    label.str.unwrap(),
                    label.key
                );
                anyhow::ensure!(label.num != 0, "the label \"{}\" must not be 0", label.key);
                anyhow::ensure!(label.num_unit.is_none(), "Timestamps with label '{}' are always nanoseconds and do not take a unit: found '{}'", label.key, label.num_unit.unwrap());

                timestamp = Some(NonZeroI64::new(label.num).unwrap());
                // Once the timestamp is extracted, we remove it from the labels.
                // This allows `Sample` with the same values other than the timestamp to dedup.
                continue;
            }

            if key == self.endpoints.local_root_span_id_label {
                // Panic: if the label.str isn't 0, then str must have been provided.
                anyhow::ensure!(
                    label.str.is_none(),
                    "the label \"local root span id\" must be sent as a number, not string {}",
                    label.str.unwrap()
                );
                anyhow::ensure!(
                    label.num != 0,
                    "the label \"local root span id\" must not be 0"
                );
                anyhow::ensure!(
                    local_root_span_id_label_offset.is_none(),
                    "only one label per sample can have the key \"local root span id\", found two: {:?}, {}",
                    labels[local_root_span_id_label_offset.unwrap()], label.num
                );
                local_root_span_id_label_offset = Some(labels.len());
            }

            let internal_label = if let Some(s) = label.str {
                let str = self.intern(s);
                Label::str(key, str)
            } else {
                let num = label.num;
                let num_unit = label.num_unit.map(|s| self.intern(s));
                Label::num(key, num, num_unit)
            };

            // If you refactor this push, ensure the local_root_span_id_label_offset is correct.
            labels.push(internal_label);
        }
        Ok((labels, local_root_span_id_label_offset, timestamp))
    }

    fn extract_api_sample_types(&self) -> Option<Vec<api::ValueType>> {
        let mut sample_types: Vec<api::ValueType> = Vec::with_capacity(self.sample_types.len());
        for sample_type in self.sample_types.iter() {
            sample_types.push(api::ValueType {
                r#type: self.get_string(sample_type.r#type),
                unit: self.get_string(sample_type.unit),
            })
        }
        Some(sample_types)
    }

    /// Resets all data except the sample types and period. Returns the
    /// previous Profile on success.
    pub fn reset(&mut self, start_time: Option<SystemTime>) -> Option<Profile> {
        /* We have to map over the types because the order of the strings is
         * not generally guaranteed, so we can't just copy the underlying
         * structures.
         */
        let sample_types: Vec<api::ValueType> = self.extract_api_sample_types()?;

        let period = self.period.map(|t| api::Period {
            r#type: api::ValueType {
                r#type: self.get_string(t.1.r#type),
                unit: self.get_string(t.1.unit),
            },
            value: t.0,
        });

        let mut profile = ProfileBuilder::new()
            .sample_types(sample_types)
            .period(period)
            .start_time(start_time)
            .build();

        std::mem::swap(&mut *self, &mut profile);
        Some(profile)
    }

    /// Add the endpoint data to the endpoint mappings.
    /// The `endpoint` string will be interned.
    pub fn add_endpoint(&mut self, local_root_span_id: u64, endpoint: Cow<str>) {
        let interned_endpoint = self.intern(endpoint.as_ref());

        self.endpoints
            .mappings
            .insert(local_root_span_id, interned_endpoint);
    }

    pub fn add_endpoint_count(&mut self, endpoint: Cow<str>, value: i64) {
        self.endpoints
            .stats
            .add_endpoint_count(endpoint.into_owned(), value);
    }

    pub fn add_upscaling_rule(
        &mut self,
        offset_values: &[usize],
        label_name: &str,
        label_value: &str,
        upscaling_info: UpscalingInfo,
    ) -> anyhow::Result<()> {
        anyhow::ensure!(
            offset_values.iter().all(|x| x < &self.sample_types.len()),
            "Invalid offset. Highest expected offset: {}",
            self.sample_types.len() - 1
        );

        let label_name_id = self.intern(label_name);
        let label_value_id = self.intern(label_value);

        let mut new_values_offset = offset_values.to_vec();
        new_values_offset.sort_unstable();

        self.upscaling_rules.check_collisions(
            &new_values_offset,
            (label_name, label_name_id),
            (label_value, label_value_id),
            &upscaling_info,
        )?;

        upscaling_info.check_validity(self.sample_types.len())?;

        let rule = UpscalingRule {
            values_offset: new_values_offset,
            upscaling_info,
        };

        self.upscaling_rules
            .add(label_name_id, label_value_id, rule);

        Ok(())
    }

    /// Serialize the aggregated profile, adding the end time and duration.
    /// # Arguments
    /// * `end_time` - Optional end time of the profile. Passing None will use the current time.
    /// * `duration` - Optional duration of the profile. Passing None will try to calculate the
    ///                duration based on the end time minus the start time, but under anomalous
    ///                conditions this may fail as system clocks can be adjusted. The programmer
    ///                may also accidentally pass an earlier time. The duration will be set to zero
    ///                these cases.
    pub fn serialize(
        &self,
        end_time: Option<SystemTime>,
        duration: Option<Duration>,
    ) -> anyhow::Result<EncodedProfile> {
        let end = end_time.unwrap_or_else(SystemTime::now);
        let start = self.start_time;
        let mut profile: pprof::Profile = self.try_into()?;

        profile.duration_nanos = duration
            .unwrap_or_else(|| {
                end.duration_since(start).unwrap_or({
                    // Let's not throw away the whole profile just because the clocks were wrong.
                    // todo: log that the clock went backward (or programmer mistake).
                    Duration::ZERO
                })
            })
            .as_nanos()
            .min(i64::MAX as u128) as i64;

        let mut buffer: Vec<u8> = Vec::new();
        profile.encode(&mut buffer)?;

        Ok(EncodedProfile {
            start,
            end,
            buffer,
            endpoints_stats: self.endpoints.stats.clone(),
        })
    }

    pub fn get_string(&self, id: StringId) -> &str {
        self.strings
            .get_index(id.to_offset())
            .expect("StringId to have a valid interned index")
    }

    /// Fetches the endpoint information for the label. There may be errors,
    /// but there may also be no endpoint information for a given endpoint.
    /// Hence, the return type of Result<Option<_>, _>.
    fn get_endpoint_for_label(&self, label: &Label) -> anyhow::Result<Option<StringId>> {
        anyhow::ensure!(
            label.get_key() == self.endpoints.local_root_span_id_label,
            "bug: get_endpoint_for_label should only be called on labels with the key \"local root span id\", called on label with key \"{}\"",
            self.get_string(label.get_key())
        );

        anyhow::ensure!(
            label.has_num_value(),
            "the local root span id label value must be sent as a number, not a string, given {:?}",
            label
        );

        let local_root_span_id: u64 = if let LabelValue::Num { num, .. } = label.get_value() {
            // Manually specify the type here to be sure we're transmuting an
            // i64 and not a &i64.
            let id: i64 = *num;
            // Safety: the value is a u64, but pprof only has signed values, so we
            // transmute it; the backend does the same.
            unsafe { std::intrinsics::transmute(id) }
        } else {
            return Err(anyhow::format_err!("the local root span id label value must be sent as a number, not a string, given {:?}",
            label));
        };

        Ok(self
            .endpoints
            .mappings
            .get(&local_root_span_id)
            .map(StringId::clone))
    }

    // TODO: Consider whether to use the internal Label here instead
    fn upscale_values(&self, values: &[i64], labels: &[pprof::Label]) -> anyhow::Result<Vec<i64>> {
        let mut new_values = values.to_vec();

        if !self.upscaling_rules.is_empty() {
            let mut values_to_update: Vec<usize> = vec![0; self.sample_types.len()];

            // get bylabel rules first (if any)
            let mut group_of_rules = labels
                .iter()
                .filter_map(|label| {
                    self.upscaling_rules
                        .get(&(StringId::new(label.key), StringId::new(label.str)))
                })
                .collect::<Vec<&Vec<UpscalingRule>>>();

            // get byvalue rules if any
            if let Some(byvalue_rules) = self.upscaling_rules.get(&(StringId::ZERO, StringId::ZERO))
            {
                group_of_rules.push(byvalue_rules);
            }

            // check for collision(s)
            group_of_rules.iter().for_each(|rules| {
                rules.iter().for_each(|rule| {
                    rule.values_offset
                        .iter()
                        .for_each(|offset| values_to_update[*offset] += 1)
                })
            });

            anyhow::ensure!(
                values_to_update.iter().all(|v| *v < 2),
                "Multiple rules modifying the same offset for this sample"
            );

            group_of_rules.iter().for_each(|rules| {
                rules.iter().for_each(|rule| {
                    let scale = rule.compute_scale(values);
                    rule.values_offset.iter().for_each(|offset| {
                        new_values[*offset] = (new_values[*offset] as f64 * scale).round() as i64
                    })
                })
            });
        }

        Ok(new_values)
    }

    fn translate_and_enrich_sample_labels(
        &self,
        sample: &Sample,
    ) -> anyhow::Result<Vec<pprof::Label>> {
        let mut labels: Vec<_> = sample.labels.iter().map(pprof::Label::from).collect();
        if let Some(offset) = sample.local_root_span_id_label_offset {
            // Safety: this offset was created internally and isn't be mutated.
            let lrsi_label = unsafe { sample.labels.get_unchecked(offset) };
            if let Some(endpoint_value_id) = self.get_endpoint_for_label(lrsi_label)? {
                labels.push(Label::str(self.endpoints.endpoint_label, endpoint_value_id).into());
            }
        }
        Ok(labels)
    }

    /// Given a sample, and a set of observations at different timestamps,
    /// expand to one Sample for each timestamp.
    fn expand_timestamped_sample(
        &self,
        sample: &Sample,
        observations: &[(Timestamp, Box<[i64]>)],
    ) -> anyhow::Result<Vec<pprof::Sample>> {
        // Clone the labels, but enrich them with endpoint profiling.
        let labels = self.translate_and_enrich_sample_labels(sample)?;
        let location_ids: Vec<_> = self
            .get_stacktrace(sample.stacktrace)
            .locations
            .iter()
            .map(Id::to_raw_id)
            .collect();

        observations
            .iter()
            .map(|(timestamp, values)| {
                let values = self.upscale_values(values, &labels)?;
                let mut labels = labels.clone();

                // pprof uses a label to store the timestamp so put it there
                labels.push(Label::num(self.timestamp_key, timestamp.get(), None).into());

                Ok(pprof::Sample {
                    location_ids: location_ids.clone(),
                    values,
                    labels,
                })
            })
            .collect()
    }
}

impl TryFrom<&Profile> for pprof::Profile {
    type Error = anyhow::Error;

    fn try_from(profile: &Profile) -> anyhow::Result<pprof::Profile> {
        let (period, period_type) = match profile.period {
            Some(tuple) => (tuple.0, Some(tuple.1)),
            None => (0, None),
        };

        /* Rust pattern: inverting Vec<Result<T,E>> into Result<Vec<T>, E> error with .collect:
         * https://doc.rust-lang.org/rust-by-example/error/iter_result.html#fail-the-entire-operation-with-collect
         */
        let timestamped_samples: Vec<pprof::Sample> = profile
            .timestamped_samples
            .iter()
            .flat_map(|(sample, observations)| {
                profile.expand_timestamped_sample(sample, observations)
            })
            .flatten()
            .collect();

        let aggregated_samples: anyhow::Result<Vec<pprof::Sample>> = profile
            .aggregated_samples
            .iter()
            .map(|(sample, values)| {
                let labels = profile.translate_and_enrich_sample_labels(sample)?;

                let location_ids: Vec<_> = profile
                    .get_stacktrace(sample.stacktrace)
                    .locations
                    .iter()
                    .map(Id::to_raw_id)
                    .collect();
                let values = profile.upscale_values(values, &labels)?;
                Ok(pprof::Sample {
                    location_ids,
                    values,
                    labels,
                })
            })
            .collect();

        let samples: Vec<_> = timestamped_samples
            .into_iter()
            .chain(aggregated_samples?)
            .collect();

        Ok(pprof::Profile {
            sample_types: profile
                .sample_types
                .iter()
                .map(pprof::ValueType::from)
                .collect(),
            samples,
            mappings: to_pprof_vec(&profile.mappings),
            locations: to_pprof_vec(&profile.locations),
            functions: to_pprof_vec(&profile.functions),
            string_table: profile.strings.iter().map(Into::into).collect(),
            time_nanos: profile
                .start_time
                .duration_since(SystemTime::UNIX_EPOCH)
                .map_or(0, |duration| {
                    duration.as_nanos().min(i64::MAX as u128) as i64
                }),
            period,
            period_type: period_type.map(pprof::ValueType::from),
            ..Default::default()
        })
    }
}

#[cfg(test)]
mod api_test {

    use super::*;
    use std::{borrow::Cow, collections::HashMap};

    #[test]
    fn interning() {
        let sample_types = vec![api::ValueType {
            r#type: "samples",
            unit: "count",
        }];
        let mut profiles = Profile::builder().sample_types(sample_types).build();

        let expected_id = StringId::from_offset(profiles.interned_strings_count());

        let string = "a";
        let id1 = profiles.intern(string);
        let id2 = profiles.intern(string);

        assert_eq!(id1, id2);
        assert_eq!(id1, expected_id);
    }

    #[test]
    fn api() {
        let sample_types = vec![
            api::ValueType {
                r#type: "samples",
                unit: "count",
            },
            api::ValueType {
                r#type: "wall-time",
                unit: "nanoseconds",
            },
        ];

        let mapping = api::Mapping {
            filename: "php",
            ..Default::default()
        };

        let index = api::Function {
            filename: "index.php",
            ..Default::default()
        };

        let locations = vec![
            api::Location {
                mapping,
                function: api::Function {
                    name: "phpinfo",
                    system_name: "phpinfo",
                    filename: "index.php",
                    start_line: 0,
                },
                ..Default::default()
            },
            api::Location {
                mapping,
                function: index,
                line: 3,
                ..Default::default()
            },
        ];

        let mut profile = Profile::builder().sample_types(sample_types).build();
        assert_eq!(profile.only_for_testing_num_aggregated_samples(), 0);

        profile
            .add(api::Sample {
                locations,
                values: vec![1, 10000],
                labels: vec![],
            })
            .expect("add to succeed");

        assert_eq!(profile.only_for_testing_num_aggregated_samples(), 1);
    }

    fn provide_distinct_locations() -> Profile {
        let sample_types = vec![api::ValueType {
            r#type: "samples",
            unit: "count",
        }];

        let mapping = api::Mapping {
            filename: "php",
            ..Default::default()
        };

        let main_locations = vec![api::Location {
            mapping,
            function: api::Function {
                name: "{main}",
                system_name: "{main}",
                filename: "index.php",
                ..Default::default()
            },
            ..Default::default()
        }];
        let test_locations = vec![api::Location {
            mapping,
            function: api::Function {
                name: "test",
                system_name: "test",
                filename: "index.php",
                start_line: 3,
            },
<<<<<<< HEAD
            line: 0,
        }];

        let timestamp_lines = vec![api::Line {
            function: api::Function {
                name: "test",
                system_name: "test",
                filename: "index.php",
                start_line: 3,
            },
            line: 0,
        }];

        let mapping = api::Mapping {
            filename: "php",
            ..Default::default()
        };

        let main_locations = vec![api::Location {
            mapping,
            lines: main_lines,
            ..Default::default()
        }];
        let test_locations = vec![api::Location {
            mapping,
            lines: test_lines,
=======
>>>>>>> 7ccaaa59
            ..Default::default()
        }];
        let timestamp_locations = vec![api::Location {
            mapping,
            lines: timestamp_lines,
            ..Default::default()
        }];

        let values: Vec<i64> = vec![1];
        let mut labels = vec![api::Label {
            key: "pid",
            num: 101,
            ..Default::default()
        }];

        let main_sample = api::Sample {
            locations: main_locations,
            values: values.clone(),
            labels: labels.clone(),
        };

        let test_sample = api::Sample {
            locations: test_locations,
            values: values.clone(),
            labels: labels.clone(),
        };

        labels.push(api::Label {
            key: "end_timestamp_ns",
            num: 42,
            ..Default::default()
        });
        let timestamp_sample = api::Sample {
            locations: timestamp_locations,
            values,
            labels,
        };

        let mut profile = Profile::builder().sample_types(sample_types).build();
        assert_eq!(profile.aggregated_samples.len(), 0);

        profile.add(main_sample).expect("profile to not be full");
        assert_eq!(profile.aggregated_samples.len(), 1);

        profile.add(test_sample).expect("profile to not be full");
        assert_eq!(profile.aggregated_samples.len(), 2);

        assert_eq!(profile.timestamped_samples.len(), 0);
        profile
            .add(timestamp_sample)
            .expect("profile to not be full");
        assert_eq!(profile.timestamped_samples.len(), 1);
        profile
    }

    #[test]
    fn impl_from_profile_for_pprof_profile() {
        let locations = provide_distinct_locations();
        let profile = pprof::Profile::try_from(&locations).unwrap();

        assert_eq!(profile.samples.len(), 3);
        assert_eq!(profile.mappings.len(), 1);
        assert_eq!(profile.locations.len(), 2);
        assert_eq!(profile.functions.len(), 2);

        for (index, mapping) in profile.mappings.iter().enumerate() {
            assert_eq!((index + 1) as u64, mapping.id);
        }

        for (index, location) in profile.locations.iter().enumerate() {
            assert_eq!((index + 1) as u64, location.id);
        }

        for (index, function) in profile.functions.iter().enumerate() {
            assert_eq!((index + 1) as u64, function.id);
        }
        let samples = profile.sorted_samples();

        let sample = samples.get(0).expect("index 0 to exist");
        assert_eq!(sample.labels.len(), 1);
        let label = sample.labels.get(0).expect("index 0 to exist");
        let key = profile
            .string_table
            .get(label.key as usize)
            .expect("index to exist");
        let str = profile
            .string_table
            .get(label.str as usize)
            .expect("index to exist");
        let num_unit = profile
            .string_table
            .get(label.num_unit as usize)
            .expect("index to exist");
        assert_eq!(key, "pid");
        assert_eq!(label.num, 101);
        assert_eq!(str, "");
        assert_eq!(num_unit, "");

        let sample = samples.get(1).expect("index 1 to exist");
        assert_eq!(sample.labels.len(), 1);
        let label = sample.labels.get(0).expect("index 0 to exist");
        let key = profile
            .string_table
            .get(label.key as usize)
            .expect("index to exist");
        let str = profile
            .string_table
            .get(label.str as usize)
            .expect("index to exist");
        let num_unit = profile
            .string_table
            .get(label.num_unit as usize)
            .expect("index to exist");
        assert_eq!(key, "pid");
        assert_eq!(label.num, 101);
        assert_eq!(str, "");
        assert_eq!(num_unit, "");

        let sample = samples.get(2).expect("index 2 to exist");
        assert_eq!(sample.labels.len(), 2);
        let label = sample.labels.get(0).expect("index 0 to exist");
        let key = profile
            .string_table
            .get(label.key as usize)
            .expect("index to exist");
        let str = profile
            .string_table
            .get(label.str as usize)
            .expect("index to exist");
        let num_unit = profile
            .string_table
            .get(label.num_unit as usize)
            .expect("index to exist");
        assert_eq!(key, "pid");
        assert_eq!(label.num, 101);
        assert_eq!(str, "");
        assert_eq!(num_unit, "");
        let label = sample.labels.get(1).expect("index 1 to exist");
        let key = profile
            .string_table
            .get(label.key as usize)
            .expect("index to exist");
        let str = profile
            .string_table
            .get(label.str as usize)
            .expect("index to exist");
        let num_unit = profile
            .string_table
            .get(label.num_unit as usize)
            .expect("index to exist");
        assert_eq!(key, "end_timestamp_ns");
        assert_eq!(label.num, 42);
        assert_eq!(str, "");
        assert_eq!(num_unit, "");
    }

    #[test]
    fn reset() {
        let mut profile = provide_distinct_locations();
        /* This set of asserts is to make sure it's a non-empty profile that we
         * are working with so that we can test that reset works.
         */
        assert!(!profile.functions.is_empty());
        assert!(!profile.locations.is_empty());
        assert!(!profile.mappings.is_empty());
        assert!(!profile.aggregated_samples.is_empty());
        assert!(!profile.timestamped_samples.is_empty());
        assert!(!profile.sample_types.is_empty());
        assert!(profile.period.is_none());
        assert!(profile.endpoints.mappings.is_empty());
        assert!(profile.endpoints.stats.is_empty());

        let prev = profile.reset(None).expect("reset to succeed");

        // These should all be empty now
        assert!(profile.functions.is_empty());
        assert!(profile.locations.is_empty());
        assert!(profile.mappings.is_empty());
        assert!(profile.aggregated_samples.is_empty());
        assert!(profile.timestamped_samples.is_empty());
        assert!(profile.endpoints.mappings.is_empty());
        assert!(profile.endpoints.stats.is_empty());
        assert!(profile.upscaling_rules.is_empty());

        assert_eq!(profile.period, prev.period);
        assert_eq!(profile.sample_types, prev.sample_types);

        // The string table should have at least the empty string.
        assert!(!profile.strings.is_empty());
        assert_eq!("", profile.get_string(StringId::ZERO));
    }

    #[test]
    fn reset_period() {
        /* The previous test (reset) checked quite a few properties already, so
         * this one will focus only on the period.
         */
        let mut profile = provide_distinct_locations();

        let period = Some((
            10_000_000,
            ValueType {
                r#type: profile.intern("wall-time"),
                unit: profile.intern("nanoseconds"),
            },
        ));
        profile.period = period;

        let prev = profile.reset(None).expect("reset to succeed");
        assert_eq!(period, prev.period);

        // Resolve the string values to check that they match (their string
        // table offsets may not match).
        let (value, period_type) = profile.period.expect("profile to have a period");
        assert_eq!(value, period.unwrap().0);
        assert_eq!(profile.get_string(period_type.r#type), "wall-time");
        assert_eq!(profile.get_string(period_type.unit), "nanoseconds");
    }

    #[test]
    fn adding_local_root_span_id_with_string_value_fails() {
        let sample_types = vec![api::ValueType {
            r#type: "wall-time",
            unit: "nanoseconds",
        }];

        let mut profile: Profile = Profile::builder().sample_types(sample_types).build();

        let id_label = api::Label {
            key: "local root span id",
            str: Some("10"), // bad value, should use .num instead for local root span id
            num: 0,
            num_unit: None,
        };

        let sample = api::Sample {
            locations: vec![],
            values: vec![1, 10000],
            labels: vec![id_label],
        };

        assert!(profile.add(sample).is_err());
    }

    #[test]
    fn lazy_endpoints() {
        let sample_types = vec![
            api::ValueType {
                r#type: "samples",
                unit: "count",
            },
            api::ValueType {
                r#type: "wall-time",
                unit: "nanoseconds",
            },
        ];

        let mut profile: Profile = Profile::builder().sample_types(sample_types).build();

        let id_label = api::Label {
            key: "local root span id",
            str: None,
            num: 10,
            num_unit: None,
        };

        let id2_label = api::Label {
            key: "local root span id",
            str: None,
            num: 11,
            num_unit: None,
        };

        let other_label = api::Label {
            key: "other",
            str: Some("test"),
            num: 0,
            num_unit: None,
        };

        let sample1 = api::Sample {
            locations: vec![],
            values: vec![1, 10000],
            labels: vec![id_label, other_label],
        };

        let sample2 = api::Sample {
            locations: vec![],
            values: vec![1, 10000],
            labels: vec![id2_label, other_label],
        };

        profile.add(sample1).expect("add to success");

        profile.add(sample2).expect("add to success");

        profile.add_endpoint(10, Cow::from("my endpoint"));

        let serialized_profile = pprof::Profile::try_from(&profile).unwrap();
        assert_eq!(serialized_profile.samples.len(), 2);
        let samples = serialized_profile.sorted_samples();

        let s1 = samples.get(0).expect("sample");

        // The trace endpoint label should be added to the first sample
        assert_eq!(s1.labels.len(), 3);

        let l1 = s1.labels.get(0).expect("label");

        assert_eq!(
            serialized_profile
                .string_table
                .get(l1.key as usize)
                .unwrap(),
            "local root span id"
        );
        assert_eq!(l1.num, 10);

        let l2 = s1.labels.get(1).expect("label");

        assert_eq!(
            serialized_profile
                .string_table
                .get(l2.key as usize)
                .unwrap(),
            "other"
        );
        assert_eq!(
            serialized_profile
                .string_table
                .get(l2.str as usize)
                .unwrap(),
            "test"
        );

        let l3 = s1.labels.get(2).expect("label");

        assert_eq!(
            serialized_profile
                .string_table
                .get(l3.key as usize)
                .unwrap(),
            "trace endpoint"
        );
        assert_eq!(
            serialized_profile
                .string_table
                .get(l3.str as usize)
                .unwrap(),
            "my endpoint"
        );

        let s2 = samples.get(1).expect("sample");

        // The trace endpoint label shouldn't be added to second sample because the span id doesn't match
        assert_eq!(s2.labels.len(), 2);
    }

    #[test]
    fn endpoint_counts_empty_test() {
        let sample_types = vec![
            api::ValueType {
                r#type: "samples",
                unit: "count",
            },
            api::ValueType {
                r#type: "wall-time",
                unit: "nanoseconds",
            },
        ];

        let profile: Profile = Profile::builder().sample_types(sample_types).build();

        let encoded_profile = profile
            .serialize(None, None)
            .expect("Unable to encode/serialize the profile");

        let endpoints_stats = encoded_profile.endpoints_stats;
        assert!(endpoints_stats.is_empty());
    }

    #[test]
    fn endpoint_counts_test() {
        let sample_types = vec![
            api::ValueType {
                r#type: "samples",
                unit: "count",
            },
            api::ValueType {
                r#type: "wall-time",
                unit: "nanoseconds",
            },
        ];

        let mut profile: Profile = Profile::builder().sample_types(sample_types).build();

        let one_endpoint = "my endpoint";
        profile.add_endpoint_count(Cow::from(one_endpoint), 1);
        profile.add_endpoint_count(Cow::from(one_endpoint), 1);

        let second_endpoint = "other endpoint";
        profile.add_endpoint_count(Cow::from(second_endpoint), 1);

        let encoded_profile = profile
            .serialize(None, None)
            .expect("Unable to encode/serialize the profile");

        let endpoints_stats = encoded_profile.endpoints_stats;

        let mut count: HashMap<String, i64> = HashMap::new();
        count.insert(one_endpoint.to_string(), 2);
        count.insert(second_endpoint.to_string(), 1);

        let expected_endpoints_stats = ProfiledEndpointsStats::from(count);

        assert_eq!(endpoints_stats, expected_endpoints_stats);
    }

    #[test]
    fn local_root_span_id_label_cannot_occur_more_than_once() {
        let sample_types = vec![api::ValueType {
            r#type: "wall-time",
            unit: "nanoseconds",
        }];

        let mut profile: Profile = Profile::builder().sample_types(sample_types).build();

        let labels = vec![
            api::Label {
                key: "local root span id",
                str: None,
                num: 5738080760940355267_i64,
                num_unit: None,
            },
            api::Label {
                key: "local root span id",
                str: None,
                num: 8182855815056056749_i64,
                num_unit: None,
            },
        ];

        let sample = api::Sample {
            locations: vec![],
            values: vec![10000],
            labels,
        };

        profile.add(sample).unwrap_err();
    }

    #[test]
    fn test_no_upscaling_if_no_rules() {
        let sample_types = vec![
            api::ValueType {
                r#type: "samples",
                unit: "count",
            },
            api::ValueType {
                r#type: "wall-time",
                unit: "nanoseconds",
            },
        ];

        let mut profile: Profile = Profile::builder().sample_types(sample_types).build();

        let id_label = api::Label {
            key: "my label",
            str: Some("coco"),
            num: 0,
            num_unit: None,
        };

        let sample1 = api::Sample {
            locations: vec![],
            values: vec![1, 10000],
            labels: vec![id_label],
        };

        profile.add(sample1).expect("add to success");

        let serialized_profile = pprof::Profile::try_from(&profile).unwrap();

        assert_eq!(serialized_profile.samples.len(), 1);
        let first = serialized_profile.samples.get(0).expect("one sample");

        assert_eq!(first.values[0], 1);
        assert_eq!(first.values[1], 10000);
    }

    fn create_samples_types() -> Vec<api::ValueType<'static>> {
        vec![
            api::ValueType {
                r#type: "samples",
                unit: "count",
            },
            api::ValueType {
                r#type: "wall-time",
                unit: "nanoseconds",
            },
            api::ValueType {
                r#type: "cpu-time",
                unit: "nanoseconds",
            },
        ]
    }

    fn create_label(key: &'static str, str: Option<&'static str>) -> api::Label<'static> {
        api::Label {
            key,
            str,
            num: 0,
            num_unit: None,
        }
    }

    #[test]
    fn test_upscaling_by_value_a_zero_value() {
        let sample_types = create_samples_types();

        let mut profile = Profile::builder().sample_types(sample_types).build();

        let sample1 = api::Sample {
            locations: vec![],
            values: vec![0, 10000, 42],
            labels: vec![],
        };

        profile.add(sample1).expect("add to success");

        let upscaling_info = UpscalingInfo::Proportional { scale: 2.0 };
        let values_offset = vec![0];
        profile
            .add_upscaling_rule(values_offset.as_slice(), "", "", upscaling_info)
            .expect("Rule added");

        let serialized_profile = pprof::Profile::try_from(&profile).unwrap();

        assert_eq!(serialized_profile.samples.len(), 1);
        let first = serialized_profile.samples.get(0).expect("one sample");

        assert_eq!(first.values, vec![0, 10000, 42]);
    }

    #[test]
    fn test_upscaling_by_value_on_one_value() {
        let sample_types = create_samples_types();

        let mut profile: Profile = Profile::builder().sample_types(sample_types).build();

        let sample1 = api::Sample {
            locations: vec![],
            values: vec![1, 10000, 42],
            labels: vec![],
        };

        profile.add(sample1).expect("add to success");

        let upscaling_info = UpscalingInfo::Proportional { scale: 2.7 };
        let values_offset = vec![0];
        profile
            .add_upscaling_rule(values_offset.as_slice(), "", "", upscaling_info)
            .expect("Rule added");

        let serialized_profile = pprof::Profile::try_from(&profile).unwrap();

        assert_eq!(serialized_profile.samples.len(), 1);
        let first = serialized_profile.samples.get(0).expect("one sample");

        assert_eq!(first.values, vec![3, 10000, 42]);
    }

    #[test]
    fn test_upscaling_by_value_on_one_value_with_poisson() {
        let sample_types = create_samples_types();

        let mut profile = Profile::builder().sample_types(sample_types).build();

        let sample1 = api::Sample {
            locations: vec![],
            values: vec![1, 16, 29],
            labels: vec![],
        };

        profile.add(sample1).expect("add to success");

        let upscaling_info = UpscalingInfo::Poisson {
            sum_value_offset: 1,
            count_value_offset: 2,
            sampling_distance: 10,
        };
        let values_offset: Vec<usize> = vec![1];
        profile
            .add_upscaling_rule(values_offset.as_slice(), "", "", upscaling_info)
            .expect("Rule added");

        let serialized_profile = pprof::Profile::try_from(&profile).unwrap();

        assert_eq!(serialized_profile.samples.len(), 1);
        let first = serialized_profile.samples.get(0).expect("one sample");

        assert_eq!(first.values, vec![1, 298, 29]);
    }

    #[test]
    fn test_upscaling_by_value_on_zero_value_with_poisson() {
        let sample_types = create_samples_types();

        let mut profile = Profile::builder().sample_types(sample_types).build();

        let sample1 = api::Sample {
            locations: vec![],
            values: vec![1, 16, 0],
            labels: vec![],
        };

        profile.add(sample1).expect("add to success");

        let upscaling_info = UpscalingInfo::Poisson {
            sum_value_offset: 1,
            count_value_offset: 2,
            sampling_distance: 10,
        };
        let values_offset: Vec<usize> = vec![1];
        profile
            .add_upscaling_rule(values_offset.as_slice(), "", "", upscaling_info)
            .expect("Rule added");

        let serialized_profile = pprof::Profile::try_from(&profile).unwrap();

        assert_eq!(serialized_profile.samples.len(), 1);
        let first = serialized_profile.samples.get(0).expect("one sample");

        assert_eq!(first.values, vec![1, 16, 0]);
    }

    #[test]
    fn test_cannot_add_a_rule_with_invalid_poisson_info() {
        let sample_types = create_samples_types();

        let mut profile: Profile = Profile::builder().sample_types(sample_types).build();

        let sample1 = api::Sample {
            locations: vec![],
            values: vec![1, 16, 0],
            labels: vec![],
        };

        profile.add(sample1).expect("add to success");

        // invalid sampling_distance vaue
        let upscaling_info = UpscalingInfo::Poisson {
            sum_value_offset: 1,
            count_value_offset: 2,
            sampling_distance: 0,
        };

        let values_offset: Vec<usize> = vec![1];
        profile
            .add_upscaling_rule(values_offset.as_slice(), "", "", upscaling_info)
            .expect_err("Cannot add a rule if sampling_distance is equal to 0");

        // x value is greater than the number of value types
        let upscaling_info2 = UpscalingInfo::Poisson {
            sum_value_offset: 42,
            count_value_offset: 2,
            sampling_distance: 10,
        };
        profile
            .add_upscaling_rule(values_offset.as_slice(), "", "", upscaling_info2)
            .expect_err("Cannot add a rule if the offset x is invalid");

        // y value is greater than the number of value types
        let upscaling_info3 = UpscalingInfo::Poisson {
            sum_value_offset: 1,
            count_value_offset: 42,
            sampling_distance: 10,
        };
        profile
            .add_upscaling_rule(values_offset.as_slice(), "", "", upscaling_info3)
            .expect_err("Cannot add a rule if the offset y is invalid");
    }

    #[test]
    fn test_upscaling_by_value_on_two_values() {
        let sample_types = create_samples_types();

        let mut profile: Profile = Profile::builder().sample_types(sample_types).build();

        let sample1 = api::Sample {
            locations: vec![],
            values: vec![1, 10000, 21],
            labels: vec![],
        };

        let mapping = api::Mapping {
            filename: "php",
            ..Default::default()
        };

        let main_locations = vec![api::Location {
            mapping,
            function: api::Function {
                name: "{main}",
                system_name: "{main}",
                filename: "index.php",
                start_line: 0,
            },
            address: 0,
            line: 0,
        }];

        let sample2 = api::Sample {
            locations: main_locations,
            values: vec![5, 24, 99],
            labels: vec![],
        };

        profile.add(sample1).expect("add to success");
        profile.add(sample2).expect("add to success");

        // upscale the first value and the last one
        let values_offset: Vec<usize> = vec![0, 2];

        let upscaling_info = UpscalingInfo::Proportional { scale: 2.0 };
        profile
            .add_upscaling_rule(values_offset.as_slice(), "", "", upscaling_info)
            .expect("Rule added");

        let serialized_profile = pprof::Profile::try_from(&profile).unwrap();
        let samples = serialized_profile.sorted_samples();
        let first = samples.get(0).expect("first sample");

        assert_eq!(first.values, vec![2, 10000, 42]);

        let second = samples.get(1).expect("second sample");

        assert_eq!(second.values, vec![10, 24, 198]);
    }

    #[test]
    fn test_upscaling_by_value_on_two_value_with_two_rules() {
        let sample_types = create_samples_types();

        let mut profile: Profile = Profile::builder().sample_types(sample_types).build();

        let sample1 = api::Sample {
            locations: vec![],
            values: vec![1, 10000, 21],
            labels: vec![],
        };

        let mapping = api::Mapping {
            filename: "php",
            ..Default::default()
        };

        let main_locations = vec![api::Location {
            mapping,
            function: api::Function {
                name: "{main}",
                system_name: "{main}",
                filename: "index.php",
                start_line: 0,
            },
            ..Default::default()
        }];

        let sample2 = api::Sample {
            locations: main_locations,
            values: vec![5, 24, 99],
            labels: vec![],
        };

        profile.add(sample1).expect("add to success");
        profile.add(sample2).expect("add to success");

        let mut values_offset: Vec<usize> = vec![0];

        let upscaling_info = UpscalingInfo::Proportional { scale: 2.0 };
        profile
            .add_upscaling_rule(values_offset.as_slice(), "", "", upscaling_info)
            .expect("Rule added");

        // add another byvaluerule on the 3rd offset
        values_offset.clear();
        values_offset.push(2);

        let upscaling_info2 = UpscalingInfo::Proportional { scale: 5.0 };

        profile
            .add_upscaling_rule(values_offset.as_slice(), "", "", upscaling_info2)
            .expect("Rule added");

        let serialized_profile = pprof::Profile::try_from(&profile).unwrap();
        let samples = serialized_profile.sorted_samples();
        let first = samples.get(0).expect("first sample");

        assert_eq!(first.values, vec![2, 10000, 105]);

        let second = samples.get(1).expect("second sample");

        assert_eq!(second.values, vec![10, 24, 495]);
    }

    #[test]
    fn test_no_upscaling_by_label_if_no_match() {
        let sample_types = create_samples_types();

        let mut profile: Profile = Profile::builder().sample_types(sample_types).build();

        let id_label = create_label("my_label", Some("coco"));

        let sample1 = api::Sample {
            locations: vec![],
            values: vec![1, 10000, 42],
            labels: vec![id_label],
        };

        profile.add(sample1).expect("add to success");

        let values_offset: Vec<usize> = vec![0];

        let upscaling_info = UpscalingInfo::Proportional { scale: 2.0 };
        profile
            .add_upscaling_rule(
                values_offset.as_slice(),
                "my label",
                "foobar",
                upscaling_info,
            )
            .expect("Rule added");

        let upscaling_info2 = UpscalingInfo::Proportional { scale: 2.0 };
        profile
            .add_upscaling_rule(
                values_offset.as_slice(),
                "my other label",
                "coco",
                upscaling_info2,
            )
            .expect("Rule added");

        let upscaling_info3 = UpscalingInfo::Proportional { scale: 2.0 };
        profile
            .add_upscaling_rule(
                values_offset.as_slice(),
                "my other label",
                "foobar",
                upscaling_info3,
            )
            .expect("Rule added");

        let serialized_profile = pprof::Profile::try_from(&profile).unwrap();

        assert_eq!(serialized_profile.samples.len(), 1);
        let first = serialized_profile.samples.get(0).expect("one sample");

        assert_eq!(first.values, vec![1, 10000, 42]);
    }

    #[test]
    fn test_upscaling_by_label_on_one_value() {
        let sample_types = create_samples_types();

        let mut profile: Profile = Profile::builder().sample_types(sample_types).build();

        let id_label = create_label("my label", Some("coco"));

        let sample1 = api::Sample {
            locations: vec![],
            values: vec![1, 10000, 42],
            labels: vec![id_label],
        };

        profile.add(sample1).expect("add to success");

        let upscaling_info = UpscalingInfo::Proportional { scale: 2.0 };
        let values_offset: Vec<usize> = vec![0];
        profile
            .add_upscaling_rule(
                values_offset.as_slice(),
                id_label.key,
                id_label.str.unwrap(),
                upscaling_info,
            )
            .expect("Rule added");

        let serialized_profile = pprof::Profile::try_from(&profile).unwrap();

        assert_eq!(serialized_profile.samples.len(), 1);
        let first = serialized_profile.samples.get(0).expect("one sample");

        assert_eq!(first.values, vec![2, 10000, 42]);
    }

    #[test]
    fn test_upscaling_by_label_on_only_sample_out_of_two() {
        let sample_types = create_samples_types();

        let mut profile: Profile = Profile::builder().sample_types(sample_types).build();

        let id_label = create_label("my label", Some("coco"));

        let sample1 = api::Sample {
            locations: vec![],
            values: vec![1, 10000, 42],
            labels: vec![id_label],
        };

        let mapping = api::Mapping {
            filename: "php",
            ..Default::default()
        };

        let main_locations = vec![api::Location {
            mapping,
            function: api::Function {
                name: "{main}",
                system_name: "{main}",
                filename: "index.php",
                start_line: 0,
            },
            ..Default::default()
        }];

        let sample2 = api::Sample {
            locations: main_locations,
            values: vec![5, 24, 99],
            labels: vec![],
        };

        profile.add(sample1).expect("add to success");
        profile.add(sample2).expect("add to success");

        let upscaling_info = UpscalingInfo::Proportional { scale: 2.0 };
        let values_offset: Vec<usize> = vec![0];
        profile
            .add_upscaling_rule(
                values_offset.as_slice(),
                id_label.key,
                id_label.str.unwrap(),
                upscaling_info,
            )
            .expect("Rule added");

        let serialized_profile = pprof::Profile::try_from(&profile).unwrap();
        let samples = serialized_profile.sorted_samples();

        let first = samples.get(0).expect("one sample");

        assert_eq!(first.values, vec![2, 10000, 42]);

        let second = samples.get(1).expect("one sample");

        assert_eq!(second.values, vec![5, 24, 99]);
    }

    #[test]
    fn test_upscaling_by_label_with_two_different_rules_on_two_different_sample() {
        let sample_types = create_samples_types();

        let mut profile: Profile = Profile::builder().sample_types(sample_types).build();

        let id_no_match_label = create_label("another label", Some("do not care"));

        let id_label = create_label("my label", Some("coco"));

        let sample1 = api::Sample {
            locations: vec![],
            values: vec![1, 10000, 42],
            labels: vec![id_label, id_no_match_label],
        };

        let mapping = api::Mapping {
            filename: "php",
            ..Default::default()
        };

        let main_locations = vec![api::Location {
            mapping,
            function: api::Function {
                name: "{main}",
                system_name: "{main}",
                filename: "index.php",
                start_line: 0,
            },
            ..Default::default()
        }];

        let id_label2 = api::Label {
            key: "my other label",
            str: Some("foobar"),
            num: 10,
            num_unit: None,
        };

        let sample2 = api::Sample {
            locations: main_locations,
            values: vec![5, 24, 99],
            labels: vec![id_no_match_label, id_label2],
        };

        profile.add(sample1).expect("add to success");
        profile.add(sample2).expect("add to success");

        // add rule for the first sample on the 1st value
        let upscaling_info = UpscalingInfo::Proportional { scale: 2.0 };
        let mut values_offset: Vec<usize> = vec![0];
        profile
            .add_upscaling_rule(
                values_offset.as_slice(),
                id_label.key,
                id_label.str.unwrap(),
                upscaling_info,
            )
            .expect("Rule added");

        // add rule for the second sample on the 3rd value
        let upscaling_info2 = UpscalingInfo::Proportional { scale: 10.0 };
        values_offset.clear();
        values_offset.push(2);
        profile
            .add_upscaling_rule(
                values_offset.as_slice(),
                id_label2.key,
                id_label2.str.unwrap(),
                upscaling_info2,
            )
            .expect("Rule added");

        let serialized_profile = pprof::Profile::try_from(&profile).unwrap();
        let samples = serialized_profile.sorted_samples();
        let first = samples.get(0).expect("one sample");

        assert_eq!(first.values, vec![2, 10000, 42]);

        let second = samples.get(1).expect("one sample");

        assert_eq!(second.values, vec![5, 24, 990]);
    }

    #[test]
    fn test_upscaling_by_label_on_two_values() {
        let sample_types = create_samples_types();

        let mut profile: Profile = Profile::builder().sample_types(sample_types).build();

        let id_label = create_label("my label", Some("coco"));

        let sample1 = api::Sample {
            locations: vec![],
            values: vec![1, 10000, 42],
            labels: vec![id_label],
        };

        profile.add(sample1).expect("add to success");

        // upscale samples and wall-time values
        let values_offset: Vec<usize> = vec![0, 1];

        let upscaling_info = UpscalingInfo::Proportional { scale: 2.0 };
        profile
            .add_upscaling_rule(
                values_offset.as_slice(),
                id_label.key,
                id_label.str.unwrap(),
                upscaling_info,
            )
            .expect("Rule added");

        let serialized_profile = pprof::Profile::try_from(&profile).unwrap();

        assert_eq!(serialized_profile.samples.len(), 1);
        let first = serialized_profile.samples.get(0).expect("one sample");

        assert_eq!(first.values, vec![2, 20000, 42]);
    }
    #[test]
    fn test_upscaling_by_value_and_by_label_different_values() {
        let sample_types = create_samples_types();

        let mut profile: Profile = Profile::builder().sample_types(sample_types).build();

        let id_label = create_label("my label", Some("coco"));

        let sample1 = api::Sample {
            locations: vec![],
            values: vec![1, 10000, 42],
            labels: vec![id_label],
        };

        profile.add(sample1).expect("add to success");

        let upscaling_info = UpscalingInfo::Proportional { scale: 2.0 };
        let mut value_offsets: Vec<usize> = vec![0];
        profile
            .add_upscaling_rule(value_offsets.as_slice(), "", "", upscaling_info)
            .expect("Rule added");

        // a bylabel rule on the third offset
        let upscaling_info2 = UpscalingInfo::Proportional { scale: 5.0 };
        value_offsets.clear();
        value_offsets.push(2);
        profile
            .add_upscaling_rule(
                value_offsets.as_slice(),
                id_label.key,
                id_label.str.unwrap(),
                upscaling_info2,
            )
            .expect("Rule added");

        let serialized_profile = pprof::Profile::try_from(&profile).unwrap();

        assert_eq!(serialized_profile.samples.len(), 1);
        let first = serialized_profile.samples.get(0).expect("one sample");

        assert_eq!(first.values, vec![2, 10000, 210]);
    }

    #[test]
    fn test_add_same_byvalue_rule_twice() {
        let sample_types = create_samples_types();

        let mut profile: Profile = Profile::builder().sample_types(sample_types).build();

        // adding same offsets
        let upscaling_info = UpscalingInfo::Proportional { scale: 2.0 };
        let mut value_offsets: Vec<usize> = vec![0, 2];
        profile
            .add_upscaling_rule(value_offsets.as_slice(), "", "", upscaling_info)
            .expect("Rule added");

        let upscaling_info2 = UpscalingInfo::Proportional { scale: 2.0 };
        profile
            .add_upscaling_rule(value_offsets.as_slice(), "", "", upscaling_info2)
            .expect_err("Duplicated rules");

        // adding offsets with overlap on 2
        value_offsets.clear();
        value_offsets.push(2);
        value_offsets.push(1);
        let upscaling_info3 = UpscalingInfo::Proportional { scale: 2.0 };
        profile
            .add_upscaling_rule(value_offsets.as_slice(), "", "", upscaling_info3)
            .expect_err("Duplicated rules");

        // same offsets in different order
        value_offsets.clear();
        value_offsets.push(2);
        value_offsets.push(0);
        let upscaling_info4 = UpscalingInfo::Proportional { scale: 2.0 };
        profile
            .add_upscaling_rule(value_offsets.as_slice(), "", "", upscaling_info4)
            .expect_err("Duplicated rules");
    }

    #[test]
    fn test_add_two_bylabel_rules_with_overlap_on_values() {
        let sample_types = create_samples_types();

        let mut profile: Profile = Profile::builder().sample_types(sample_types).build();

        // adding same offsets
        let mut value_offsets: Vec<usize> = vec![0, 2];
        let upscaling_info = UpscalingInfo::Proportional { scale: 2.0 };
        profile
            .add_upscaling_rule(value_offsets.as_slice(), "my label", "coco", upscaling_info)
            .expect("Rule added");
        let upscaling_info2 = UpscalingInfo::Proportional { scale: 2.0 };
        profile
            .add_upscaling_rule(
                value_offsets.as_slice(),
                "my label",
                "coco",
                upscaling_info2,
            )
            .expect_err("Duplicated rules");

        // adding offsets with overlap on 2
        value_offsets.clear();
        value_offsets.append(&mut vec![2, 1]);
        let upscaling_info3 = UpscalingInfo::Proportional { scale: 2.0 };
        profile
            .add_upscaling_rule(
                value_offsets.as_slice(),
                "my label",
                "coco",
                upscaling_info3,
            )
            .expect_err("Duplicated rules");

        // same offsets in different order
        value_offsets.clear();
        value_offsets.push(2);
        value_offsets.push(0);
        let upscaling_info4 = UpscalingInfo::Proportional { scale: 2.0 };
        profile
            .add_upscaling_rule(
                value_offsets.as_slice(),
                "my label",
                "coco",
                upscaling_info4,
            )
            .expect_err("Duplicated rules");
    }

    #[test]
    fn test_fail_if_bylabel_rule_and_by_value_rule_with_overlap_on_values() {
        let sample_types = create_samples_types();

        let mut profile: Profile = Profile::builder().sample_types(sample_types).build();

        // adding same offsets
        let mut value_offsets: Vec<usize> = vec![0, 2];
        let upscaling_info = UpscalingInfo::Proportional { scale: 2.0 };

        // add by value rule
        profile
            .add_upscaling_rule(value_offsets.as_slice(), "", "", upscaling_info)
            .expect("Rule added");

        // add by-label rule
        let upscaling_info2 = UpscalingInfo::Proportional { scale: 2.0 };
        profile
            .add_upscaling_rule(
                value_offsets.as_slice(),
                "my label",
                "coco",
                upscaling_info2,
            )
            .expect_err("Duplicated rules");

        // adding offsets with overlap on 2
        value_offsets.clear();
        value_offsets.append(&mut vec![2, 1]);
        let upscaling_info3 = UpscalingInfo::Proportional { scale: 2.0 };
        profile
            .add_upscaling_rule(
                value_offsets.as_slice(),
                "my label",
                "coco",
                upscaling_info3,
            )
            .expect_err("Duplicated rules");

        // same offsets in different order
        value_offsets.clear();
        value_offsets.push(2);
        value_offsets.push(0);
        let upscaling_info4 = UpscalingInfo::Proportional { scale: 2.0 };
        profile
            .add_upscaling_rule(
                value_offsets.as_slice(),
                "my label",
                "coco",
                upscaling_info4,
            )
            .expect_err("Duplicated rules");
    }

    #[test]
    fn test_add_rule_with_offset_out_of_bound() {
        let sample_types = create_samples_types();

        let mut profile: Profile = Profile::builder().sample_types(sample_types).build();

        // adding same offsets
        let by_value_offsets: Vec<usize> = vec![0, 4];
        let upscaling_info = UpscalingInfo::Proportional { scale: 2.0 };
        profile
            .add_upscaling_rule(
                by_value_offsets.as_slice(),
                "my label",
                "coco",
                upscaling_info,
            )
            .expect_err("Invalid offset");
    }

    #[test]
    fn test_add_rule_with_offset_out_of_bound_poisson_function() {
        let sample_types = create_samples_types();

        let mut profile: Profile = Profile::builder().sample_types(sample_types).build();

        // adding same offsets
        let by_value_offsets: Vec<usize> = vec![0, 4];
        let upscaling_info = UpscalingInfo::Poisson {
            sum_value_offset: 1,
            count_value_offset: 100,
            sampling_distance: 1,
        };
        profile
            .add_upscaling_rule(
                by_value_offsets.as_slice(),
                "my label",
                "coco",
                upscaling_info,
            )
            .expect_err("Invalid offset");
    }

    #[test]
    fn test_add_rule_with_offset_out_of_bound_poisson_function2() {
        let sample_types = create_samples_types();

        let mut profile: Profile = Profile::builder().sample_types(sample_types).build();

        // adding same offsets
        let by_value_offsets: Vec<usize> = vec![0, 4];
        let upscaling_info = UpscalingInfo::Poisson {
            sum_value_offset: 100,
            count_value_offset: 1,
            sampling_distance: 1,
        };
        profile
            .add_upscaling_rule(
                by_value_offsets.as_slice(),
                "my label",
                "coco",
                upscaling_info,
            )
            .expect_err("Invalid offset");
    }

    #[test]
    fn test_add_rule_with_offset_out_of_bound_poisson_function3() {
        let sample_types = create_samples_types();

        let mut profile: Profile = Profile::builder().sample_types(sample_types).build();

        // adding same offsets
        let by_value_offsets: Vec<usize> = vec![0, 4];
        let upscaling_info = UpscalingInfo::Poisson {
            sum_value_offset: 1100,
            count_value_offset: 100,
            sampling_distance: 1,
        };
        profile
            .add_upscaling_rule(
                by_value_offsets.as_slice(),
                "my label",
                "coco",
                upscaling_info,
            )
            .expect_err("Invalid offset");
    }

    #[test]
    fn test_fails_when_adding_byvalue_rule_collinding_on_offset_with_existing_bylabel_rule() {
        let sample_types = create_samples_types();

        let mut profile: Profile = Profile::builder().sample_types(sample_types).build();

        let id_label = create_label("my label", Some("coco"));

        let sample1 = api::Sample {
            locations: vec![],
            values: vec![1, 10000, 42],
            labels: vec![id_label],
        };

        profile.add(sample1).expect("add to success");

        let mut value_offsets: Vec<usize> = vec![0, 1];
        // Add by-label rule first
        let upscaling_info2 = UpscalingInfo::Proportional { scale: 2.0 };
        profile
            .add_upscaling_rule(
                value_offsets.as_slice(),
                id_label.key,
                id_label.str.unwrap(),
                upscaling_info2,
            )
            .expect("Rule added");

        // add by-value rule
        let upscaling_info = UpscalingInfo::Proportional { scale: 2.0 };
        value_offsets.clear();
        value_offsets.push(0);
        profile
            .add_upscaling_rule(value_offsets.as_slice(), "", "", upscaling_info)
            .expect_err("Rule added");
    }

    #[test]
    fn local_root_span_id_label_as_i64() {
        let sample_types = vec![
            api::ValueType {
                r#type: "samples",
                unit: "count",
            },
            api::ValueType {
                r#type: "wall-time",
                unit: "nanoseconds",
            },
        ];

        let mut profile: Profile = Profile::builder().sample_types(sample_types).build();

        let id_label = api::Label {
            key: "local root span id",
            str: None,
            num: 10,
            num_unit: None,
        };

        let large_span_id = u64::MAX;
        // Safety: a u64 can fit into an i64, and we're testing that it's not mis-handled.
        let large_num: i64 = unsafe { std::intrinsics::transmute(large_span_id) };

        let id2_label = api::Label {
            key: "local root span id",
            str: None,
            num: large_num,
            num_unit: None,
        };

        let sample1 = api::Sample {
            locations: vec![],
            values: vec![1, 10000],
            labels: vec![id_label],
        };

        let sample2 = api::Sample {
            locations: vec![],
            values: vec![1, 10000],
            labels: vec![id2_label],
        };

        profile.add(sample1).expect("add to success");
        profile.add(sample2).expect("add to success");

        profile.add_endpoint(10, Cow::from("endpoint 10"));
        profile.add_endpoint(large_span_id, Cow::from("large endpoint"));

        let serialized_profile = pprof::Profile::try_from(&profile).unwrap();
        assert_eq!(serialized_profile.samples.len(), 2);

        // Find common label strings in the string table.
        let locate_string = |string: &str| -> i64 {
            // The table is supposed to be unique, so we shouldn't have to worry about duplicates.
            serialized_profile
                .string_table
                .iter()
                .enumerate()
                .find_map(|(offset, str)| {
                    if str == string {
                        Some(offset as i64)
                    } else {
                        None
                    }
                })
                .unwrap()
        };

        let local_root_span_id = locate_string("local root span id");
        let trace_endpoint = locate_string("trace endpoint");

        // Set up the expected labels per sample
        let expected_labels = [
            [
                pprof::Label {
                    key: local_root_span_id,
                    str: 0,
                    num: large_num,
                    num_unit: 0,
                },
                pprof::Label::str(trace_endpoint, locate_string("large endpoint")),
            ],
            [
                pprof::Label {
                    key: local_root_span_id,
                    str: 0,
                    num: 10,
                    num_unit: 0,
                },
                pprof::Label::str(trace_endpoint, locate_string("endpoint 10")),
            ],
        ];

        // Finally, match the labels.
        for (sample, labels) in serialized_profile
            .sorted_samples()
            .iter()
            .zip(expected_labels.iter())
        {
            assert_eq!(sample.labels, labels);
        }
    }
}<|MERGE_RESOLUTION|>--- conflicted
+++ resolved
@@ -981,40 +981,16 @@
                 filename: "index.php",
                 start_line: 3,
             },
-<<<<<<< HEAD
-            line: 0,
+            ..Default::default()
         }];
-
-        let timestamp_lines = vec![api::Line {
+        let timestamp_locations = vec![api::Location {
+            mapping,
             function: api::Function {
                 name: "test",
                 system_name: "test",
                 filename: "index.php",
-                start_line: 3,
-            },
-            line: 0,
-        }];
-
-        let mapping = api::Mapping {
-            filename: "php",
-            ..Default::default()
-        };
-
-        let main_locations = vec![api::Location {
-            mapping,
-            lines: main_lines,
-            ..Default::default()
-        }];
-        let test_locations = vec![api::Location {
-            mapping,
-            lines: test_lines,
-=======
->>>>>>> 7ccaaa59
-            ..Default::default()
-        }];
-        let timestamp_locations = vec![api::Location {
-            mapping,
-            lines: timestamp_lines,
+                start_line: 4,
+            },
             ..Default::default()
         }];
 
@@ -1072,8 +1048,8 @@
 
         assert_eq!(profile.samples.len(), 3);
         assert_eq!(profile.mappings.len(), 1);
-        assert_eq!(profile.locations.len(), 2);
-        assert_eq!(profile.functions.len(), 2);
+        assert_eq!(profile.locations.len(), 3);
+        assert_eq!(profile.functions.len(), 3);
 
         for (index, mapping) in profile.mappings.iter().enumerate() {
             assert_eq!((index + 1) as u64, mapping.id);
