// Unless explicitly stated otherwise all files in this repository are licensed under the Apache License Version 2.0.
// This product includes software developed at Datadog (https://www.datadoghq.com/). Copyright 2021-Present Datadog, Inc.

pub mod api;
pub mod internal;
pub mod pprof;
pub mod profiled_endpoints;

use std::borrow::Cow;
use std::collections::HashMap;
use std::num::NonZeroI64;
use std::time::{Duration, SystemTime};

use crate::collections::identifiable::*;
use crate::serializer::CompressedProtobufSerializer;
use internal::*;
use pprof::sliced_proto::*;
use profiled_endpoints::ProfiledEndpointsStats;
use prost::EncodeError;

use self::api::UpscalingInfo;

pub type Timestamp = NonZeroI64;
pub type TimestampedObservation = (Timestamp, Box<[i64]>);

pub struct Profile {
    endpoints: Endpoints,
    functions: FxIndexSet<Function>,
    labels: FxIndexSet<Label>,
    label_sets: FxIndexSet<LabelSet>,
    locations: FxIndexSet<Location>,
    mappings: FxIndexSet<Mapping>,
    observations: Observations,
    period: Option<(i64, ValueType)>,
    sample_types: Vec<ValueType>,
    stack_traces: FxIndexSet<StackTrace>,
    start_time: SystemTime,
    strings: FxIndexSet<String>,
    timestamp_key: StringId,
    upscaling_rules: UpscalingRules,
}

#[derive(Default)]
pub struct ProfileBuilder<'a> {
    period: Option<api::Period<'a>>,
    sample_types: Vec<api::ValueType<'a>>,
    start_time: Option<SystemTime>,
}

impl<'a> ProfileBuilder<'a> {
    pub const fn new() -> Self {
        ProfileBuilder {
            period: None,
            sample_types: Vec::new(),
            start_time: None,
        }
    }

    pub fn period(mut self, period: Option<api::Period<'a>>) -> Self {
        self.period = period;
        self
    }

    pub fn sample_types(mut self, sample_types: Vec<api::ValueType<'a>>) -> Self {
        self.sample_types = sample_types;
        self
    }

    pub fn start_time(mut self, start_time: Option<SystemTime>) -> Self {
        self.start_time = start_time;
        self
    }

    pub fn build(self) -> Profile {
        let mut profile = Profile::new(self.start_time.unwrap_or_else(SystemTime::now));

        profile.sample_types = self
            .sample_types
            .iter()
            .map(|vt| ValueType {
                r#type: profile.intern(vt.r#type),
                unit: profile.intern(vt.unit),
            })
            .collect();

        if let Some(period) = self.period {
            profile.period = Some((
                period.value,
                ValueType {
                    r#type: profile.intern(period.r#type.r#type),
                    unit: profile.intern(period.r#type.unit),
                },
            ));
        };

        profile
    }
}

pub struct EncodedProfile {
    pub start: SystemTime,
    pub end: SystemTime,
    pub buffer: Vec<u8>,
    pub endpoints_stats: ProfiledEndpointsStats,
}

// For testing and debugging purposes
impl Profile {
    pub fn only_for_testing_num_aggregated_samples(&self) -> usize {
        self.observations
            .iter()
            .filter(|(_, ts, _)| ts.is_none())
            .count()
    }

    pub fn only_for_testing_num_timestamped_samples(&self) -> usize {
        use std::collections::HashSet;
        let sample_set: HashSet<Timestamp> =
            HashSet::from_iter(self.observations.iter().filter_map(|(_, ts, _)| ts));
        sample_set.len()
    }
}

impl Profile {
    /// Creates a profile with `start_time`.
    /// Initializes the string table to hold:
    ///  - "" (the empty string)
    ///  - "local root span id"
    ///  - "trace endpoint"
    /// All other fields are default.
    pub fn new(start_time: SystemTime) -> Self {
        /* Do not use Profile's default() impl here or it will cause a stack
         * overflow, since that default impl calls this method.
         */
        let mut profile = Self {
            endpoints: Default::default(),
            functions: Default::default(),
            labels: Default::default(),
            label_sets: Default::default(),
            locations: Default::default(),
            mappings: Default::default(),
            observations: Default::default(),
            period: None,
            sample_types: vec![],
            stack_traces: Default::default(),
            start_time,
            strings: Default::default(),
            timestamp_key: Default::default(),
            upscaling_rules: Default::default(),
        };

        // Ensure the empty string is the first inserted item and has a 0 id.
        let _id = profile.intern("");
        debug_assert!(_id == StringId::ZERO);

        profile.endpoints.local_root_span_id_label = profile.intern("local root span id");
        profile.endpoints.endpoint_label = profile.intern("trace endpoint");
        profile.timestamp_key = profile.intern("end_timestamp_ns");
        profile
    }

    #[cfg(test)]
    fn interned_strings_count(&self) -> usize {
        self.strings.len()
    }

    /// Interns the `str` as a string, returning the id in the string table.
    /// The empty string is guaranteed to have an id of [StringId::ZERO].
    fn intern(&mut self, item: &str) -> StringId {
        // For performance, delay converting the [&str] to a [String] until
        // after it has been determined to not exist in the set. This avoids
        // temporary allocations.
        let index = match self.strings.get_index_of(item) {
            Some(index) => index,
            None => {
                let (index, _inserted) = self.strings.insert_full(item.into());
                // This wouldn't make any sense; the item couldn't be found so
                // we try to insert it, but suddenly it exists now?
                debug_assert!(_inserted);
                index
            }
        };
        StringId::from_offset(index)
    }

    pub fn builder<'a>() -> ProfileBuilder<'a> {
        ProfileBuilder::new()
    }

    fn add_stacktrace(&mut self, locations: Vec<LocationId>) -> StackTraceId {
        self.stack_traces.dedup(StackTrace { locations })
    }

    fn get_stacktrace(&self, st: StackTraceId) -> &StackTrace {
        self.stack_traces
            .get_index(st.to_raw_id())
            .expect("StackTraceId {st} to exist in profile")
    }

    fn add_function(&mut self, function: &api::Function) -> FunctionId {
        let name = self.intern(function.name);
        let system_name = self.intern(function.system_name);
        let filename = self.intern(function.filename);

        let start_line = function.start_line;
        self.functions.dedup(Function {
            name,
            system_name,
            filename,
            start_line,
        })
    }

    fn add_location(&mut self, location: &api::Location) -> LocationId {
        let mapping_id = self.add_mapping(&location.mapping);
        let function_id = self.add_function(&location.function);
        self.locations.dedup(Location {
            mapping_id,
            function_id,
            address: location.address,
            line: location.line,
        })
    }

    fn add_mapping(&mut self, mapping: &api::Mapping) -> MappingId {
        let filename = self.intern(mapping.filename);
        let build_id = self.intern(mapping.build_id);

        self.mappings.dedup(Mapping {
            memory_start: mapping.memory_start,
            memory_limit: mapping.memory_limit,
            file_offset: mapping.file_offset,
            filename,
            build_id,
        })
    }

    pub fn add(&mut self, sample: api::Sample, timestamp: Option<Timestamp>) -> anyhow::Result<()> {
        anyhow::ensure!(
            sample.values.len() == self.sample_types.len(),
            "expected {} sample types, but sample had {} sample types",
            self.sample_types.len(),
            sample.values.len(),
        );

        self.validate_sample_labels(&sample)?;
        let labels: Vec<_> = sample
            .labels
            .iter()
            .map(|label| {
                let key = self.intern(label.key);
                let internal_label = if let Some(s) = label.str {
                    let str = self.intern(s);
                    Label::str(key, str)
                } else {
                    let num = label.num;
                    let num_unit = label.num_unit.map(|s| self.intern(s));
                    Label::num(key, num, num_unit)
                };

                self.labels.dedup(internal_label)
            })
            .collect();
        let labels = self.label_sets.dedup(LabelSet::new(labels));

        let locations = sample
            .locations
            .iter()
            .map(|l| self.add_location(l))
            .collect();

        let stacktrace = self.add_stacktrace(locations);
        self.observations
            .add(Sample::new(labels, stacktrace), timestamp, sample.values);
        Ok(())
    }

    /// Validates labels
    fn validate_sample_labels(&mut self, sample: &api::Sample) -> anyhow::Result<()> {
        let mut seen: HashMap<&str, &api::Label> = HashMap::new();

        for label in sample.labels.iter() {
            if let Some(duplicate) = seen.insert(label.key, label) {
                anyhow::bail!("Duplicate label on sample: {:?} {:?}", duplicate, label);
            }

            if label.key == "local root span id" {
                anyhow::ensure!(
                    label.str.is_none() && label.num != 0,
                    "Invalid \"local root span id\" label: {:?}",
                    label
                );
            }

            anyhow::ensure!(
                label.key != "end_timestamp_ns",
                "Timestamp should not be passed as a label {:?}",
                label
            );
        }
        Ok(())
    }

    fn extract_api_sample_types(&self) -> anyhow::Result<Vec<api::ValueType>> {
        let sample_types = self
            .sample_types
            .iter()
            .map(|sample_type| api::ValueType {
                r#type: self.get_string(sample_type.r#type),
                unit: self.get_string(sample_type.unit),
            })
            .collect();
        Ok(sample_types)
    }

    /// Resets all data except the sample types and period.
    /// Returns the previous Profile on success.
    pub fn reset_and_return_previous(
        &mut self,
        start_time: Option<SystemTime>,
    ) -> anyhow::Result<Profile> {
        /* We have to map over the types because the order of the strings is
         * not generally guaranteed, so we can't just copy the underlying
         * structures.
         */
        let sample_types: Vec<api::ValueType> = self.extract_api_sample_types()?;

        let period = self.period.map(|t| api::Period {
            r#type: api::ValueType {
                r#type: self.get_string(t.1.r#type),
                unit: self.get_string(t.1.unit),
            },
            value: t.0,
        });

        let mut profile = ProfileBuilder::new()
            .sample_types(sample_types)
            .period(period)
            .start_time(start_time)
            .build();

        std::mem::swap(&mut *self, &mut profile);
        Ok(profile)
    }

    /// Add the endpoint data to the endpoint mappings.
    /// The `endpoint` string will be interned.
    pub fn add_endpoint(&mut self, local_root_span_id: u64, endpoint: Cow<str>) {
        let interned_endpoint = self.intern(endpoint.as_ref());

        self.endpoints
            .mappings
            .insert(local_root_span_id, interned_endpoint);
    }

    pub fn add_endpoint_count(&mut self, endpoint: Cow<str>, value: i64) {
        self.endpoints
            .stats
            .add_endpoint_count(endpoint.into_owned(), value);
    }

    pub fn add_upscaling_rule(
        &mut self,
        offset_values: &[usize],
        label_name: &str,
        label_value: &str,
        upscaling_info: UpscalingInfo,
    ) -> anyhow::Result<()> {
        let label_name_id = self.intern(label_name);
        let label_value_id = self.intern(label_value);
        self.upscaling_rules.add(
            offset_values,
            (label_name, label_name_id),
            (label_value, label_value_id),
            upscaling_info,
            self.sample_types.len(),
        )?;

        Ok(())
    }

    /// Serialize the aggregated profile, adding the end time and duration.
    /// # Arguments
    /// * `end_time` - Optional end time of the profile. Passing None will use the current time.
    /// * `duration` - Optional duration of the profile. Passing None will try to calculate the
    ///                duration based on the end time minus the start time, but under anomalous
    ///                conditions this may fail as system clocks can be adjusted. The programmer
    ///                may also accidentally pass an earlier time. The duration will be set to zero
    ///                these cases.
    pub fn serialize_into_compressed_pprof(
        mut self,
        end_time: Option<SystemTime>,
        duration: Option<Duration>,
    ) -> anyhow::Result<EncodedProfile> {
        let end = end_time.unwrap_or_else(SystemTime::now);
        let start = self.start_time;
        let endpoints_stats = std::mem::take(&mut self.endpoints.stats);
        let duration_nanos = duration
            .unwrap_or_else(|| {
                end.duration_since(start).unwrap_or({
                    // Let's not throw away the whole profile just because the clocks were wrong.
                    // todo: log that the clock went backward (or programmer mistake).
                    Duration::ZERO
                })
            })
            .as_nanos()
            .min(i64::MAX as u128) as i64;
        let (period, period_type) = match self.period {
            Some(tuple) => (tuple.0, Some(tuple.1.into())),
            None => (0, None),
        };

        // On 2023-08-23, we analyzed the uploaded tarball size per language.
        // These tarballs include 1 or more profiles, but for most languages
        // using libdatadog (all?) there is only 1 profile, so this is a good
        // proxy for the compressed, final size of the profiles.
        // We found that for all languages using libdatadog, the average
        // tarball was at least 18 KiB. Since these archives are compressed,
        // and because profiles compress well, especially ones with timeline
        // enabled (over 9x for some analyzed timeline profiles), this initial
        // size of 32KiB should definitely out-perform starting at zero for
        // time consumed, allocator pressure, and allocator fragmentation.
        const INITIAL_PPROF_BUFFER_SIZE: usize = 32 * 1024;
        let mut encoder = CompressedProtobufSerializer::with_capacity(INITIAL_PPROF_BUFFER_SIZE);

        for (sample, timestamp, mut values) in std::mem::take(&mut self.observations).into_iter() {
            let labels = self.translate_and_enrich_sample_labels(sample, timestamp)?;
            let location_ids: Vec<_> = self
                .get_stacktrace(sample.stacktrace)
                .locations
                .iter()
                .map(Id::to_raw_id)
                .collect();
            self.upscaling_rules
                .upscale_values(&mut values, &labels, &self.sample_types)?;

            let item = pprof::Sample {
                location_ids,
                values,
                labels,
            };

            encoder.encode(ProfileSamplesEntry::from(item))?;
        }

        // `Sample`s must be emitted before `SampleTypes` since we consume
        // fields as we convert (using `into_iter`).  This allows Rust to
        // release memory faster, reducing our peak RSS, but means that we
        // must process fields in dependency order, regardless of the numeric
        // field index in the `pprof` protobuf.
        // It is valid to emit protobuf fields out of order. See example in:
        // https://protobuf.dev/programming-guides/encoding/#optional
        //
        // In this case, we use `sample_types` during upscaling of `samples`,
        // so we must serialize `Sample` before `SampleType`.
        for sample_type in self.sample_types.into_iter() {
            let item: pprof::ValueType = sample_type.into();
            encoder.encode(ProfileSampleTypesEntry::from(item))?;
        }

        for item in into_pprof_iter(self.mappings) {
            encoder.encode(ProfileMappingsEntry::from(item))?;
        }

        for item in into_pprof_iter(self.locations) {
            encoder.encode(ProfileLocationsEntry::from(item))?;
        }

        for item in into_pprof_iter(self.functions) {
            encoder.encode(ProfileFunctionsEntry::from(item))?;
        }

        for item in self.strings.into_iter() {
            encoder.encode(ProfileStringTableEntry::from(item))?;
        }

        encoder.encode(ProfileSimpler {
            time_nanos: self
                .start_time
                .duration_since(SystemTime::UNIX_EPOCH)
                .map_or(0, |duration| {
                    duration.as_nanos().min(i64::MAX as u128) as i64
                }),
            duration_nanos,
            period_type,
            period,
        })?;

        Ok(EncodedProfile {
            start,
            end,
            buffer: encoder.finish()?,
            endpoints_stats,
        })
    }

    pub fn get_label(&self, id: LabelId) -> &Label {
        self.labels
            .get_index(id.to_offset())
            .expect("LabelId to have a valid interned index")
    }

    pub fn get_label_set(&self, id: LabelSetId) -> &LabelSet {
        self.label_sets
            .get_index(id.to_offset())
            .expect("LabelSetId to have a valid interned index")
    }

    pub fn get_string(&self, id: StringId) -> &str {
        self.strings
            .get_index(id.to_offset())
            .expect("StringId to have a valid interned index")
    }

    /// Fetches the endpoint information for the label. There may be errors,
    /// but there may also be no endpoint information for a given endpoint.
    /// Hence, the return type of Result<Option<_>, _>.
    fn get_endpoint_for_label(&self, label: &Label) -> anyhow::Result<Option<Label>> {
        anyhow::ensure!(
            label.get_key() == self.endpoints.local_root_span_id_label,
            "bug: get_endpoint_for_label should only be called on labels with the key \"local root span id\", called on label with key \"{}\"",
            self.get_string(label.get_key())
        );

        anyhow::ensure!(
            label.has_num_value(),
            "the local root span id label value must be sent as a number, not a string, given {:?}",
            label
        );

        let local_root_span_id: u64 = if let LabelValue::Num { num, .. } = label.get_value() {
            // Manually specify the type here to be sure we're transmuting an
            // i64 and not a &i64.
            let id: i64 = *num;
            // Safety: the value is a u64, but pprof only has signed values, so we
            // transmute it; the backend does the same.
            unsafe { std::intrinsics::transmute(id) }
        } else {
            return Err(anyhow::format_err!("the local root span id label value must be sent as a number, not a string, given {:?}",
            label));
        };

        Ok(self
            .endpoints
            .mappings
            .get(&local_root_span_id)
            .map(|v| Label::str(self.endpoints.endpoint_label, *v)))
    }

    fn get_endpoint_for_labels(&self, label_set_id: LabelSetId) -> anyhow::Result<Option<Label>> {
        let label = self.get_label_set(label_set_id).iter().find_map(|id| {
            let label = self.get_label(*id);
            if label.get_key() == self.endpoints.local_root_span_id_label {
                Some(label)
            } else {
                None
            }
        });
        if let Some(label) = label {
            self.get_endpoint_for_label(label)
        } else {
            Ok(None)
        }
    }

    fn translate_and_enrich_sample_labels(
        &self,
        sample: Sample,
        timestamp: Option<Timestamp>,
    ) -> anyhow::Result<Vec<pprof::Label>> {
        let labels: Vec<_> = self
            .get_label_set(sample.labels)
            .iter()
            .map(|l| self.get_label(*l).into())
            .chain(
                self.get_endpoint_for_labels(sample.labels)?
                    .map(pprof::Label::from),
            )
            .chain(timestamp.map(|ts| Label::num(self.timestamp_key, ts.get(), None).into()))
            .collect();

        Ok(labels)
    }
}

<<<<<<< HEAD
impl TryFrom<&Profile> for pprof::Profile {
    type Error = anyhow::Error;

    fn try_from(profile: &Profile) -> anyhow::Result<pprof::Profile> {
        let (period, period_type) = match profile.period {
            Some(tuple) => (tuple.0, Some(tuple.1)),
            None => (0, None),
        };

        /* Rust pattern: inverting Vec<Result<T,E>> into Result<Vec<T>, E> error with .collect:
         * https://doc.rust-lang.org/rust-by-example/error/iter_result.html#fail-the-entire-operation-with-collect
         */

        let samples: anyhow::Result<Vec<pprof::Sample>> = profile
            .observations
            .iter()
            .map(|(sample, timestamp, values)| {
                let labels = profile.translate_and_enrich_sample_labels(sample, timestamp)?;
                let location_ids: Vec<_> = profile
                    .get_stacktrace(sample.stacktrace)
                    .locations
                    .iter()
                    .map(Id::to_raw_id)
                    .collect();
                let values = profile.upscaling_rules.upscale_values(values, &labels)?;

                Ok(pprof::Sample {
                    location_ids,
                    values,
                    labels,
                })
            })
            .collect();
        let samples = samples?;
        Ok(pprof::Profile {
            sample_types: profile
                .sample_types
                .iter()
                .map(pprof::ValueType::from)
                .collect(),
            samples,
            mappings: to_pprof_vec(&profile.mappings),
            locations: to_pprof_vec(&profile.locations),
            functions: to_pprof_vec(&profile.functions),
            string_table: profile.strings.iter().map(Into::into).collect(),
            time_nanos: profile
                .start_time
                .duration_since(SystemTime::UNIX_EPOCH)
                .map_or(0, |duration| {
                    duration.as_nanos().min(i64::MAX as u128) as i64
                }),
            period,
            period_type: period_type.map(pprof::ValueType::from),
            ..Default::default()
        })
    }
}

=======
>>>>>>> 5cd3784e
#[cfg(test)]
mod api_test {

    use super::*;
    use std::{borrow::Cow, collections::HashMap};

    #[test]
    fn interning() {
        let sample_types = vec![api::ValueType {
            r#type: "samples",
            unit: "count",
        }];
        let mut profiles = Profile::builder().sample_types(sample_types).build();

        let expected_id = StringId::from_offset(profiles.interned_strings_count());

        let string = "a";
        let id1 = profiles.intern(string);
        let id2 = profiles.intern(string);

        assert_eq!(id1, id2);
        assert_eq!(id1, expected_id);
    }

    #[test]
    fn api() {
        let sample_types = vec![
            api::ValueType {
                r#type: "samples",
                unit: "count",
            },
            api::ValueType {
                r#type: "wall-time",
                unit: "nanoseconds",
            },
        ];

        let mapping = api::Mapping {
            filename: "php",
            ..Default::default()
        };

        let index = api::Function {
            filename: "index.php",
            ..Default::default()
        };

        let locations = vec![
            api::Location {
                mapping,
                function: api::Function {
                    name: "phpinfo",
                    system_name: "phpinfo",
                    filename: "index.php",
                    start_line: 0,
                },
                ..Default::default()
            },
            api::Location {
                mapping,
                function: index,
                line: 3,
                ..Default::default()
            },
        ];

        let mut profile = Profile::builder().sample_types(sample_types).build();
        assert_eq!(profile.only_for_testing_num_aggregated_samples(), 0);

        profile
            .add(
                api::Sample {
                    locations,
                    values: vec![1, 10000],
                    labels: vec![],
                },
                None,
            )
            .expect("add to succeed");

        assert_eq!(profile.only_for_testing_num_aggregated_samples(), 1);
    }

    fn provide_distinct_locations() -> Profile {
        let sample_types = vec![api::ValueType {
            r#type: "samples",
            unit: "count",
        }];

        let mapping = api::Mapping {
            filename: "php",
            ..Default::default()
        };

        let main_locations = vec![api::Location {
            mapping,
            function: api::Function {
                name: "{main}",
                system_name: "{main}",
                filename: "index.php",
                ..Default::default()
            },
            ..Default::default()
        }];
        let test_locations = vec![api::Location {
            mapping,
            function: api::Function {
                name: "test",
                system_name: "test",
                filename: "index.php",
                start_line: 3,
            },
            ..Default::default()
        }];
        let timestamp_locations = vec![api::Location {
            mapping,
            function: api::Function {
                name: "test",
                system_name: "test",
                filename: "index.php",
                start_line: 4,
            },
            ..Default::default()
        }];

        let values: Vec<i64> = vec![1];
        let labels = vec![api::Label {
            key: "pid",
            num: 101,
            ..Default::default()
        }];

        let main_sample = api::Sample {
            locations: main_locations,
            values: values.clone(),
            labels: labels.clone(),
        };

        let test_sample = api::Sample {
            locations: test_locations,
            values: values.clone(),
            labels: labels.clone(),
        };

        let timestamp_sample = api::Sample {
            locations: timestamp_locations,
            values,
            labels,
        };

        let mut profile = Profile::builder().sample_types(sample_types).build();
        assert_eq!(profile.only_for_testing_num_aggregated_samples(), 0);

        profile
            .add(main_sample, None)
            .expect("profile to not be full");
        assert_eq!(profile.only_for_testing_num_aggregated_samples(), 1);

        profile
            .add(test_sample, None)
            .expect("profile to not be full");
        assert_eq!(profile.only_for_testing_num_aggregated_samples(), 2);

        assert_eq!(profile.only_for_testing_num_timestamped_samples(), 0);
        profile
            .add(timestamp_sample, Timestamp::new(42))
            .expect("profile to not be full");
        assert_eq!(profile.only_for_testing_num_timestamped_samples(), 1);
        profile
    }

    #[test]
    fn impl_from_profile_for_pprof_profile() {
        let locations = provide_distinct_locations();
        let profile = pprof::roundtrip_to_pprof(locations).unwrap();

        assert_eq!(profile.samples.len(), 3);
        assert_eq!(profile.mappings.len(), 1);
        assert_eq!(profile.locations.len(), 3);
        assert_eq!(profile.functions.len(), 3);

        for (index, mapping) in profile.mappings.iter().enumerate() {
            assert_eq!((index + 1) as u64, mapping.id);
        }

        for (index, location) in profile.locations.iter().enumerate() {
            assert_eq!((index + 1) as u64, location.id);
        }

        for (index, function) in profile.functions.iter().enumerate() {
            assert_eq!((index + 1) as u64, function.id);
        }
        let samples = profile.sorted_samples();

        let sample = samples.get(0).expect("index 0 to exist");
        assert_eq!(sample.labels.len(), 1);
        let label = sample.labels.get(0).expect("index 0 to exist");
        let key = profile
            .string_table
            .get(label.key as usize)
            .expect("index to exist");
        let str = profile
            .string_table
            .get(label.str as usize)
            .expect("index to exist");
        let num_unit = profile
            .string_table
            .get(label.num_unit as usize)
            .expect("index to exist");
        assert_eq!(key, "pid");
        assert_eq!(label.num, 101);
        assert_eq!(str, "");
        assert_eq!(num_unit, "");

        let sample = samples.get(1).expect("index 1 to exist");
        assert_eq!(sample.labels.len(), 1);
        let label = sample.labels.get(0).expect("index 0 to exist");
        let key = profile
            .string_table
            .get(label.key as usize)
            .expect("index to exist");
        let str = profile
            .string_table
            .get(label.str as usize)
            .expect("index to exist");
        let num_unit = profile
            .string_table
            .get(label.num_unit as usize)
            .expect("index to exist");
        assert_eq!(key, "pid");
        assert_eq!(label.num, 101);
        assert_eq!(str, "");
        assert_eq!(num_unit, "");

        let sample = samples.get(2).expect("index 2 to exist");
        assert_eq!(sample.labels.len(), 2);
        let label = sample.labels.get(0).expect("index 0 to exist");
        let key = profile
            .string_table
            .get(label.key as usize)
            .expect("index to exist");
        let str = profile
            .string_table
            .get(label.str as usize)
            .expect("index to exist");
        let num_unit = profile
            .string_table
            .get(label.num_unit as usize)
            .expect("index to exist");
        assert_eq!(key, "pid");
        assert_eq!(label.num, 101);
        assert_eq!(str, "");
        assert_eq!(num_unit, "");
        let label = sample.labels.get(1).expect("index 1 to exist");
        let key = profile
            .string_table
            .get(label.key as usize)
            .expect("index to exist");
        let str = profile
            .string_table
            .get(label.str as usize)
            .expect("index to exist");
        let num_unit = profile
            .string_table
            .get(label.num_unit as usize)
            .expect("index to exist");
        assert_eq!(key, "end_timestamp_ns");
        assert_eq!(label.num, 42);
        assert_eq!(str, "");
        assert_eq!(num_unit, "");
    }

    #[test]
    fn reset() {
        let mut profile = provide_distinct_locations();
        /* This set of asserts is to make sure it's a non-empty profile that we
         * are working with so that we can test that reset works.
         */
        assert!(!profile.functions.is_empty());
        assert!(!profile.labels.is_empty());
        assert!(!profile.label_sets.is_empty());
        assert!(!profile.locations.is_empty());
        assert!(!profile.mappings.is_empty());
        assert!(!profile.observations.is_empty());
        assert!(!profile.sample_types.is_empty());
        assert!(profile.period.is_none());
        assert!(profile.endpoints.mappings.is_empty());
        assert!(profile.endpoints.stats.is_empty());

        let prev = profile
            .reset_and_return_previous(None)
            .expect("reset to succeed");

        // These should all be empty now
        assert!(profile.functions.is_empty());
        assert!(profile.labels.is_empty());
        assert!(profile.label_sets.is_empty());
        assert!(profile.locations.is_empty());
        assert!(profile.mappings.is_empty());
        assert!(profile.observations.is_empty());
        assert!(profile.endpoints.mappings.is_empty());
        assert!(profile.endpoints.stats.is_empty());
        assert!(profile.upscaling_rules.is_empty());

        assert_eq!(profile.period, prev.period);
        assert_eq!(profile.sample_types, prev.sample_types);

        // The string table should have at least the empty string.
        assert!(!profile.strings.is_empty());
        assert_eq!("", profile.get_string(StringId::ZERO));
    }

    #[test]
    fn reset_period() {
        /* The previous test (reset) checked quite a few properties already, so
         * this one will focus only on the period.
         */
        let mut profile = provide_distinct_locations();

        let period = (
            10_000_000,
            ValueType {
                r#type: profile.intern("wall-time"),
                unit: profile.intern("nanoseconds"),
            },
        );
        profile.period = Some(period);

        let prev = profile
            .reset_and_return_previous(None)
            .expect("reset to succeed");
        assert_eq!(Some(period), prev.period);

        // Resolve the string values to check that they match (their string
        // table offsets may not match).
        let (value, period_type) = profile.period.expect("profile to have a period");
        assert_eq!(value, period.0);
        assert_eq!(profile.get_string(period_type.r#type), "wall-time");
        assert_eq!(profile.get_string(period_type.unit), "nanoseconds");
    }

    #[test]
    fn adding_local_root_span_id_with_string_value_fails() {
        let sample_types = vec![api::ValueType {
            r#type: "wall-time",
            unit: "nanoseconds",
        }];

        let mut profile: Profile = Profile::builder().sample_types(sample_types).build();

        let id_label = api::Label {
            key: "local root span id",
            str: Some("10"), // bad value, should use .num instead for local root span id
            num: 0,
            num_unit: None,
        };

        let sample = api::Sample {
            locations: vec![],
            values: vec![1, 10000],
            labels: vec![id_label],
        };

        assert!(profile.add(sample, None).is_err());
    }

    #[test]
    fn lazy_endpoints() {
        let sample_types = vec![
            api::ValueType {
                r#type: "samples",
                unit: "count",
            },
            api::ValueType {
                r#type: "wall-time",
                unit: "nanoseconds",
            },
        ];

        let mut profile: Profile = Profile::builder().sample_types(sample_types).build();

        let id_label = api::Label {
            key: "local root span id",
            str: None,
            num: 10,
            num_unit: None,
        };

        let id2_label = api::Label {
            key: "local root span id",
            str: None,
            num: 11,
            num_unit: None,
        };

        let other_label = api::Label {
            key: "other",
            str: Some("test"),
            num: 0,
            num_unit: None,
        };

        let sample1 = api::Sample {
            locations: vec![],
            values: vec![1, 10000],
            labels: vec![id_label, other_label],
        };

        let sample2 = api::Sample {
            locations: vec![],
            values: vec![1, 10000],
            labels: vec![id2_label, other_label],
        };

        profile.add(sample1, None).expect("add to success");

        profile.add(sample2, None).expect("add to success");

        profile.add_endpoint(10, Cow::from("my endpoint"));

        let serialized_profile = pprof::roundtrip_to_pprof(profile).unwrap();
        assert_eq!(serialized_profile.samples.len(), 2);
        let samples = serialized_profile.sorted_samples();

        let s1 = samples.get(0).expect("sample");

        // The trace endpoint label should be added to the first sample
        assert_eq!(s1.labels.len(), 3);

        let l1 = s1.labels.get(0).expect("label");

        assert_eq!(
            serialized_profile
                .string_table
                .get(l1.key as usize)
                .unwrap(),
            "local root span id"
        );
        assert_eq!(l1.num, 10);

        let l2 = s1.labels.get(1).expect("label");

        assert_eq!(
            serialized_profile
                .string_table
                .get(l2.key as usize)
                .unwrap(),
            "other"
        );
        assert_eq!(
            serialized_profile
                .string_table
                .get(l2.str as usize)
                .unwrap(),
            "test"
        );

        let l3 = s1.labels.get(2).expect("label");

        assert_eq!(
            serialized_profile
                .string_table
                .get(l3.key as usize)
                .unwrap(),
            "trace endpoint"
        );
        assert_eq!(
            serialized_profile
                .string_table
                .get(l3.str as usize)
                .unwrap(),
            "my endpoint"
        );

        let s2 = samples.get(1).expect("sample");

        // The trace endpoint label shouldn't be added to second sample because the span id doesn't match
        assert_eq!(s2.labels.len(), 2);
    }

    #[test]
    fn endpoint_counts_empty_test() {
        let sample_types = vec![
            api::ValueType {
                r#type: "samples",
                unit: "count",
            },
            api::ValueType {
                r#type: "wall-time",
                unit: "nanoseconds",
            },
        ];

        let profile: Profile = Profile::builder().sample_types(sample_types).build();

        let encoded_profile = profile
            .serialize_into_compressed_pprof(None, None)
            .expect("Unable to encode/serialize the profile");

        let endpoints_stats = encoded_profile.endpoints_stats;
        assert!(endpoints_stats.is_empty());
    }

    #[test]
    fn endpoint_counts_test() {
        let sample_types = vec![
            api::ValueType {
                r#type: "samples",
                unit: "count",
            },
            api::ValueType {
                r#type: "wall-time",
                unit: "nanoseconds",
            },
        ];

        let mut profile: Profile = Profile::builder().sample_types(sample_types).build();

        let one_endpoint = "my endpoint";
        profile.add_endpoint_count(Cow::from(one_endpoint), 1);
        profile.add_endpoint_count(Cow::from(one_endpoint), 1);

        let second_endpoint = "other endpoint";
        profile.add_endpoint_count(Cow::from(second_endpoint), 1);

        let encoded_profile = profile
            .serialize_into_compressed_pprof(None, None)
            .expect("Unable to encode/serialize the profile");

        let endpoints_stats = encoded_profile.endpoints_stats;

        let mut count: HashMap<String, i64> = HashMap::new();
        count.insert(one_endpoint.to_string(), 2);
        count.insert(second_endpoint.to_string(), 1);

        let expected_endpoints_stats = ProfiledEndpointsStats::from(count);

        assert_eq!(endpoints_stats, expected_endpoints_stats);
    }

    #[test]
    fn local_root_span_id_label_cannot_occur_more_than_once() {
        let sample_types = vec![api::ValueType {
            r#type: "wall-time",
            unit: "nanoseconds",
        }];

        let mut profile: Profile = Profile::builder().sample_types(sample_types).build();

        let labels = vec![
            api::Label {
                key: "local root span id",
                str: None,
                num: 5738080760940355267_i64,
                num_unit: None,
            },
            api::Label {
                key: "local root span id",
                str: None,
                num: 8182855815056056749_i64,
                num_unit: None,
            },
        ];

        let sample = api::Sample {
            locations: vec![],
            values: vec![10000],
            labels,
        };

        profile.add(sample, None).unwrap_err();
    }

    #[test]
    fn test_no_upscaling_if_no_rules() {
        let sample_types = vec![
            api::ValueType {
                r#type: "samples",
                unit: "count",
            },
            api::ValueType {
                r#type: "wall-time",
                unit: "nanoseconds",
            },
        ];

        let mut profile: Profile = Profile::builder().sample_types(sample_types).build();

        let id_label = api::Label {
            key: "my label",
            str: Some("coco"),
            num: 0,
            num_unit: None,
        };

        let sample1 = api::Sample {
            locations: vec![],
            values: vec![1, 10000],
            labels: vec![id_label],
        };

        profile.add(sample1, None).expect("add to success");

        let serialized_profile = pprof::roundtrip_to_pprof(profile).unwrap();

        assert_eq!(serialized_profile.samples.len(), 1);
        let first = serialized_profile.samples.get(0).expect("one sample");

        assert_eq!(first.values[0], 1);
        assert_eq!(first.values[1], 10000);
    }

    fn create_samples_types() -> Vec<api::ValueType<'static>> {
        vec![
            api::ValueType {
                r#type: "samples",
                unit: "count",
            },
            api::ValueType {
                r#type: "wall-time",
                unit: "nanoseconds",
            },
            api::ValueType {
                r#type: "cpu-time",
                unit: "nanoseconds",
            },
        ]
    }

    fn create_label(key: &'static str, str: Option<&'static str>) -> api::Label<'static> {
        api::Label {
            key,
            str,
            num: 0,
            num_unit: None,
        }
    }

    #[test]
    fn test_upscaling_by_value_a_zero_value() {
        let sample_types = create_samples_types();

        let mut profile = Profile::builder().sample_types(sample_types).build();

        let sample1 = api::Sample {
            locations: vec![],
            values: vec![0, 10000, 42],
            labels: vec![],
        };

        profile.add(sample1, None).expect("add to success");

        let upscaling_info = UpscalingInfo::Proportional { scale: 2.0 };
        let values_offset = vec![0];
        profile
            .add_upscaling_rule(values_offset.as_slice(), "", "", upscaling_info)
            .expect("Rule added");

        let serialized_profile = pprof::roundtrip_to_pprof(profile).unwrap();

        assert_eq!(serialized_profile.samples.len(), 1);
        let first = serialized_profile.samples.get(0).expect("one sample");

        assert_eq!(first.values, vec![0, 10000, 42]);
    }

    #[test]
    fn test_upscaling_by_value_on_one_value() {
        let sample_types = create_samples_types();

        let mut profile: Profile = Profile::builder().sample_types(sample_types).build();

        let sample1 = api::Sample {
            locations: vec![],
            values: vec![1, 10000, 42],
            labels: vec![],
        };

        profile.add(sample1, None).expect("add to success");

        let upscaling_info = UpscalingInfo::Proportional { scale: 2.7 };
        let values_offset = vec![0];
        profile
            .add_upscaling_rule(values_offset.as_slice(), "", "", upscaling_info)
            .expect("Rule added");

        let serialized_profile = pprof::roundtrip_to_pprof(profile).unwrap();

        assert_eq!(serialized_profile.samples.len(), 1);
        let first = serialized_profile.samples.get(0).expect("one sample");

        assert_eq!(first.values, vec![3, 10000, 42]);
    }

    #[test]
    fn test_upscaling_by_value_on_one_value_with_poisson() {
        let sample_types = create_samples_types();

        let mut profile = Profile::builder().sample_types(sample_types).build();

        let sample1 = api::Sample {
            locations: vec![],
            values: vec![1, 16, 29],
            labels: vec![],
        };

        profile.add(sample1, None).expect("add to success");

        let upscaling_info = UpscalingInfo::Poisson {
            sum_value_offset: 1,
            count_value_offset: 2,
            sampling_distance: 10,
        };
        let values_offset: Vec<usize> = vec![1];
        profile
            .add_upscaling_rule(values_offset.as_slice(), "", "", upscaling_info)
            .expect("Rule added");

        let serialized_profile = pprof::roundtrip_to_pprof(profile).unwrap();

        assert_eq!(serialized_profile.samples.len(), 1);
        let first = serialized_profile.samples.get(0).expect("one sample");

        assert_eq!(first.values, vec![1, 298, 29]);
    }

    #[test]
    fn test_upscaling_by_value_on_zero_value_with_poisson() {
        let sample_types = create_samples_types();

        let mut profile = Profile::builder().sample_types(sample_types).build();

        let sample1 = api::Sample {
            locations: vec![],
            values: vec![1, 16, 0],
            labels: vec![],
        };

        profile.add(sample1, None).expect("add to success");

        let upscaling_info = UpscalingInfo::Poisson {
            sum_value_offset: 1,
            count_value_offset: 2,
            sampling_distance: 10,
        };
        let values_offset: Vec<usize> = vec![1];
        profile
            .add_upscaling_rule(values_offset.as_slice(), "", "", upscaling_info)
            .expect("Rule added");

        let serialized_profile = pprof::roundtrip_to_pprof(profile).unwrap();

        assert_eq!(serialized_profile.samples.len(), 1);
        let first = serialized_profile.samples.get(0).expect("one sample");

        assert_eq!(first.values, vec![1, 16, 0]);
    }

    #[test]
    fn test_cannot_add_a_rule_with_invalid_poisson_info() {
        let sample_types = create_samples_types();

        let mut profile: Profile = Profile::builder().sample_types(sample_types).build();

        let sample1 = api::Sample {
            locations: vec![],
            values: vec![1, 16, 0],
            labels: vec![],
        };

        profile.add(sample1, None).expect("add to success");

        // invalid sampling_distance vaue
        let upscaling_info = UpscalingInfo::Poisson {
            sum_value_offset: 1,
            count_value_offset: 2,
            sampling_distance: 0,
        };

        let values_offset: Vec<usize> = vec![1];
        profile
            .add_upscaling_rule(values_offset.as_slice(), "", "", upscaling_info)
            .expect_err("Cannot add a rule if sampling_distance is equal to 0");

        // x value is greater than the number of value types
        let upscaling_info2 = UpscalingInfo::Poisson {
            sum_value_offset: 42,
            count_value_offset: 2,
            sampling_distance: 10,
        };
        profile
            .add_upscaling_rule(values_offset.as_slice(), "", "", upscaling_info2)
            .expect_err("Cannot add a rule if the offset x is invalid");

        // y value is greater than the number of value types
        let upscaling_info3 = UpscalingInfo::Poisson {
            sum_value_offset: 1,
            count_value_offset: 42,
            sampling_distance: 10,
        };
        profile
            .add_upscaling_rule(values_offset.as_slice(), "", "", upscaling_info3)
            .expect_err("Cannot add a rule if the offset y is invalid");
    }

    #[test]
    fn test_upscaling_by_value_on_two_values() {
        let sample_types = create_samples_types();

        let mut profile: Profile = Profile::builder().sample_types(sample_types).build();

        let sample1 = api::Sample {
            locations: vec![],
            values: vec![1, 10000, 21],
            labels: vec![],
        };

        let mapping = api::Mapping {
            filename: "php",
            ..Default::default()
        };

        let main_locations = vec![api::Location {
            mapping,
            function: api::Function {
                name: "{main}",
                system_name: "{main}",
                filename: "index.php",
                start_line: 0,
            },
            address: 0,
            line: 0,
        }];

        let sample2 = api::Sample {
            locations: main_locations,
            values: vec![5, 24, 99],
            labels: vec![],
        };

        profile.add(sample1, None).expect("add to success");
        profile.add(sample2, None).expect("add to success");

        // upscale the first value and the last one
        let values_offset: Vec<usize> = vec![0, 2];

        let upscaling_info = UpscalingInfo::Proportional { scale: 2.0 };
        profile
            .add_upscaling_rule(values_offset.as_slice(), "", "", upscaling_info)
            .expect("Rule added");

        let serialized_profile = pprof::roundtrip_to_pprof(profile).unwrap();
        let samples = serialized_profile.sorted_samples();
        let first = samples.get(0).expect("first sample");

        assert_eq!(first.values, vec![2, 10000, 42]);

        let second = samples.get(1).expect("second sample");

        assert_eq!(second.values, vec![10, 24, 198]);
    }

    #[test]
    fn test_upscaling_by_value_on_two_value_with_two_rules() {
        let sample_types = create_samples_types();

        let mut profile: Profile = Profile::builder().sample_types(sample_types).build();

        let sample1 = api::Sample {
            locations: vec![],
            values: vec![1, 10000, 21],
            labels: vec![],
        };

        let mapping = api::Mapping {
            filename: "php",
            ..Default::default()
        };

        let main_locations = vec![api::Location {
            mapping,
            function: api::Function {
                name: "{main}",
                system_name: "{main}",
                filename: "index.php",
                start_line: 0,
            },
            ..Default::default()
        }];

        let sample2 = api::Sample {
            locations: main_locations,
            values: vec![5, 24, 99],
            labels: vec![],
        };

        profile.add(sample1, None).expect("add to success");
        profile.add(sample2, None).expect("add to success");

        let mut values_offset: Vec<usize> = vec![0];

        let upscaling_info = UpscalingInfo::Proportional { scale: 2.0 };
        profile
            .add_upscaling_rule(values_offset.as_slice(), "", "", upscaling_info)
            .expect("Rule added");

        // add another byvaluerule on the 3rd offset
        values_offset.clear();
        values_offset.push(2);

        let upscaling_info2 = UpscalingInfo::Proportional { scale: 5.0 };

        profile
            .add_upscaling_rule(values_offset.as_slice(), "", "", upscaling_info2)
            .expect("Rule added");

        let serialized_profile = pprof::roundtrip_to_pprof(profile).unwrap();
        let samples = serialized_profile.sorted_samples();
        let first = samples.get(0).expect("first sample");

        assert_eq!(first.values, vec![2, 10000, 105]);

        let second = samples.get(1).expect("second sample");

        assert_eq!(second.values, vec![10, 24, 495]);
    }

    #[test]
    fn test_no_upscaling_by_label_if_no_match() {
        let sample_types = create_samples_types();

        let mut profile: Profile = Profile::builder().sample_types(sample_types).build();

        let id_label = create_label("my_label", Some("coco"));

        let sample1 = api::Sample {
            locations: vec![],
            values: vec![1, 10000, 42],
            labels: vec![id_label],
        };

        profile.add(sample1, None).expect("add to success");

        let values_offset: Vec<usize> = vec![0];

        let upscaling_info = UpscalingInfo::Proportional { scale: 2.0 };
        profile
            .add_upscaling_rule(
                values_offset.as_slice(),
                "my label",
                "foobar",
                upscaling_info,
            )
            .expect("Rule added");

        let upscaling_info2 = UpscalingInfo::Proportional { scale: 2.0 };
        profile
            .add_upscaling_rule(
                values_offset.as_slice(),
                "my other label",
                "coco",
                upscaling_info2,
            )
            .expect("Rule added");

        let upscaling_info3 = UpscalingInfo::Proportional { scale: 2.0 };
        profile
            .add_upscaling_rule(
                values_offset.as_slice(),
                "my other label",
                "foobar",
                upscaling_info3,
            )
            .expect("Rule added");

        let serialized_profile = pprof::roundtrip_to_pprof(profile).unwrap();

        assert_eq!(serialized_profile.samples.len(), 1);
        let first = serialized_profile.samples.get(0).expect("one sample");

        assert_eq!(first.values, vec![1, 10000, 42]);
    }

    #[test]
    fn test_upscaling_by_label_on_one_value() {
        let sample_types = create_samples_types();

        let mut profile: Profile = Profile::builder().sample_types(sample_types).build();

        let id_label = create_label("my label", Some("coco"));

        let sample1 = api::Sample {
            locations: vec![],
            values: vec![1, 10000, 42],
            labels: vec![id_label],
        };

        profile.add(sample1, None).expect("add to success");

        let upscaling_info = UpscalingInfo::Proportional { scale: 2.0 };
        let values_offset: Vec<usize> = vec![0];
        profile
            .add_upscaling_rule(
                values_offset.as_slice(),
                id_label.key,
                id_label.str.unwrap(),
                upscaling_info,
            )
            .expect("Rule added");

        let serialized_profile = pprof::roundtrip_to_pprof(profile).unwrap();

        assert_eq!(serialized_profile.samples.len(), 1);
        let first = serialized_profile.samples.get(0).expect("one sample");

        assert_eq!(first.values, vec![2, 10000, 42]);
    }

    #[test]
    fn test_upscaling_by_label_on_only_sample_out_of_two() {
        let sample_types = create_samples_types();

        let mut profile: Profile = Profile::builder().sample_types(sample_types).build();

        let id_label = create_label("my label", Some("coco"));

        let sample1 = api::Sample {
            locations: vec![],
            values: vec![1, 10000, 42],
            labels: vec![id_label],
        };

        let mapping = api::Mapping {
            filename: "php",
            ..Default::default()
        };

        let main_locations = vec![api::Location {
            mapping,
            function: api::Function {
                name: "{main}",
                system_name: "{main}",
                filename: "index.php",
                start_line: 0,
            },
            ..Default::default()
        }];

        let sample2 = api::Sample {
            locations: main_locations,
            values: vec![5, 24, 99],
            labels: vec![],
        };

        profile.add(sample1, None).expect("add to success");
        profile.add(sample2, None).expect("add to success");

        let upscaling_info = UpscalingInfo::Proportional { scale: 2.0 };
        let values_offset: Vec<usize> = vec![0];
        profile
            .add_upscaling_rule(
                values_offset.as_slice(),
                id_label.key,
                id_label.str.unwrap(),
                upscaling_info,
            )
            .expect("Rule added");

        let serialized_profile = pprof::roundtrip_to_pprof(profile).unwrap();
        let samples = serialized_profile.sorted_samples();

        let first = samples.get(0).expect("one sample");

        assert_eq!(first.values, vec![2, 10000, 42]);

        let second = samples.get(1).expect("one sample");

        assert_eq!(second.values, vec![5, 24, 99]);
    }

    #[test]
    fn test_upscaling_by_label_with_two_different_rules_on_two_different_sample() {
        let sample_types = create_samples_types();

        let mut profile: Profile = Profile::builder().sample_types(sample_types).build();

        let id_no_match_label = create_label("another label", Some("do not care"));

        let id_label = create_label("my label", Some("coco"));

        let sample1 = api::Sample {
            locations: vec![],
            values: vec![1, 10000, 42],
            labels: vec![id_label, id_no_match_label],
        };

        let mapping = api::Mapping {
            filename: "php",
            ..Default::default()
        };

        let main_locations = vec![api::Location {
            mapping,
            function: api::Function {
                name: "{main}",
                system_name: "{main}",
                filename: "index.php",
                start_line: 0,
            },
            ..Default::default()
        }];

        let id_label2 = api::Label {
            key: "my other label",
            str: Some("foobar"),
            num: 10,
            num_unit: None,
        };

        let sample2 = api::Sample {
            locations: main_locations,
            values: vec![5, 24, 99],
            labels: vec![id_no_match_label, id_label2],
        };

        profile.add(sample1, None).expect("add to success");
        profile.add(sample2, None).expect("add to success");

        // add rule for the first sample on the 1st value
        let upscaling_info = UpscalingInfo::Proportional { scale: 2.0 };
        let mut values_offset: Vec<usize> = vec![0];
        profile
            .add_upscaling_rule(
                values_offset.as_slice(),
                id_label.key,
                id_label.str.unwrap(),
                upscaling_info,
            )
            .expect("Rule added");

        // add rule for the second sample on the 3rd value
        let upscaling_info2 = UpscalingInfo::Proportional { scale: 10.0 };
        values_offset.clear();
        values_offset.push(2);
        profile
            .add_upscaling_rule(
                values_offset.as_slice(),
                id_label2.key,
                id_label2.str.unwrap(),
                upscaling_info2,
            )
            .expect("Rule added");

        let serialized_profile = pprof::roundtrip_to_pprof(profile).unwrap();
        let samples = serialized_profile.sorted_samples();
        let first = samples.get(0).expect("one sample");

        assert_eq!(first.values, vec![2, 10000, 42]);

        let second = samples.get(1).expect("one sample");

        assert_eq!(second.values, vec![5, 24, 990]);
    }

    #[test]
    fn test_upscaling_by_label_on_two_values() {
        let sample_types = create_samples_types();

        let mut profile: Profile = Profile::builder().sample_types(sample_types).build();

        let id_label = create_label("my label", Some("coco"));

        let sample1 = api::Sample {
            locations: vec![],
            values: vec![1, 10000, 42],
            labels: vec![id_label],
        };

        profile.add(sample1, None).expect("add to success");

        // upscale samples and wall-time values
        let values_offset: Vec<usize> = vec![0, 1];

        let upscaling_info = UpscalingInfo::Proportional { scale: 2.0 };
        profile
            .add_upscaling_rule(
                values_offset.as_slice(),
                id_label.key,
                id_label.str.unwrap(),
                upscaling_info,
            )
            .expect("Rule added");

        let serialized_profile = pprof::roundtrip_to_pprof(profile).unwrap();

        assert_eq!(serialized_profile.samples.len(), 1);
        let first = serialized_profile.samples.get(0).expect("one sample");

        assert_eq!(first.values, vec![2, 20000, 42]);
    }
    #[test]
    fn test_upscaling_by_value_and_by_label_different_values() {
        let sample_types = create_samples_types();

        let mut profile: Profile = Profile::builder().sample_types(sample_types).build();

        let id_label = create_label("my label", Some("coco"));

        let sample1 = api::Sample {
            locations: vec![],
            values: vec![1, 10000, 42],
            labels: vec![id_label],
        };

        profile.add(sample1, None).expect("add to success");

        let upscaling_info = UpscalingInfo::Proportional { scale: 2.0 };
        let mut value_offsets: Vec<usize> = vec![0];
        profile
            .add_upscaling_rule(value_offsets.as_slice(), "", "", upscaling_info)
            .expect("Rule added");

        // a bylabel rule on the third offset
        let upscaling_info2 = UpscalingInfo::Proportional { scale: 5.0 };
        value_offsets.clear();
        value_offsets.push(2);
        profile
            .add_upscaling_rule(
                value_offsets.as_slice(),
                id_label.key,
                id_label.str.unwrap(),
                upscaling_info2,
            )
            .expect("Rule added");

        let serialized_profile = pprof::roundtrip_to_pprof(profile).unwrap();

        assert_eq!(serialized_profile.samples.len(), 1);
        let first = serialized_profile.samples.get(0).expect("one sample");

        assert_eq!(first.values, vec![2, 10000, 210]);
    }

    #[test]
    fn test_add_same_byvalue_rule_twice() {
        let sample_types = create_samples_types();

        let mut profile: Profile = Profile::builder().sample_types(sample_types).build();

        // adding same offsets
        let upscaling_info = UpscalingInfo::Proportional { scale: 2.0 };
        let mut value_offsets: Vec<usize> = vec![0, 2];
        profile
            .add_upscaling_rule(value_offsets.as_slice(), "", "", upscaling_info)
            .expect("Rule added");

        let upscaling_info2 = UpscalingInfo::Proportional { scale: 2.0 };
        profile
            .add_upscaling_rule(value_offsets.as_slice(), "", "", upscaling_info2)
            .expect_err("Duplicated rules");

        // adding offsets with overlap on 2
        value_offsets.clear();
        value_offsets.push(2);
        value_offsets.push(1);
        let upscaling_info3 = UpscalingInfo::Proportional { scale: 2.0 };
        profile
            .add_upscaling_rule(value_offsets.as_slice(), "", "", upscaling_info3)
            .expect_err("Duplicated rules");

        // same offsets in different order
        value_offsets.clear();
        value_offsets.push(2);
        value_offsets.push(0);
        let upscaling_info4 = UpscalingInfo::Proportional { scale: 2.0 };
        profile
            .add_upscaling_rule(value_offsets.as_slice(), "", "", upscaling_info4)
            .expect_err("Duplicated rules");
    }

    #[test]
    fn test_add_two_bylabel_rules_with_overlap_on_values() {
        let sample_types = create_samples_types();

        let mut profile: Profile = Profile::builder().sample_types(sample_types).build();

        // adding same offsets
        let mut value_offsets: Vec<usize> = vec![0, 2];
        let upscaling_info = UpscalingInfo::Proportional { scale: 2.0 };
        profile
            .add_upscaling_rule(value_offsets.as_slice(), "my label", "coco", upscaling_info)
            .expect("Rule added");
        let upscaling_info2 = UpscalingInfo::Proportional { scale: 2.0 };
        profile
            .add_upscaling_rule(
                value_offsets.as_slice(),
                "my label",
                "coco",
                upscaling_info2,
            )
            .expect_err("Duplicated rules");

        // adding offsets with overlap on 2
        value_offsets.clear();
        value_offsets.append(&mut vec![2, 1]);
        let upscaling_info3 = UpscalingInfo::Proportional { scale: 2.0 };
        profile
            .add_upscaling_rule(
                value_offsets.as_slice(),
                "my label",
                "coco",
                upscaling_info3,
            )
            .expect_err("Duplicated rules");

        // same offsets in different order
        value_offsets.clear();
        value_offsets.push(2);
        value_offsets.push(0);
        let upscaling_info4 = UpscalingInfo::Proportional { scale: 2.0 };
        profile
            .add_upscaling_rule(
                value_offsets.as_slice(),
                "my label",
                "coco",
                upscaling_info4,
            )
            .expect_err("Duplicated rules");
    }

    #[test]
    fn test_fail_if_bylabel_rule_and_by_value_rule_with_overlap_on_values() {
        let sample_types = create_samples_types();

        let mut profile: Profile = Profile::builder().sample_types(sample_types).build();

        // adding same offsets
        let mut value_offsets: Vec<usize> = vec![0, 2];
        let upscaling_info = UpscalingInfo::Proportional { scale: 2.0 };

        // add by value rule
        profile
            .add_upscaling_rule(value_offsets.as_slice(), "", "", upscaling_info)
            .expect("Rule added");

        // add by-label rule
        let upscaling_info2 = UpscalingInfo::Proportional { scale: 2.0 };
        profile
            .add_upscaling_rule(
                value_offsets.as_slice(),
                "my label",
                "coco",
                upscaling_info2,
            )
            .expect_err("Duplicated rules");

        // adding offsets with overlap on 2
        value_offsets.clear();
        value_offsets.append(&mut vec![2, 1]);
        let upscaling_info3 = UpscalingInfo::Proportional { scale: 2.0 };
        profile
            .add_upscaling_rule(
                value_offsets.as_slice(),
                "my label",
                "coco",
                upscaling_info3,
            )
            .expect_err("Duplicated rules");

        // same offsets in different order
        value_offsets.clear();
        value_offsets.push(2);
        value_offsets.push(0);
        let upscaling_info4 = UpscalingInfo::Proportional { scale: 2.0 };
        profile
            .add_upscaling_rule(
                value_offsets.as_slice(),
                "my label",
                "coco",
                upscaling_info4,
            )
            .expect_err("Duplicated rules");
    }

    #[test]
    fn test_add_rule_with_offset_out_of_bound() {
        let sample_types = create_samples_types();

        let mut profile: Profile = Profile::builder().sample_types(sample_types).build();

        // adding same offsets
        let by_value_offsets: Vec<usize> = vec![0, 4];
        let upscaling_info = UpscalingInfo::Proportional { scale: 2.0 };
        profile
            .add_upscaling_rule(
                by_value_offsets.as_slice(),
                "my label",
                "coco",
                upscaling_info,
            )
            .expect_err("Invalid offset");
    }

    #[test]
    fn test_add_rule_with_offset_out_of_bound_poisson_function() {
        let sample_types = create_samples_types();

        let mut profile: Profile = Profile::builder().sample_types(sample_types).build();

        // adding same offsets
        let by_value_offsets: Vec<usize> = vec![0, 4];
        let upscaling_info = UpscalingInfo::Poisson {
            sum_value_offset: 1,
            count_value_offset: 100,
            sampling_distance: 1,
        };
        profile
            .add_upscaling_rule(
                by_value_offsets.as_slice(),
                "my label",
                "coco",
                upscaling_info,
            )
            .expect_err("Invalid offset");
    }

    #[test]
    fn test_add_rule_with_offset_out_of_bound_poisson_function2() {
        let sample_types = create_samples_types();

        let mut profile: Profile = Profile::builder().sample_types(sample_types).build();

        // adding same offsets
        let by_value_offsets: Vec<usize> = vec![0, 4];
        let upscaling_info = UpscalingInfo::Poisson {
            sum_value_offset: 100,
            count_value_offset: 1,
            sampling_distance: 1,
        };
        profile
            .add_upscaling_rule(
                by_value_offsets.as_slice(),
                "my label",
                "coco",
                upscaling_info,
            )
            .expect_err("Invalid offset");
    }

    #[test]
    fn test_add_rule_with_offset_out_of_bound_poisson_function3() {
        let sample_types = create_samples_types();

        let mut profile: Profile = Profile::builder().sample_types(sample_types).build();

        // adding same offsets
        let by_value_offsets: Vec<usize> = vec![0, 4];
        let upscaling_info = UpscalingInfo::Poisson {
            sum_value_offset: 1100,
            count_value_offset: 100,
            sampling_distance: 1,
        };
        profile
            .add_upscaling_rule(
                by_value_offsets.as_slice(),
                "my label",
                "coco",
                upscaling_info,
            )
            .expect_err("Invalid offset");
    }

    #[test]
    fn test_fails_when_adding_byvalue_rule_collinding_on_offset_with_existing_bylabel_rule() {
        let sample_types = create_samples_types();

        let mut profile: Profile = Profile::builder().sample_types(sample_types).build();

        let id_label = create_label("my label", Some("coco"));

        let sample1 = api::Sample {
            locations: vec![],
            values: vec![1, 10000, 42],
            labels: vec![id_label],
        };

        profile.add(sample1, None).expect("add to success");

        let mut value_offsets: Vec<usize> = vec![0, 1];
        // Add by-label rule first
        let upscaling_info2 = UpscalingInfo::Proportional { scale: 2.0 };
        profile
            .add_upscaling_rule(
                value_offsets.as_slice(),
                id_label.key,
                id_label.str.unwrap(),
                upscaling_info2,
            )
            .expect("Rule added");

        // add by-value rule
        let upscaling_info = UpscalingInfo::Proportional { scale: 2.0 };
        value_offsets.clear();
        value_offsets.push(0);
        profile
            .add_upscaling_rule(value_offsets.as_slice(), "", "", upscaling_info)
            .expect_err("Rule added");
    }

    #[test]
    fn local_root_span_id_label_as_i64() {
        let sample_types = vec![
            api::ValueType {
                r#type: "samples",
                unit: "count",
            },
            api::ValueType {
                r#type: "wall-time",
                unit: "nanoseconds",
            },
        ];

        let mut profile: Profile = Profile::builder().sample_types(sample_types).build();

        let id_label = api::Label {
            key: "local root span id",
            str: None,
            num: 10,
            num_unit: None,
        };

        let large_span_id = u64::MAX;
        // Safety: a u64 can fit into an i64, and we're testing that it's not mis-handled.
        let large_num: i64 = unsafe { std::intrinsics::transmute(large_span_id) };

        let id2_label = api::Label {
            key: "local root span id",
            str: None,
            num: large_num,
            num_unit: None,
        };

        let sample1 = api::Sample {
            locations: vec![],
            values: vec![1, 10000],
            labels: vec![id_label],
        };

        let sample2 = api::Sample {
            locations: vec![],
            values: vec![1, 10000],
            labels: vec![id2_label],
        };

        profile.add(sample1, None).expect("add to success");
        profile.add(sample2, None).expect("add to success");

        profile.add_endpoint(10, Cow::from("endpoint 10"));
        profile.add_endpoint(large_span_id, Cow::from("large endpoint"));

        let serialized_profile = pprof::roundtrip_to_pprof(profile).unwrap();
        assert_eq!(serialized_profile.samples.len(), 2);

        // Find common label strings in the string table.
        let locate_string = |string: &str| -> i64 {
            // The table is supposed to be unique, so we shouldn't have to worry about duplicates.
            serialized_profile
                .string_table
                .iter()
                .enumerate()
                .find_map(|(offset, str)| {
                    if str == string {
                        Some(offset as i64)
                    } else {
                        None
                    }
                })
                .unwrap()
        };

        let local_root_span_id = locate_string("local root span id");
        let trace_endpoint = locate_string("trace endpoint");

        // Set up the expected labels per sample
        let expected_labels = [
            [
                pprof::Label {
                    key: local_root_span_id,
                    str: 0,
                    num: large_num,
                    num_unit: 0,
                },
                pprof::Label::str(trace_endpoint, locate_string("large endpoint")),
            ],
            [
                pprof::Label {
                    key: local_root_span_id,
                    str: 0,
                    num: 10,
                    num_unit: 0,
                },
                pprof::Label::str(trace_endpoint, locate_string("endpoint 10")),
            ],
        ];

        // Finally, match the labels.
        for (sample, labels) in serialized_profile
            .sorted_samples()
            .iter()
            .zip(expected_labels.iter())
        {
            assert_eq!(sample.labels, labels);
        }
    }
}<|MERGE_RESOLUTION|>--- conflicted
+++ resolved
@@ -431,8 +431,7 @@
                 .iter()
                 .map(Id::to_raw_id)
                 .collect();
-            self.upscaling_rules
-                .upscale_values(&mut values, &labels, &self.sample_types)?;
+            self.upscaling_rules.upscale_values(&mut values, &labels)?;
 
             let item = pprof::Sample {
                 location_ids,
@@ -583,67 +582,6 @@
     }
 }
 
-<<<<<<< HEAD
-impl TryFrom<&Profile> for pprof::Profile {
-    type Error = anyhow::Error;
-
-    fn try_from(profile: &Profile) -> anyhow::Result<pprof::Profile> {
-        let (period, period_type) = match profile.period {
-            Some(tuple) => (tuple.0, Some(tuple.1)),
-            None => (0, None),
-        };
-
-        /* Rust pattern: inverting Vec<Result<T,E>> into Result<Vec<T>, E> error with .collect:
-         * https://doc.rust-lang.org/rust-by-example/error/iter_result.html#fail-the-entire-operation-with-collect
-         */
-
-        let samples: anyhow::Result<Vec<pprof::Sample>> = profile
-            .observations
-            .iter()
-            .map(|(sample, timestamp, values)| {
-                let labels = profile.translate_and_enrich_sample_labels(sample, timestamp)?;
-                let location_ids: Vec<_> = profile
-                    .get_stacktrace(sample.stacktrace)
-                    .locations
-                    .iter()
-                    .map(Id::to_raw_id)
-                    .collect();
-                let values = profile.upscaling_rules.upscale_values(values, &labels)?;
-
-                Ok(pprof::Sample {
-                    location_ids,
-                    values,
-                    labels,
-                })
-            })
-            .collect();
-        let samples = samples?;
-        Ok(pprof::Profile {
-            sample_types: profile
-                .sample_types
-                .iter()
-                .map(pprof::ValueType::from)
-                .collect(),
-            samples,
-            mappings: to_pprof_vec(&profile.mappings),
-            locations: to_pprof_vec(&profile.locations),
-            functions: to_pprof_vec(&profile.functions),
-            string_table: profile.strings.iter().map(Into::into).collect(),
-            time_nanos: profile
-                .start_time
-                .duration_since(SystemTime::UNIX_EPOCH)
-                .map_or(0, |duration| {
-                    duration.as_nanos().min(i64::MAX as u128) as i64
-                }),
-            period,
-            period_type: period_type.map(pprof::ValueType::from),
-            ..Default::default()
-        })
-    }
-}
-
-=======
->>>>>>> 5cd3784e
 #[cfg(test)]
 mod api_test {
 
