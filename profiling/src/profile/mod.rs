// Unless explicitly stated otherwise all files in this repository are licensed under the Apache License Version 2.0.
// This product includes software developed at Datadog (https://www.datadoghq.com/). Copyright 2021-Present Datadog, Inc.

pub mod api;
pub mod internal;
pub mod pprof;
pub mod profiled_endpoints;

use std::borrow::Cow;
use std::convert::TryInto;
use std::hash::BuildHasherDefault;
use std::num::NonZeroI64;
use std::time::{Duration, SystemTime};

use internal::*;
use profiled_endpoints::ProfiledEndpointsStats;
use prost::{EncodeError, Message};

use self::api::UpscalingInfo;

pub type FxIndexMap<K, V> = indexmap::IndexMap<K, V, BuildHasherDefault<rustc_hash::FxHasher>>;
pub type FxIndexSet<K> = indexmap::IndexSet<K, BuildHasherDefault<rustc_hash::FxHasher>>;

pub type Timestamp = NonZeroI64;
pub type TimestampedObservation = (Timestamp, Box<[i64]>);

pub struct Profile {
    endpoints: Endpoints,
    functions: FxIndexSet<Function>,
    labels: FxIndexSet<Label>,
    label_sets: FxIndexSet<LabelSet>,
    locations: FxIndexSet<Location>,
    mappings: FxIndexSet<Mapping>,
    observations: Observations,
    period: Option<(i64, ValueType)>,
    sample_types: Vec<ValueType>,
    samples: FxIndexSet<Sample>,
    stack_traces: FxIndexSet<StackTrace>,
    start_time: SystemTime,
    strings: FxIndexSet<String>,
    timestamp_key: StringId,
    upscaling_rules: UpscalingRules,
}

#[derive(Default)]
pub struct ProfileBuilder<'a> {
    period: Option<api::Period<'a>>,
    sample_types: Vec<api::ValueType<'a>>,
    start_time: Option<SystemTime>,
}

impl<'a> ProfileBuilder<'a> {
    pub const fn new() -> Self {
        ProfileBuilder {
            period: None,
            sample_types: Vec::new(),
            start_time: None,
        }
    }

    pub fn period(mut self, period: Option<api::Period<'a>>) -> Self {
        self.period = period;
        self
    }

    pub fn sample_types(mut self, sample_types: Vec<api::ValueType<'a>>) -> Self {
        self.sample_types = sample_types;
        self
    }

    pub fn start_time(mut self, start_time: Option<SystemTime>) -> Self {
        self.start_time = start_time;
        self
    }

    pub fn build(self) -> Profile {
        let mut profile = Profile::new(self.start_time.unwrap_or_else(SystemTime::now));

        profile.sample_types = self
            .sample_types
            .iter()
            .map(|vt| ValueType {
                r#type: profile.intern(vt.r#type),
                unit: profile.intern(vt.unit),
            })
            .collect();

        if let Some(period) = self.period {
            profile.period = Some((
                period.value,
                ValueType {
                    r#type: profile.intern(period.r#type.r#type),
                    unit: profile.intern(period.r#type.unit),
                },
            ));
        };

        profile
    }
}

trait Dedup<T: Item> {
    /// Deduplicate the Item and return its associated Id.
    /// # Panics
    /// Panics if the number of items overflows the storage capabilities of
    /// the associated Id type.
    fn dedup(&mut self, item: T) -> <T as Item>::Id;
}

impl<T: Item> Dedup<T> for FxIndexSet<T> {
    fn dedup(&mut self, item: T) -> <T as Item>::Id {
        let (id, _) = self.insert_full(item);
        <T as Item>::Id::from_offset(id)
    }
}

fn to_pprof_vec<T: PprofItem>(collection: &FxIndexSet<T>) -> Vec<T::PprofMessage> {
    collection
        .iter()
        .enumerate()
        .map(|(index, item)| item.to_pprof(<T as Item>::Id::from_offset(index)))
        .collect()
}

pub struct EncodedProfile {
    pub start: SystemTime,
    pub end: SystemTime,
    pub buffer: Vec<u8>,
    pub endpoints_stats: ProfiledEndpointsStats,
}

// For testing and debugging purposes
impl Profile {
    pub fn only_for_testing_num_aggregated_samples(&self) -> usize {
        self.observations
            .iter()
            .filter(|(_, ts, _)| ts.is_none())
            .count()
    }

    pub fn only_for_testing_num_timestamped_samples(&self) -> usize {
        use std::collections::HashSet;
        let sample_set: HashSet<Timestamp> =
            HashSet::from_iter(self.observations.iter().filter_map(|(_, ts, _)| ts));
        sample_set.len()
    }
}

impl Profile {
    /// Creates a profile with `start_time`.
    /// Initializes the string table to hold:
    ///  - "" (the empty string)
    ///  - "local root span id"
    ///  - "trace endpoint"
    /// All other fields are default.
    pub fn new(start_time: SystemTime) -> Self {
        /* Do not use Profile's default() impl here or it will cause a stack
         * overflow, since that default impl calls this method.
         */
        let mut profile = Self {
            endpoints: Default::default(),
            functions: Default::default(),
            labels: Default::default(),
            label_sets: Default::default(),
            locations: Default::default(),
            mappings: Default::default(),
            observations: Default::default(),
            period: None,
            samples: Default::default(),
            sample_types: vec![],
            stack_traces: Default::default(),
            start_time,
            strings: Default::default(),
            timestamp_key: Default::default(),
            upscaling_rules: Default::default(),
        };

        // Ensure the empty string is the first inserted item and has a 0 id.
        let _id = profile.intern("");
        debug_assert!(_id == StringId::ZERO);

        profile.endpoints.local_root_span_id_label = profile.intern("local root span id");
        profile.endpoints.endpoint_label = profile.intern("trace endpoint");
        profile.timestamp_key = profile.intern("end_timestamp_ns");
        profile
    }

    #[cfg(test)]
    fn interned_strings_count(&self) -> usize {
        self.strings.len()
    }

    /// Interns the `str` as a string, returning the id in the string table.
    /// The empty string is guaranteed to have an id of [StringId::ZERO].
    fn intern(&mut self, item: &str) -> StringId {
        // For performance, delay converting the [&str] to a [String] until
        // after it has been determined to not exist in the set. This avoids
        // temporary allocations.
        let index = match self.strings.get_index_of(item) {
            Some(index) => index,
            None => {
                let (index, _inserted) = self.strings.insert_full(item.into());
                // This wouldn't make any sense; the item couldn't be found so
                // we try to insert it, but suddenly it exists now?
                debug_assert!(_inserted);
                index
            }
        };
        StringId::from_offset(index)
    }

    pub fn builder<'a>() -> ProfileBuilder<'a> {
        ProfileBuilder::new()
    }

    fn add_stacktrace(&mut self, locations: Vec<LocationId>) -> StackTraceId {
        self.stack_traces.dedup(StackTrace { locations })
    }

    fn get_stacktrace(&self, st: StackTraceId) -> &StackTrace {
        self.stack_traces
            .get_index(st.to_raw_id())
            .expect("StackTraceId {st} to exist in profile")
    }

    fn add_function(&mut self, function: &api::Function) -> FunctionId {
        let name = self.intern(function.name);
        let system_name = self.intern(function.system_name);
        let filename = self.intern(function.filename);

        let start_line = function.start_line;
        self.functions.dedup(Function {
            name,
            system_name,
            filename,
            start_line,
        })
    }

    fn add_location(&mut self, location: &api::Location) -> LocationId {
        let mapping_id = self.add_mapping(&location.mapping);
        let function_id = self.add_function(&location.function);
        self.locations.dedup(Location {
            mapping_id,
            function_id,
            address: location.address,
            line: location.line,
        })
    }

    fn add_mapping(&mut self, mapping: &api::Mapping) -> MappingId {
        let filename = self.intern(mapping.filename);
        let build_id = self.intern(mapping.build_id);

        self.mappings.dedup(Mapping {
            memory_start: mapping.memory_start,
            memory_limit: mapping.memory_limit,
            file_offset: mapping.file_offset,
            filename,
            build_id,
        })
    }

    pub fn add(&mut self, sample: api::Sample) -> anyhow::Result<()> {
        anyhow::ensure!(
            sample.values.len() == self.sample_types.len(),
            "expected {} sample types, but sample had {} sample types",
            self.sample_types.len(),
            sample.values.len(),
        );

<<<<<<< HEAD
        let values = sample.values.clone().into_boxed_slice();
        let (labels, local_root_span_id_label, timestamp) = self.extract_sample_labels(&sample)?;
=======
        let (labels, local_root_span_id_label_offset, timestamp) =
            self.extract_sample_labels(&sample)?;
>>>>>>> bb8731ad

        let locations = sample
            .locations
            .iter()
            .map(|l| self.add_location(l))
            .collect();

        let stacktrace = self.add_stacktrace(locations);
        let s = Sample {
            stacktrace,
            labels,
            local_root_span_id_label,
        };
        let sample_id = self.samples.dedup(s);
        self.observations.add(sample_id, timestamp, sample.values);
        Ok(())
    }

    /// Validates labels and converts them to the internal representation.
    /// Extracts out the timestamp label, if it exists.
    /// Also tracks the index of the label with key "local root span id".
    fn extract_sample_labels(
        &mut self,
        sample: &api::Sample,
    ) -> anyhow::Result<(LabelSetId, Option<LabelId>, Option<Timestamp>)> {
        let mut labels: Vec<LabelId> = Vec::with_capacity(sample.labels.len());
        let mut local_root_span_id_label: Option<LabelId> = None;
        let mut timestamp: Option<Timestamp> = None;

        for label in sample.labels.iter() {
            let key = self.intern(label.key);

            // The current API stores timestamps on a label.
            // The internal representation stores them in the timestamped_samples map.
            // Extract them from the labels, and pass them on to put into the map
            if key == self.timestamp_key {
                anyhow::ensure!(
                    label.str.is_none(),
                    "the label \"{}\" must be sent as a number, not string {}",
                    label.str.unwrap(),
                    label.key
                );
                anyhow::ensure!(label.num != 0, "the label \"{}\" must not be 0", label.key);
                anyhow::ensure!(label.num_unit.is_none(), "Timestamps with label '{}' are always nanoseconds and do not take a unit: found '{}'", label.key, label.num_unit.unwrap());

                timestamp = Some(NonZeroI64::new(label.num).unwrap());
                // Once the timestamp is extracted, we remove it from the labels.
                // This allows `Sample` with the same values other than the timestamp to dedup.
                continue;
            }

            let internal_label = if let Some(s) = label.str {
                let str = self.intern(s);
                Label::str(key, str)
            } else {
                let num = label.num;
                let num_unit = label.num_unit.map(|s| self.intern(s));
                Label::num(key, num, num_unit)
            };

            let label_id = self.labels.dedup(internal_label);

            if key == self.endpoints.local_root_span_id_label {
                // Panic: if the label.str isn't 0, then str must have been provided.
                anyhow::ensure!(
                    label.str.is_none(),
                    "the label \"local root span id\" must be sent as a number, not string {}",
                    label.str.unwrap()
                );
                anyhow::ensure!(
                    label.num != 0,
                    "the label \"local root span id\" must not be 0"
                );

                anyhow::ensure!(
                    local_root_span_id_label.is_none(),
                    "only one label per sample can have the key \"local root span id\", found two: {:?}, {:?}",
                    self.get_label(local_root_span_id_label.unwrap()), label
                );
                local_root_span_id_label = Some(label_id);
            } else {
                labels.push(label_id);
            }
        }

        let label_set_id = self.label_sets.dedup(LabelSet::new(labels));

        Ok((label_set_id, local_root_span_id_label, timestamp))
    }

    fn extract_api_sample_types(&self) -> Option<Vec<api::ValueType>> {
        let mut sample_types: Vec<api::ValueType> = Vec::with_capacity(self.sample_types.len());
        for sample_type in self.sample_types.iter() {
            sample_types.push(api::ValueType {
                r#type: self.get_string(sample_type.r#type),
                unit: self.get_string(sample_type.unit),
            })
        }
        Some(sample_types)
    }

    /// Resets all data except the sample types and period. Returns the
    /// previous Profile on success.
    pub fn reset(&mut self, start_time: Option<SystemTime>) -> Option<Profile> {
        /* We have to map over the types because the order of the strings is
         * not generally guaranteed, so we can't just copy the underlying
         * structures.
         */
        let sample_types: Vec<api::ValueType> = self.extract_api_sample_types()?;

        let period = self.period.map(|t| api::Period {
            r#type: api::ValueType {
                r#type: self.get_string(t.1.r#type),
                unit: self.get_string(t.1.unit),
            },
            value: t.0,
        });

        let mut profile = ProfileBuilder::new()
            .sample_types(sample_types)
            .period(period)
            .start_time(start_time)
            .build();

        std::mem::swap(&mut *self, &mut profile);
        Some(profile)
    }

    /// Add the endpoint data to the endpoint mappings.
    /// The `endpoint` string will be interned.
    pub fn add_endpoint(&mut self, local_root_span_id: u64, endpoint: Cow<str>) {
        let interned_endpoint = self.intern(endpoint.as_ref());

        self.endpoints
            .mappings
            .insert(local_root_span_id, interned_endpoint);
    }

    pub fn add_endpoint_count(&mut self, endpoint: Cow<str>, value: i64) {
        self.endpoints
            .stats
            .add_endpoint_count(endpoint.into_owned(), value);
    }

    pub fn add_upscaling_rule(
        &mut self,
        offset_values: &[usize],
        label_name: &str,
        label_value: &str,
        upscaling_info: UpscalingInfo,
    ) -> anyhow::Result<()> {
        anyhow::ensure!(
            offset_values.iter().all(|x| x < &self.sample_types.len()),
            "Invalid offset. Highest expected offset: {}",
            self.sample_types.len() - 1
        );

        let label_name_id = self.intern(label_name);
        let label_value_id = self.intern(label_value);

        let mut new_values_offset = offset_values.to_vec();
        new_values_offset.sort_unstable();

        self.upscaling_rules.check_collisions(
            &new_values_offset,
            (label_name, label_name_id),
            (label_value, label_value_id),
            &upscaling_info,
        )?;

        upscaling_info.check_validity(self.sample_types.len())?;

        let rule = UpscalingRule::new(new_values_offset, upscaling_info);

        self.upscaling_rules
            .add(label_name_id, label_value_id, rule);

        Ok(())
    }

    /// Serialize the aggregated profile, adding the end time and duration.
    /// # Arguments
    /// * `end_time` - Optional end time of the profile. Passing None will use the current time.
    /// * `duration` - Optional duration of the profile. Passing None will try to calculate the
    ///                duration based on the end time minus the start time, but under anomalous
    ///                conditions this may fail as system clocks can be adjusted. The programmer
    ///                may also accidentally pass an earlier time. The duration will be set to zero
    ///                these cases.
    pub fn serialize(
        &self,
        end_time: Option<SystemTime>,
        duration: Option<Duration>,
    ) -> anyhow::Result<EncodedProfile> {
        let end = end_time.unwrap_or_else(SystemTime::now);
        let start = self.start_time;
        let mut profile: pprof::Profile = self.try_into()?;

        profile.duration_nanos = duration
            .unwrap_or_else(|| {
                end.duration_since(start).unwrap_or({
                    // Let's not throw away the whole profile just because the clocks were wrong.
                    // todo: log that the clock went backward (or programmer mistake).
                    Duration::ZERO
                })
            })
            .as_nanos()
            .min(i64::MAX as u128) as i64;

        let mut buffer: Vec<u8> = Vec::new();
        profile.encode(&mut buffer)?;

        Ok(EncodedProfile {
            start,
            end,
            buffer,
            endpoints_stats: self.endpoints.stats.clone(),
        })
    }

<<<<<<< HEAD
    pub fn get_label(&self, id: LabelId) -> &Label {
        self.labels
            .get_index(id.to_offset())
            .expect("LabelId to have a valid interned index")
    }

    pub fn get_label_set(&self, id: LabelSetId) -> &LabelSet {
        self.label_sets
            .get_index(id.to_offset())
            .expect("LabelSetId to have a valid interned index")
=======
    pub fn get_sample(&self, id: SampleId) -> &Sample {
        self.samples
            .get_index(id.to_offset())
            .expect("SampleId to have a valid interned index")
>>>>>>> bb8731ad
    }

    pub fn get_string(&self, id: StringId) -> &str {
        self.strings
            .get_index(id.to_offset())
            .expect("StringId to have a valid interned index")
    }

    /// Fetches the endpoint information for the label. There may be errors,
    /// but there may also be no endpoint information for a given endpoint.
    /// Hence, the return type of Result<Option<_>, _>.
    fn get_endpoint_for_label(&self, label: &Label) -> anyhow::Result<Option<StringId>> {
        anyhow::ensure!(
            label.get_key() == self.endpoints.local_root_span_id_label,
            "bug: get_endpoint_for_label should only be called on labels with the key \"local root span id\", called on label with key \"{}\"",
            self.get_string(label.get_key())
        );

        anyhow::ensure!(
            label.has_num_value(),
            "the local root span id label value must be sent as a number, not a string, given {:?}",
            label
        );

        let local_root_span_id: u64 = if let LabelValue::Num { num, .. } = label.get_value() {
            // Manually specify the type here to be sure we're transmuting an
            // i64 and not a &i64.
            let id: i64 = *num;
            // Safety: the value is a u64, but pprof only has signed values, so we
            // transmute it; the backend does the same.
            unsafe { std::intrinsics::transmute(id) }
        } else {
            return Err(anyhow::format_err!("the local root span id label value must be sent as a number, not a string, given {:?}",
            label));
        };

        Ok(self
            .endpoints
            .mappings
            .get(&local_root_span_id)
            .map(StringId::clone))
    }

    fn translate_and_enrich_sample_labels(
        &self,
        sample: &Sample,
    ) -> anyhow::Result<Vec<pprof::Label>> {
        let mut labels: Vec<_> = self
            .get_label_set(sample.labels)
            .iter()
            .map(|l| self.get_label(*l).into())
            .collect();
        if let Some(lrsi_id) = sample.local_root_span_id_label {
            // Safety: this offset was created internally and isn't be mutated.
            let lrsi_label = self.get_label(lrsi_id);
            labels.push(lrsi_label.into());
            if let Some(endpoint_value_id) = self.get_endpoint_for_label(lrsi_label)? {
                labels.push(Label::str(self.endpoints.endpoint_label, endpoint_value_id).into());
            }
        }
        Ok(labels)
    }
}

impl TryFrom<&Profile> for pprof::Profile {
    type Error = anyhow::Error;

    fn try_from(profile: &Profile) -> anyhow::Result<pprof::Profile> {
        let (period, period_type) = match profile.period {
            Some(tuple) => (tuple.0, Some(tuple.1)),
            None => (0, None),
        };

        /* Rust pattern: inverting Vec<Result<T,E>> into Result<Vec<T>, E> error with .collect:
         * https://doc.rust-lang.org/rust-by-example/error/iter_result.html#fail-the-entire-operation-with-collect
         */

        let samples: anyhow::Result<Vec<pprof::Sample>> = profile
            .observations
            .iter()
            .map(|(sample_id, timestamp, values)| {
                let sample = profile.get_sample(sample_id);
                let mut labels = profile.translate_and_enrich_sample_labels(sample)?;
                if let Some(timestamp) = timestamp {
                    // pprof uses a label to store the timestamp so put it there
                    labels.push(Label::num(profile.timestamp_key, timestamp.get(), None).into());
                }

                let location_ids: Vec<_> = profile
                    .get_stacktrace(sample.stacktrace)
                    .locations
                    .iter()
                    .map(Id::to_raw_id)
                    .collect();
                let values = profile.upscaling_rules.upscale_values(
                    values,
                    &labels,
                    &profile.sample_types,
                )?;

                Ok(pprof::Sample {
                    location_ids,
                    values,
                    labels,
                })
            })
            .collect();
        let samples = samples?;
        Ok(pprof::Profile {
            sample_types: profile
                .sample_types
                .iter()
                .map(pprof::ValueType::from)
                .collect(),
            samples,
            mappings: to_pprof_vec(&profile.mappings),
            locations: to_pprof_vec(&profile.locations),
            functions: to_pprof_vec(&profile.functions),
            string_table: profile.strings.iter().map(Into::into).collect(),
            time_nanos: profile
                .start_time
                .duration_since(SystemTime::UNIX_EPOCH)
                .map_or(0, |duration| {
                    duration.as_nanos().min(i64::MAX as u128) as i64
                }),
            period,
            period_type: period_type.map(pprof::ValueType::from),
            ..Default::default()
        })
    }
}

#[cfg(test)]
mod api_test {

    use super::*;
    use std::{borrow::Cow, collections::HashMap};

    #[test]
    fn interning() {
        let sample_types = vec![api::ValueType {
            r#type: "samples",
            unit: "count",
        }];
        let mut profiles = Profile::builder().sample_types(sample_types).build();

        let expected_id = StringId::from_offset(profiles.interned_strings_count());

        let string = "a";
        let id1 = profiles.intern(string);
        let id2 = profiles.intern(string);

        assert_eq!(id1, id2);
        assert_eq!(id1, expected_id);
    }

    #[test]
    fn api() {
        let sample_types = vec![
            api::ValueType {
                r#type: "samples",
                unit: "count",
            },
            api::ValueType {
                r#type: "wall-time",
                unit: "nanoseconds",
            },
        ];

        let mapping = api::Mapping {
            filename: "php",
            ..Default::default()
        };

        let index = api::Function {
            filename: "index.php",
            ..Default::default()
        };

        let locations = vec![
            api::Location {
                mapping,
                function: api::Function {
                    name: "phpinfo",
                    system_name: "phpinfo",
                    filename: "index.php",
                    start_line: 0,
                },
                ..Default::default()
            },
            api::Location {
                mapping,
                function: index,
                line: 3,
                ..Default::default()
            },
        ];

        let mut profile = Profile::builder().sample_types(sample_types).build();
        assert_eq!(profile.only_for_testing_num_aggregated_samples(), 0);

        profile
            .add(api::Sample {
                locations,
                values: vec![1, 10000],
                labels: vec![],
            })
            .expect("add to succeed");

        assert_eq!(profile.only_for_testing_num_aggregated_samples(), 1);
    }

    fn provide_distinct_locations() -> Profile {
        let sample_types = vec![api::ValueType {
            r#type: "samples",
            unit: "count",
        }];

        let mapping = api::Mapping {
            filename: "php",
            ..Default::default()
        };

        let main_locations = vec![api::Location {
            mapping,
            function: api::Function {
                name: "{main}",
                system_name: "{main}",
                filename: "index.php",
                ..Default::default()
            },
            ..Default::default()
        }];
        let test_locations = vec![api::Location {
            mapping,
            function: api::Function {
                name: "test",
                system_name: "test",
                filename: "index.php",
                start_line: 3,
            },
            ..Default::default()
        }];
        let timestamp_locations = vec![api::Location {
            mapping,
            function: api::Function {
                name: "test",
                system_name: "test",
                filename: "index.php",
                start_line: 4,
            },
            ..Default::default()
        }];

        let values: Vec<i64> = vec![1];
        let mut labels = vec![api::Label {
            key: "pid",
            num: 101,
            ..Default::default()
        }];

        let main_sample = api::Sample {
            locations: main_locations,
            values: values.clone(),
            labels: labels.clone(),
        };

        let test_sample = api::Sample {
            locations: test_locations,
            values: values.clone(),
            labels: labels.clone(),
        };

        labels.push(api::Label {
            key: "end_timestamp_ns",
            num: 42,
            ..Default::default()
        });
        let timestamp_sample = api::Sample {
            locations: timestamp_locations,
            values,
            labels,
        };

        let mut profile = Profile::builder().sample_types(sample_types).build();
        assert_eq!(profile.only_for_testing_num_aggregated_samples(), 0);

        profile.add(main_sample).expect("profile to not be full");
        assert_eq!(profile.only_for_testing_num_aggregated_samples(), 1);

        profile.add(test_sample).expect("profile to not be full");
        assert_eq!(profile.only_for_testing_num_aggregated_samples(), 2);

        assert_eq!(profile.only_for_testing_num_timestamped_samples(), 0);
        profile
            .add(timestamp_sample)
            .expect("profile to not be full");
        assert_eq!(profile.only_for_testing_num_timestamped_samples(), 1);
        profile
    }

    #[test]
    fn impl_from_profile_for_pprof_profile() {
        let locations = provide_distinct_locations();
        let profile = pprof::Profile::try_from(&locations).unwrap();

        assert_eq!(profile.samples.len(), 3);
        assert_eq!(profile.mappings.len(), 1);
        assert_eq!(profile.locations.len(), 3);
        assert_eq!(profile.functions.len(), 3);

        for (index, mapping) in profile.mappings.iter().enumerate() {
            assert_eq!((index + 1) as u64, mapping.id);
        }

        for (index, location) in profile.locations.iter().enumerate() {
            assert_eq!((index + 1) as u64, location.id);
        }

        for (index, function) in profile.functions.iter().enumerate() {
            assert_eq!((index + 1) as u64, function.id);
        }
        let samples = profile.sorted_samples();

        let sample = samples.get(0).expect("index 0 to exist");
        assert_eq!(sample.labels.len(), 1);
        let label = sample.labels.get(0).expect("index 0 to exist");
        let key = profile
            .string_table
            .get(label.key as usize)
            .expect("index to exist");
        let str = profile
            .string_table
            .get(label.str as usize)
            .expect("index to exist");
        let num_unit = profile
            .string_table
            .get(label.num_unit as usize)
            .expect("index to exist");
        assert_eq!(key, "pid");
        assert_eq!(label.num, 101);
        assert_eq!(str, "");
        assert_eq!(num_unit, "");

        let sample = samples.get(1).expect("index 1 to exist");
        assert_eq!(sample.labels.len(), 1);
        let label = sample.labels.get(0).expect("index 0 to exist");
        let key = profile
            .string_table
            .get(label.key as usize)
            .expect("index to exist");
        let str = profile
            .string_table
            .get(label.str as usize)
            .expect("index to exist");
        let num_unit = profile
            .string_table
            .get(label.num_unit as usize)
            .expect("index to exist");
        assert_eq!(key, "pid");
        assert_eq!(label.num, 101);
        assert_eq!(str, "");
        assert_eq!(num_unit, "");

        let sample = samples.get(2).expect("index 2 to exist");
        assert_eq!(sample.labels.len(), 2);
        let label = sample.labels.get(0).expect("index 0 to exist");
        let key = profile
            .string_table
            .get(label.key as usize)
            .expect("index to exist");
        let str = profile
            .string_table
            .get(label.str as usize)
            .expect("index to exist");
        let num_unit = profile
            .string_table
            .get(label.num_unit as usize)
            .expect("index to exist");
        assert_eq!(key, "pid");
        assert_eq!(label.num, 101);
        assert_eq!(str, "");
        assert_eq!(num_unit, "");
        let label = sample.labels.get(1).expect("index 1 to exist");
        let key = profile
            .string_table
            .get(label.key as usize)
            .expect("index to exist");
        let str = profile
            .string_table
            .get(label.str as usize)
            .expect("index to exist");
        let num_unit = profile
            .string_table
            .get(label.num_unit as usize)
            .expect("index to exist");
        assert_eq!(key, "end_timestamp_ns");
        assert_eq!(label.num, 42);
        assert_eq!(str, "");
        assert_eq!(num_unit, "");
    }

    #[test]
    fn reset() {
        let mut profile = provide_distinct_locations();
        /* This set of asserts is to make sure it's a non-empty profile that we
         * are working with so that we can test that reset works.
         */
        assert!(!profile.functions.is_empty());
        assert!(!profile.labels.is_empty());
        assert!(!profile.label_sets.is_empty());
        assert!(!profile.locations.is_empty());
        assert!(!profile.mappings.is_empty());
        assert!(!profile.samples.is_empty());
        assert!(!profile.observations.is_empty());
        assert!(!profile.sample_types.is_empty());
        assert!(profile.period.is_none());
        assert!(profile.endpoints.mappings.is_empty());
        assert!(profile.endpoints.stats.is_empty());

        let prev = profile.reset(None).expect("reset to succeed");

        // These should all be empty now
        assert!(profile.functions.is_empty());
        assert!(profile.labels.is_empty());
        assert!(profile.label_sets.is_empty());
        assert!(profile.locations.is_empty());
        assert!(profile.mappings.is_empty());
        assert!(profile.samples.is_empty());
        assert!(profile.observations.is_empty());
        assert!(profile.endpoints.mappings.is_empty());
        assert!(profile.endpoints.stats.is_empty());
        assert!(profile.upscaling_rules.is_empty());

        assert_eq!(profile.period, prev.period);
        assert_eq!(profile.sample_types, prev.sample_types);

        // The string table should have at least the empty string.
        assert!(!profile.strings.is_empty());
        assert_eq!("", profile.get_string(StringId::ZERO));
    }

    #[test]
    fn reset_period() {
        /* The previous test (reset) checked quite a few properties already, so
         * this one will focus only on the period.
         */
        let mut profile = provide_distinct_locations();

        let period = Some((
            10_000_000,
            ValueType {
                r#type: profile.intern("wall-time"),
                unit: profile.intern("nanoseconds"),
            },
        ));
        profile.period = period;

        let prev = profile.reset(None).expect("reset to succeed");
        assert_eq!(period, prev.period);

        // Resolve the string values to check that they match (their string
        // table offsets may not match).
        let (value, period_type) = profile.period.expect("profile to have a period");
        assert_eq!(value, period.unwrap().0);
        assert_eq!(profile.get_string(period_type.r#type), "wall-time");
        assert_eq!(profile.get_string(period_type.unit), "nanoseconds");
    }

    #[test]
    fn adding_local_root_span_id_with_string_value_fails() {
        let sample_types = vec![api::ValueType {
            r#type: "wall-time",
            unit: "nanoseconds",
        }];

        let mut profile: Profile = Profile::builder().sample_types(sample_types).build();

        let id_label = api::Label {
            key: "local root span id",
            str: Some("10"), // bad value, should use .num instead for local root span id
            num: 0,
            num_unit: None,
        };

        let sample = api::Sample {
            locations: vec![],
            values: vec![1, 10000],
            labels: vec![id_label],
        };

        assert!(profile.add(sample).is_err());
    }

    #[test]
    fn lazy_endpoints() {
        let sample_types = vec![
            api::ValueType {
                r#type: "samples",
                unit: "count",
            },
            api::ValueType {
                r#type: "wall-time",
                unit: "nanoseconds",
            },
        ];

        let mut profile: Profile = Profile::builder().sample_types(sample_types).build();

        let id_label = api::Label {
            key: "local root span id",
            str: None,
            num: 10,
            num_unit: None,
        };

        let id2_label = api::Label {
            key: "local root span id",
            str: None,
            num: 11,
            num_unit: None,
        };

        let other_label = api::Label {
            key: "other",
            str: Some("test"),
            num: 0,
            num_unit: None,
        };

        let sample1 = api::Sample {
            locations: vec![],
            values: vec![1, 10000],
            labels: vec![id_label, other_label],
        };

        let sample2 = api::Sample {
            locations: vec![],
            values: vec![1, 10000],
            labels: vec![id2_label, other_label],
        };

        profile.add(sample1).expect("add to success");

        profile.add(sample2).expect("add to success");

        profile.add_endpoint(10, Cow::from("my endpoint"));

        let serialized_profile = pprof::Profile::try_from(&profile).unwrap();
        assert_eq!(serialized_profile.samples.len(), 2);
        let samples = serialized_profile.sorted_samples();

        let s1 = samples.get(0).expect("sample");

        // The trace endpoint label should be added to the first sample
        assert_eq!(s1.labels.len(), 3);

        let l1 = s1.labels.get(1).expect("label");

        assert_eq!(
            serialized_profile
                .string_table
                .get(l1.key as usize)
                .unwrap(),
            "local root span id"
        );
        assert_eq!(l1.num, 10);

        let l2 = s1.labels.get(0).expect("label");

        assert_eq!(
            serialized_profile
                .string_table
                .get(l2.key as usize)
                .unwrap(),
            "other"
        );
        assert_eq!(
            serialized_profile
                .string_table
                .get(l2.str as usize)
                .unwrap(),
            "test"
        );

        let l3 = s1.labels.get(2).expect("label");

        assert_eq!(
            serialized_profile
                .string_table
                .get(l3.key as usize)
                .unwrap(),
            "trace endpoint"
        );
        assert_eq!(
            serialized_profile
                .string_table
                .get(l3.str as usize)
                .unwrap(),
            "my endpoint"
        );

        let s2 = samples.get(1).expect("sample");

        // The trace endpoint label shouldn't be added to second sample because the span id doesn't match
        assert_eq!(s2.labels.len(), 2);
    }

    #[test]
    fn endpoint_counts_empty_test() {
        let sample_types = vec![
            api::ValueType {
                r#type: "samples",
                unit: "count",
            },
            api::ValueType {
                r#type: "wall-time",
                unit: "nanoseconds",
            },
        ];

        let profile: Profile = Profile::builder().sample_types(sample_types).build();

        let encoded_profile = profile
            .serialize(None, None)
            .expect("Unable to encode/serialize the profile");

        let endpoints_stats = encoded_profile.endpoints_stats;
        assert!(endpoints_stats.is_empty());
    }

    #[test]
    fn endpoint_counts_test() {
        let sample_types = vec![
            api::ValueType {
                r#type: "samples",
                unit: "count",
            },
            api::ValueType {
                r#type: "wall-time",
                unit: "nanoseconds",
            },
        ];

        let mut profile: Profile = Profile::builder().sample_types(sample_types).build();

        let one_endpoint = "my endpoint";
        profile.add_endpoint_count(Cow::from(one_endpoint), 1);
        profile.add_endpoint_count(Cow::from(one_endpoint), 1);

        let second_endpoint = "other endpoint";
        profile.add_endpoint_count(Cow::from(second_endpoint), 1);

        let encoded_profile = profile
            .serialize(None, None)
            .expect("Unable to encode/serialize the profile");

        let endpoints_stats = encoded_profile.endpoints_stats;

        let mut count: HashMap<String, i64> = HashMap::new();
        count.insert(one_endpoint.to_string(), 2);
        count.insert(second_endpoint.to_string(), 1);

        let expected_endpoints_stats = ProfiledEndpointsStats::from(count);

        assert_eq!(endpoints_stats, expected_endpoints_stats);
    }

    #[test]
    fn local_root_span_id_label_cannot_occur_more_than_once() {
        let sample_types = vec![api::ValueType {
            r#type: "wall-time",
            unit: "nanoseconds",
        }];

        let mut profile: Profile = Profile::builder().sample_types(sample_types).build();

        let labels = vec![
            api::Label {
                key: "local root span id",
                str: None,
                num: 5738080760940355267_i64,
                num_unit: None,
            },
            api::Label {
                key: "local root span id",
                str: None,
                num: 8182855815056056749_i64,
                num_unit: None,
            },
        ];

        let sample = api::Sample {
            locations: vec![],
            values: vec![10000],
            labels,
        };

        profile.add(sample).unwrap_err();
    }

    #[test]
    fn test_no_upscaling_if_no_rules() {
        let sample_types = vec![
            api::ValueType {
                r#type: "samples",
                unit: "count",
            },
            api::ValueType {
                r#type: "wall-time",
                unit: "nanoseconds",
            },
        ];

        let mut profile: Profile = Profile::builder().sample_types(sample_types).build();

        let id_label = api::Label {
            key: "my label",
            str: Some("coco"),
            num: 0,
            num_unit: None,
        };

        let sample1 = api::Sample {
            locations: vec![],
            values: vec![1, 10000],
            labels: vec![id_label],
        };

        profile.add(sample1).expect("add to success");

        let serialized_profile = pprof::Profile::try_from(&profile).unwrap();

        assert_eq!(serialized_profile.samples.len(), 1);
        let first = serialized_profile.samples.get(0).expect("one sample");

        assert_eq!(first.values[0], 1);
        assert_eq!(first.values[1], 10000);
    }

    fn create_samples_types() -> Vec<api::ValueType<'static>> {
        vec![
            api::ValueType {
                r#type: "samples",
                unit: "count",
            },
            api::ValueType {
                r#type: "wall-time",
                unit: "nanoseconds",
            },
            api::ValueType {
                r#type: "cpu-time",
                unit: "nanoseconds",
            },
        ]
    }

    fn create_label(key: &'static str, str: Option<&'static str>) -> api::Label<'static> {
        api::Label {
            key,
            str,
            num: 0,
            num_unit: None,
        }
    }

    #[test]
    fn test_upscaling_by_value_a_zero_value() {
        let sample_types = create_samples_types();

        let mut profile = Profile::builder().sample_types(sample_types).build();

        let sample1 = api::Sample {
            locations: vec![],
            values: vec![0, 10000, 42],
            labels: vec![],
        };

        profile.add(sample1).expect("add to success");

        let upscaling_info = UpscalingInfo::Proportional { scale: 2.0 };
        let values_offset = vec![0];
        profile
            .add_upscaling_rule(values_offset.as_slice(), "", "", upscaling_info)
            .expect("Rule added");

        let serialized_profile = pprof::Profile::try_from(&profile).unwrap();

        assert_eq!(serialized_profile.samples.len(), 1);
        let first = serialized_profile.samples.get(0).expect("one sample");

        assert_eq!(first.values, vec![0, 10000, 42]);
    }

    #[test]
    fn test_upscaling_by_value_on_one_value() {
        let sample_types = create_samples_types();

        let mut profile: Profile = Profile::builder().sample_types(sample_types).build();

        let sample1 = api::Sample {
            locations: vec![],
            values: vec![1, 10000, 42],
            labels: vec![],
        };

        profile.add(sample1).expect("add to success");

        let upscaling_info = UpscalingInfo::Proportional { scale: 2.7 };
        let values_offset = vec![0];
        profile
            .add_upscaling_rule(values_offset.as_slice(), "", "", upscaling_info)
            .expect("Rule added");

        let serialized_profile = pprof::Profile::try_from(&profile).unwrap();

        assert_eq!(serialized_profile.samples.len(), 1);
        let first = serialized_profile.samples.get(0).expect("one sample");

        assert_eq!(first.values, vec![3, 10000, 42]);
    }

    #[test]
    fn test_upscaling_by_value_on_one_value_with_poisson() {
        let sample_types = create_samples_types();

        let mut profile = Profile::builder().sample_types(sample_types).build();

        let sample1 = api::Sample {
            locations: vec![],
            values: vec![1, 16, 29],
            labels: vec![],
        };

        profile.add(sample1).expect("add to success");

        let upscaling_info = UpscalingInfo::Poisson {
            sum_value_offset: 1,
            count_value_offset: 2,
            sampling_distance: 10,
        };
        let values_offset: Vec<usize> = vec![1];
        profile
            .add_upscaling_rule(values_offset.as_slice(), "", "", upscaling_info)
            .expect("Rule added");

        let serialized_profile = pprof::Profile::try_from(&profile).unwrap();

        assert_eq!(serialized_profile.samples.len(), 1);
        let first = serialized_profile.samples.get(0).expect("one sample");

        assert_eq!(first.values, vec![1, 298, 29]);
    }

    #[test]
    fn test_upscaling_by_value_on_zero_value_with_poisson() {
        let sample_types = create_samples_types();

        let mut profile = Profile::builder().sample_types(sample_types).build();

        let sample1 = api::Sample {
            locations: vec![],
            values: vec![1, 16, 0],
            labels: vec![],
        };

        profile.add(sample1).expect("add to success");

        let upscaling_info = UpscalingInfo::Poisson {
            sum_value_offset: 1,
            count_value_offset: 2,
            sampling_distance: 10,
        };
        let values_offset: Vec<usize> = vec![1];
        profile
            .add_upscaling_rule(values_offset.as_slice(), "", "", upscaling_info)
            .expect("Rule added");

        let serialized_profile = pprof::Profile::try_from(&profile).unwrap();

        assert_eq!(serialized_profile.samples.len(), 1);
        let first = serialized_profile.samples.get(0).expect("one sample");

        assert_eq!(first.values, vec![1, 16, 0]);
    }

    #[test]
    fn test_cannot_add_a_rule_with_invalid_poisson_info() {
        let sample_types = create_samples_types();

        let mut profile: Profile = Profile::builder().sample_types(sample_types).build();

        let sample1 = api::Sample {
            locations: vec![],
            values: vec![1, 16, 0],
            labels: vec![],
        };

        profile.add(sample1).expect("add to success");

        // invalid sampling_distance vaue
        let upscaling_info = UpscalingInfo::Poisson {
            sum_value_offset: 1,
            count_value_offset: 2,
            sampling_distance: 0,
        };

        let values_offset: Vec<usize> = vec![1];
        profile
            .add_upscaling_rule(values_offset.as_slice(), "", "", upscaling_info)
            .expect_err("Cannot add a rule if sampling_distance is equal to 0");

        // x value is greater than the number of value types
        let upscaling_info2 = UpscalingInfo::Poisson {
            sum_value_offset: 42,
            count_value_offset: 2,
            sampling_distance: 10,
        };
        profile
            .add_upscaling_rule(values_offset.as_slice(), "", "", upscaling_info2)
            .expect_err("Cannot add a rule if the offset x is invalid");

        // y value is greater than the number of value types
        let upscaling_info3 = UpscalingInfo::Poisson {
            sum_value_offset: 1,
            count_value_offset: 42,
            sampling_distance: 10,
        };
        profile
            .add_upscaling_rule(values_offset.as_slice(), "", "", upscaling_info3)
            .expect_err("Cannot add a rule if the offset y is invalid");
    }

    #[test]
    fn test_upscaling_by_value_on_two_values() {
        let sample_types = create_samples_types();

        let mut profile: Profile = Profile::builder().sample_types(sample_types).build();

        let sample1 = api::Sample {
            locations: vec![],
            values: vec![1, 10000, 21],
            labels: vec![],
        };

        let mapping = api::Mapping {
            filename: "php",
            ..Default::default()
        };

        let main_locations = vec![api::Location {
            mapping,
            function: api::Function {
                name: "{main}",
                system_name: "{main}",
                filename: "index.php",
                start_line: 0,
            },
            address: 0,
            line: 0,
        }];

        let sample2 = api::Sample {
            locations: main_locations,
            values: vec![5, 24, 99],
            labels: vec![],
        };

        profile.add(sample1).expect("add to success");
        profile.add(sample2).expect("add to success");

        // upscale the first value and the last one
        let values_offset: Vec<usize> = vec![0, 2];

        let upscaling_info = UpscalingInfo::Proportional { scale: 2.0 };
        profile
            .add_upscaling_rule(values_offset.as_slice(), "", "", upscaling_info)
            .expect("Rule added");

        let serialized_profile = pprof::Profile::try_from(&profile).unwrap();
        let samples = serialized_profile.sorted_samples();
        let first = samples.get(0).expect("first sample");

        assert_eq!(first.values, vec![2, 10000, 42]);

        let second = samples.get(1).expect("second sample");

        assert_eq!(second.values, vec![10, 24, 198]);
    }

    #[test]
    fn test_upscaling_by_value_on_two_value_with_two_rules() {
        let sample_types = create_samples_types();

        let mut profile: Profile = Profile::builder().sample_types(sample_types).build();

        let sample1 = api::Sample {
            locations: vec![],
            values: vec![1, 10000, 21],
            labels: vec![],
        };

        let mapping = api::Mapping {
            filename: "php",
            ..Default::default()
        };

        let main_locations = vec![api::Location {
            mapping,
            function: api::Function {
                name: "{main}",
                system_name: "{main}",
                filename: "index.php",
                start_line: 0,
            },
            ..Default::default()
        }];

        let sample2 = api::Sample {
            locations: main_locations,
            values: vec![5, 24, 99],
            labels: vec![],
        };

        profile.add(sample1).expect("add to success");
        profile.add(sample2).expect("add to success");

        let mut values_offset: Vec<usize> = vec![0];

        let upscaling_info = UpscalingInfo::Proportional { scale: 2.0 };
        profile
            .add_upscaling_rule(values_offset.as_slice(), "", "", upscaling_info)
            .expect("Rule added");

        // add another byvaluerule on the 3rd offset
        values_offset.clear();
        values_offset.push(2);

        let upscaling_info2 = UpscalingInfo::Proportional { scale: 5.0 };

        profile
            .add_upscaling_rule(values_offset.as_slice(), "", "", upscaling_info2)
            .expect("Rule added");

        let serialized_profile = pprof::Profile::try_from(&profile).unwrap();
        let samples = serialized_profile.sorted_samples();
        let first = samples.get(0).expect("first sample");

        assert_eq!(first.values, vec![2, 10000, 105]);

        let second = samples.get(1).expect("second sample");

        assert_eq!(second.values, vec![10, 24, 495]);
    }

    #[test]
    fn test_no_upscaling_by_label_if_no_match() {
        let sample_types = create_samples_types();

        let mut profile: Profile = Profile::builder().sample_types(sample_types).build();

        let id_label = create_label("my_label", Some("coco"));

        let sample1 = api::Sample {
            locations: vec![],
            values: vec![1, 10000, 42],
            labels: vec![id_label],
        };

        profile.add(sample1).expect("add to success");

        let values_offset: Vec<usize> = vec![0];

        let upscaling_info = UpscalingInfo::Proportional { scale: 2.0 };
        profile
            .add_upscaling_rule(
                values_offset.as_slice(),
                "my label",
                "foobar",
                upscaling_info,
            )
            .expect("Rule added");

        let upscaling_info2 = UpscalingInfo::Proportional { scale: 2.0 };
        profile
            .add_upscaling_rule(
                values_offset.as_slice(),
                "my other label",
                "coco",
                upscaling_info2,
            )
            .expect("Rule added");

        let upscaling_info3 = UpscalingInfo::Proportional { scale: 2.0 };
        profile
            .add_upscaling_rule(
                values_offset.as_slice(),
                "my other label",
                "foobar",
                upscaling_info3,
            )
            .expect("Rule added");

        let serialized_profile = pprof::Profile::try_from(&profile).unwrap();

        assert_eq!(serialized_profile.samples.len(), 1);
        let first = serialized_profile.samples.get(0).expect("one sample");

        assert_eq!(first.values, vec![1, 10000, 42]);
    }

    #[test]
    fn test_upscaling_by_label_on_one_value() {
        let sample_types = create_samples_types();

        let mut profile: Profile = Profile::builder().sample_types(sample_types).build();

        let id_label = create_label("my label", Some("coco"));

        let sample1 = api::Sample {
            locations: vec![],
            values: vec![1, 10000, 42],
            labels: vec![id_label],
        };

        profile.add(sample1).expect("add to success");

        let upscaling_info = UpscalingInfo::Proportional { scale: 2.0 };
        let values_offset: Vec<usize> = vec![0];
        profile
            .add_upscaling_rule(
                values_offset.as_slice(),
                id_label.key,
                id_label.str.unwrap(),
                upscaling_info,
            )
            .expect("Rule added");

        let serialized_profile = pprof::Profile::try_from(&profile).unwrap();

        assert_eq!(serialized_profile.samples.len(), 1);
        let first = serialized_profile.samples.get(0).expect("one sample");

        assert_eq!(first.values, vec![2, 10000, 42]);
    }

    #[test]
    fn test_upscaling_by_label_on_only_sample_out_of_two() {
        let sample_types = create_samples_types();

        let mut profile: Profile = Profile::builder().sample_types(sample_types).build();

        let id_label = create_label("my label", Some("coco"));

        let sample1 = api::Sample {
            locations: vec![],
            values: vec![1, 10000, 42],
            labels: vec![id_label],
        };

        let mapping = api::Mapping {
            filename: "php",
            ..Default::default()
        };

        let main_locations = vec![api::Location {
            mapping,
            function: api::Function {
                name: "{main}",
                system_name: "{main}",
                filename: "index.php",
                start_line: 0,
            },
            ..Default::default()
        }];

        let sample2 = api::Sample {
            locations: main_locations,
            values: vec![5, 24, 99],
            labels: vec![],
        };

        profile.add(sample1).expect("add to success");
        profile.add(sample2).expect("add to success");

        let upscaling_info = UpscalingInfo::Proportional { scale: 2.0 };
        let values_offset: Vec<usize> = vec![0];
        profile
            .add_upscaling_rule(
                values_offset.as_slice(),
                id_label.key,
                id_label.str.unwrap(),
                upscaling_info,
            )
            .expect("Rule added");

        let serialized_profile = pprof::Profile::try_from(&profile).unwrap();
        let samples = serialized_profile.sorted_samples();

        let first = samples.get(0).expect("one sample");

        assert_eq!(first.values, vec![2, 10000, 42]);

        let second = samples.get(1).expect("one sample");

        assert_eq!(second.values, vec![5, 24, 99]);
    }

    #[test]
    fn test_upscaling_by_label_with_two_different_rules_on_two_different_sample() {
        let sample_types = create_samples_types();

        let mut profile: Profile = Profile::builder().sample_types(sample_types).build();

        let id_no_match_label = create_label("another label", Some("do not care"));

        let id_label = create_label("my label", Some("coco"));

        let sample1 = api::Sample {
            locations: vec![],
            values: vec![1, 10000, 42],
            labels: vec![id_label, id_no_match_label],
        };

        let mapping = api::Mapping {
            filename: "php",
            ..Default::default()
        };

        let main_locations = vec![api::Location {
            mapping,
            function: api::Function {
                name: "{main}",
                system_name: "{main}",
                filename: "index.php",
                start_line: 0,
            },
            ..Default::default()
        }];

        let id_label2 = api::Label {
            key: "my other label",
            str: Some("foobar"),
            num: 10,
            num_unit: None,
        };

        let sample2 = api::Sample {
            locations: main_locations,
            values: vec![5, 24, 99],
            labels: vec![id_no_match_label, id_label2],
        };

        profile.add(sample1).expect("add to success");
        profile.add(sample2).expect("add to success");

        // add rule for the first sample on the 1st value
        let upscaling_info = UpscalingInfo::Proportional { scale: 2.0 };
        let mut values_offset: Vec<usize> = vec![0];
        profile
            .add_upscaling_rule(
                values_offset.as_slice(),
                id_label.key,
                id_label.str.unwrap(),
                upscaling_info,
            )
            .expect("Rule added");

        // add rule for the second sample on the 3rd value
        let upscaling_info2 = UpscalingInfo::Proportional { scale: 10.0 };
        values_offset.clear();
        values_offset.push(2);
        profile
            .add_upscaling_rule(
                values_offset.as_slice(),
                id_label2.key,
                id_label2.str.unwrap(),
                upscaling_info2,
            )
            .expect("Rule added");

        let serialized_profile = pprof::Profile::try_from(&profile).unwrap();
        let samples = serialized_profile.sorted_samples();
        let first = samples.get(0).expect("one sample");

        assert_eq!(first.values, vec![2, 10000, 42]);

        let second = samples.get(1).expect("one sample");

        assert_eq!(second.values, vec![5, 24, 990]);
    }

    #[test]
    fn test_upscaling_by_label_on_two_values() {
        let sample_types = create_samples_types();

        let mut profile: Profile = Profile::builder().sample_types(sample_types).build();

        let id_label = create_label("my label", Some("coco"));

        let sample1 = api::Sample {
            locations: vec![],
            values: vec![1, 10000, 42],
            labels: vec![id_label],
        };

        profile.add(sample1).expect("add to success");

        // upscale samples and wall-time values
        let values_offset: Vec<usize> = vec![0, 1];

        let upscaling_info = UpscalingInfo::Proportional { scale: 2.0 };
        profile
            .add_upscaling_rule(
                values_offset.as_slice(),
                id_label.key,
                id_label.str.unwrap(),
                upscaling_info,
            )
            .expect("Rule added");

        let serialized_profile = pprof::Profile::try_from(&profile).unwrap();

        assert_eq!(serialized_profile.samples.len(), 1);
        let first = serialized_profile.samples.get(0).expect("one sample");

        assert_eq!(first.values, vec![2, 20000, 42]);
    }
    #[test]
    fn test_upscaling_by_value_and_by_label_different_values() {
        let sample_types = create_samples_types();

        let mut profile: Profile = Profile::builder().sample_types(sample_types).build();

        let id_label = create_label("my label", Some("coco"));

        let sample1 = api::Sample {
            locations: vec![],
            values: vec![1, 10000, 42],
            labels: vec![id_label],
        };

        profile.add(sample1).expect("add to success");

        let upscaling_info = UpscalingInfo::Proportional { scale: 2.0 };
        let mut value_offsets: Vec<usize> = vec![0];
        profile
            .add_upscaling_rule(value_offsets.as_slice(), "", "", upscaling_info)
            .expect("Rule added");

        // a bylabel rule on the third offset
        let upscaling_info2 = UpscalingInfo::Proportional { scale: 5.0 };
        value_offsets.clear();
        value_offsets.push(2);
        profile
            .add_upscaling_rule(
                value_offsets.as_slice(),
                id_label.key,
                id_label.str.unwrap(),
                upscaling_info2,
            )
            .expect("Rule added");

        let serialized_profile = pprof::Profile::try_from(&profile).unwrap();

        assert_eq!(serialized_profile.samples.len(), 1);
        let first = serialized_profile.samples.get(0).expect("one sample");

        assert_eq!(first.values, vec![2, 10000, 210]);
    }

    #[test]
    fn test_add_same_byvalue_rule_twice() {
        let sample_types = create_samples_types();

        let mut profile: Profile = Profile::builder().sample_types(sample_types).build();

        // adding same offsets
        let upscaling_info = UpscalingInfo::Proportional { scale: 2.0 };
        let mut value_offsets: Vec<usize> = vec![0, 2];
        profile
            .add_upscaling_rule(value_offsets.as_slice(), "", "", upscaling_info)
            .expect("Rule added");

        let upscaling_info2 = UpscalingInfo::Proportional { scale: 2.0 };
        profile
            .add_upscaling_rule(value_offsets.as_slice(), "", "", upscaling_info2)
            .expect_err("Duplicated rules");

        // adding offsets with overlap on 2
        value_offsets.clear();
        value_offsets.push(2);
        value_offsets.push(1);
        let upscaling_info3 = UpscalingInfo::Proportional { scale: 2.0 };
        profile
            .add_upscaling_rule(value_offsets.as_slice(), "", "", upscaling_info3)
            .expect_err("Duplicated rules");

        // same offsets in different order
        value_offsets.clear();
        value_offsets.push(2);
        value_offsets.push(0);
        let upscaling_info4 = UpscalingInfo::Proportional { scale: 2.0 };
        profile
            .add_upscaling_rule(value_offsets.as_slice(), "", "", upscaling_info4)
            .expect_err("Duplicated rules");
    }

    #[test]
    fn test_add_two_bylabel_rules_with_overlap_on_values() {
        let sample_types = create_samples_types();

        let mut profile: Profile = Profile::builder().sample_types(sample_types).build();

        // adding same offsets
        let mut value_offsets: Vec<usize> = vec![0, 2];
        let upscaling_info = UpscalingInfo::Proportional { scale: 2.0 };
        profile
            .add_upscaling_rule(value_offsets.as_slice(), "my label", "coco", upscaling_info)
            .expect("Rule added");
        let upscaling_info2 = UpscalingInfo::Proportional { scale: 2.0 };
        profile
            .add_upscaling_rule(
                value_offsets.as_slice(),
                "my label",
                "coco",
                upscaling_info2,
            )
            .expect_err("Duplicated rules");

        // adding offsets with overlap on 2
        value_offsets.clear();
        value_offsets.append(&mut vec![2, 1]);
        let upscaling_info3 = UpscalingInfo::Proportional { scale: 2.0 };
        profile
            .add_upscaling_rule(
                value_offsets.as_slice(),
                "my label",
                "coco",
                upscaling_info3,
            )
            .expect_err("Duplicated rules");

        // same offsets in different order
        value_offsets.clear();
        value_offsets.push(2);
        value_offsets.push(0);
        let upscaling_info4 = UpscalingInfo::Proportional { scale: 2.0 };
        profile
            .add_upscaling_rule(
                value_offsets.as_slice(),
                "my label",
                "coco",
                upscaling_info4,
            )
            .expect_err("Duplicated rules");
    }

    #[test]
    fn test_fail_if_bylabel_rule_and_by_value_rule_with_overlap_on_values() {
        let sample_types = create_samples_types();

        let mut profile: Profile = Profile::builder().sample_types(sample_types).build();

        // adding same offsets
        let mut value_offsets: Vec<usize> = vec![0, 2];
        let upscaling_info = UpscalingInfo::Proportional { scale: 2.0 };

        // add by value rule
        profile
            .add_upscaling_rule(value_offsets.as_slice(), "", "", upscaling_info)
            .expect("Rule added");

        // add by-label rule
        let upscaling_info2 = UpscalingInfo::Proportional { scale: 2.0 };
        profile
            .add_upscaling_rule(
                value_offsets.as_slice(),
                "my label",
                "coco",
                upscaling_info2,
            )
            .expect_err("Duplicated rules");

        // adding offsets with overlap on 2
        value_offsets.clear();
        value_offsets.append(&mut vec![2, 1]);
        let upscaling_info3 = UpscalingInfo::Proportional { scale: 2.0 };
        profile
            .add_upscaling_rule(
                value_offsets.as_slice(),
                "my label",
                "coco",
                upscaling_info3,
            )
            .expect_err("Duplicated rules");

        // same offsets in different order
        value_offsets.clear();
        value_offsets.push(2);
        value_offsets.push(0);
        let upscaling_info4 = UpscalingInfo::Proportional { scale: 2.0 };
        profile
            .add_upscaling_rule(
                value_offsets.as_slice(),
                "my label",
                "coco",
                upscaling_info4,
            )
            .expect_err("Duplicated rules");
    }

    #[test]
    fn test_add_rule_with_offset_out_of_bound() {
        let sample_types = create_samples_types();

        let mut profile: Profile = Profile::builder().sample_types(sample_types).build();

        // adding same offsets
        let by_value_offsets: Vec<usize> = vec![0, 4];
        let upscaling_info = UpscalingInfo::Proportional { scale: 2.0 };
        profile
            .add_upscaling_rule(
                by_value_offsets.as_slice(),
                "my label",
                "coco",
                upscaling_info,
            )
            .expect_err("Invalid offset");
    }

    #[test]
    fn test_add_rule_with_offset_out_of_bound_poisson_function() {
        let sample_types = create_samples_types();

        let mut profile: Profile = Profile::builder().sample_types(sample_types).build();

        // adding same offsets
        let by_value_offsets: Vec<usize> = vec![0, 4];
        let upscaling_info = UpscalingInfo::Poisson {
            sum_value_offset: 1,
            count_value_offset: 100,
            sampling_distance: 1,
        };
        profile
            .add_upscaling_rule(
                by_value_offsets.as_slice(),
                "my label",
                "coco",
                upscaling_info,
            )
            .expect_err("Invalid offset");
    }

    #[test]
    fn test_add_rule_with_offset_out_of_bound_poisson_function2() {
        let sample_types = create_samples_types();

        let mut profile: Profile = Profile::builder().sample_types(sample_types).build();

        // adding same offsets
        let by_value_offsets: Vec<usize> = vec![0, 4];
        let upscaling_info = UpscalingInfo::Poisson {
            sum_value_offset: 100,
            count_value_offset: 1,
            sampling_distance: 1,
        };
        profile
            .add_upscaling_rule(
                by_value_offsets.as_slice(),
                "my label",
                "coco",
                upscaling_info,
            )
            .expect_err("Invalid offset");
    }

    #[test]
    fn test_add_rule_with_offset_out_of_bound_poisson_function3() {
        let sample_types = create_samples_types();

        let mut profile: Profile = Profile::builder().sample_types(sample_types).build();

        // adding same offsets
        let by_value_offsets: Vec<usize> = vec![0, 4];
        let upscaling_info = UpscalingInfo::Poisson {
            sum_value_offset: 1100,
            count_value_offset: 100,
            sampling_distance: 1,
        };
        profile
            .add_upscaling_rule(
                by_value_offsets.as_slice(),
                "my label",
                "coco",
                upscaling_info,
            )
            .expect_err("Invalid offset");
    }

    #[test]
    fn test_fails_when_adding_byvalue_rule_collinding_on_offset_with_existing_bylabel_rule() {
        let sample_types = create_samples_types();

        let mut profile: Profile = Profile::builder().sample_types(sample_types).build();

        let id_label = create_label("my label", Some("coco"));

        let sample1 = api::Sample {
            locations: vec![],
            values: vec![1, 10000, 42],
            labels: vec![id_label],
        };

        profile.add(sample1).expect("add to success");

        let mut value_offsets: Vec<usize> = vec![0, 1];
        // Add by-label rule first
        let upscaling_info2 = UpscalingInfo::Proportional { scale: 2.0 };
        profile
            .add_upscaling_rule(
                value_offsets.as_slice(),
                id_label.key,
                id_label.str.unwrap(),
                upscaling_info2,
            )
            .expect("Rule added");

        // add by-value rule
        let upscaling_info = UpscalingInfo::Proportional { scale: 2.0 };
        value_offsets.clear();
        value_offsets.push(0);
        profile
            .add_upscaling_rule(value_offsets.as_slice(), "", "", upscaling_info)
            .expect_err("Rule added");
    }

    #[test]
    fn local_root_span_id_label_as_i64() {
        let sample_types = vec![
            api::ValueType {
                r#type: "samples",
                unit: "count",
            },
            api::ValueType {
                r#type: "wall-time",
                unit: "nanoseconds",
            },
        ];

        let mut profile: Profile = Profile::builder().sample_types(sample_types).build();

        let id_label = api::Label {
            key: "local root span id",
            str: None,
            num: 10,
            num_unit: None,
        };

        let large_span_id = u64::MAX;
        // Safety: a u64 can fit into an i64, and we're testing that it's not mis-handled.
        let large_num: i64 = unsafe { std::intrinsics::transmute(large_span_id) };

        let id2_label = api::Label {
            key: "local root span id",
            str: None,
            num: large_num,
            num_unit: None,
        };

        let sample1 = api::Sample {
            locations: vec![],
            values: vec![1, 10000],
            labels: vec![id_label],
        };

        let sample2 = api::Sample {
            locations: vec![],
            values: vec![1, 10000],
            labels: vec![id2_label],
        };

        profile.add(sample1).expect("add to success");
        profile.add(sample2).expect("add to success");

        profile.add_endpoint(10, Cow::from("endpoint 10"));
        profile.add_endpoint(large_span_id, Cow::from("large endpoint"));

        let serialized_profile = pprof::Profile::try_from(&profile).unwrap();
        assert_eq!(serialized_profile.samples.len(), 2);

        // Find common label strings in the string table.
        let locate_string = |string: &str| -> i64 {
            // The table is supposed to be unique, so we shouldn't have to worry about duplicates.
            serialized_profile
                .string_table
                .iter()
                .enumerate()
                .find_map(|(offset, str)| {
                    if str == string {
                        Some(offset as i64)
                    } else {
                        None
                    }
                })
                .unwrap()
        };

        let local_root_span_id = locate_string("local root span id");
        let trace_endpoint = locate_string("trace endpoint");

        // Set up the expected labels per sample
        let expected_labels = [
            [
                pprof::Label {
                    key: local_root_span_id,
                    str: 0,
                    num: large_num,
                    num_unit: 0,
                },
                pprof::Label::str(trace_endpoint, locate_string("large endpoint")),
            ],
            [
                pprof::Label {
                    key: local_root_span_id,
                    str: 0,
                    num: 10,
                    num_unit: 0,
                },
                pprof::Label::str(trace_endpoint, locate_string("endpoint 10")),
            ],
        ];

        // Finally, match the labels.
        for (sample, labels) in serialized_profile
            .sorted_samples()
            .iter()
            .zip(expected_labels.iter())
        {
            assert_eq!(sample.labels, labels);
        }
    }
}<|MERGE_RESOLUTION|>--- conflicted
+++ resolved
@@ -269,13 +269,7 @@
             sample.values.len(),
         );
 
-<<<<<<< HEAD
-        let values = sample.values.clone().into_boxed_slice();
         let (labels, local_root_span_id_label, timestamp) = self.extract_sample_labels(&sample)?;
-=======
-        let (labels, local_root_span_id_label_offset, timestamp) =
-            self.extract_sample_labels(&sample)?;
->>>>>>> bb8731ad
 
         let locations = sample
             .locations
@@ -495,7 +489,6 @@
         })
     }
 
-<<<<<<< HEAD
     pub fn get_label(&self, id: LabelId) -> &Label {
         self.labels
             .get_index(id.to_offset())
@@ -506,12 +499,12 @@
         self.label_sets
             .get_index(id.to_offset())
             .expect("LabelSetId to have a valid interned index")
-=======
+    }
+
     pub fn get_sample(&self, id: SampleId) -> &Sample {
         self.samples
             .get_index(id.to_offset())
             .expect("SampleId to have a valid interned index")
->>>>>>> bb8731ad
     }
 
     pub fn get_string(&self, id: StringId) -> &str {
