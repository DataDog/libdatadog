// Unless explicitly stated otherwise all files in this repository are licensed under the Apache License Version 2.0.
// This product includes software developed at Datadog (https://www.datadoghq.com/). Copyright 2021-Present Datadog, Inc.

use crate::profile::pprof;
use std::ops::{Add, Sub};
use std::time::{Duration, SystemTime, UNIX_EPOCH};

#[derive(Clone, Copy, Debug, Eq, PartialEq)]
pub struct ValueType<'a> {
    pub r#type: &'a str,
    pub unit: &'a str,
}

#[derive(Copy, Clone, Debug, Eq, PartialEq)]
pub struct Period<'a> {
    pub r#type: ValueType<'a>,
    pub value: i64,
}

#[derive(Copy, Clone, Debug, Default, Eq, PartialEq)]
pub struct Mapping<'a> {
    /// Address at which the binary (or DLL) is loaded into memory.
    pub memory_start: u64,

    /// The limit of the address range occupied by this mapping.
    pub memory_limit: u64,

    /// Offset in the binary that corresponds to the first mapped address.
    pub file_offset: u64,

    /// The object this entry is loaded from.  This can be a filename on
    /// disk for the main binary and shared libraries, or virtual
    /// abstractions like "[vdso]".
    pub filename: &'a str,

    /// A string that uniquely identifies a particular program version
    /// with high probability. E.g., for binaries generated by GNU tools,
    /// it could be the contents of the .note.gnu.build-id field.
    pub build_id: &'a str,
}

#[derive(Copy, Clone, Debug, Default, Eq, PartialEq)]
pub struct Function<'a> {
    /// Name of the function, in human-readable form if available.
    pub name: &'a str,

    /// Name of the function, as identified by the system.
    /// For instance, it can be a C++ mangled name.
    pub system_name: &'a str,

    /// Source file containing the function.
    pub filename: &'a str,

    /// Line number in source file.
    pub start_line: i64,
}

#[derive(Clone, Debug, Eq, PartialEq)]
pub struct Line<'a> {
    /// The corresponding profile.Function for this line.
    pub function: Function<'a>,

    /// Line number in source code.
    pub line: i64,
}

#[derive(Clone, Debug, Default, Eq, PartialEq)]
pub struct Location<'a> {
    pub mapping: Mapping<'a>,

    /// The instruction address for this location, if available.  It
    /// should be within [Mapping.memory_start...Mapping.memory_limit]
    /// for the corresponding mapping. A non-leaf address may be in the
    /// middle of a call instruction. It is up to display tools to find
    /// the beginning of the instruction if necessary.
    pub address: u64,

    /// Multiple line indicates this location has inlined functions,
    /// where the last entry represents the caller into which the
    /// preceding entries were inlined.
    ///
    /// E.g., if memcpy() is inlined into printf:
    ///    line[0].function_name == "memcpy"
    ///    line[1].function_name == "printf"
    pub lines: Vec<Line<'a>>,

    /// Provides an indication that multiple symbols map to this location's
    /// address, for example due to identical code folding by the linker. In that
    /// case the line information above represents one of the multiple
    /// symbols. This field must be recomputed when the symbolization state of the
    /// profile changes.
    pub is_folded: bool,
}

#[derive(Copy, Clone, Debug, Default, Eq, PartialEq)]
pub struct Label<'a> {
    pub key: &'a str,

    /// At most one of the following must be present
    pub str: Option<&'a str>,
    pub num: i64,

    /// Should only be present when num is present.
    /// Specifies the units of num.
    /// Use arbitrary string (for example, "requests") as a custom count unit.
    /// If no unit is specified, consumer may apply heuristic to deduce the unit.
    /// Consumers may also  interpret units like "bytes" and "kilobytes" as memory
    /// units and units like "seconds" and "nanoseconds" as time units,
    /// and apply appropriate unit conversions to these.
    pub num_unit: Option<&'a str>,
}

<<<<<<< HEAD
#[derive(Clone, Debug, Eq, PartialEq)]
=======
impl<'a> Label<'a> {
    pub fn uses_at_most_one_of_str_and_num(&self) -> bool {
        self.str.is_none() || (self.num == 0 && self.num_unit.is_none())
    }
}

#[derive(Debug, Eq, PartialEq)]
>>>>>>> e65f3004
pub struct Sample<'a> {
    /// The leaf is at locations[0].
    pub locations: Vec<Location<'a>>,

    /// The type and unit of each value is defined by the corresponding
    /// entry in Profile.sample_type. All samples must have the same
    /// number of values, the same as the length of Profile.sample_type.
    /// When aggregating multiple samples into a single sample, the
    /// result has a list of values that is the element-wise sum of the
    /// lists of the originals.
    pub values: Vec<i64>,

    /// label includes additional context for this sample. It can include
    /// things like a thread id, allocation size, etc
    pub labels: Vec<Label<'a>>,
}

pub enum UpscalingInfo {
    Poisson {
        // sum_value_offset and count_value_offset are offsets in the profile values type array
        sum_value_offset: usize,
        count_value_offset: usize,
        sampling_distance: u64,
    },
    Proportional {
        scale: f64,
    },
}

impl std::fmt::Display for UpscalingInfo {
    fn fmt(&self, f: &mut std::fmt::Formatter<'_>) -> std::fmt::Result {
        match self {
            UpscalingInfo::Poisson {
                sum_value_offset,
                count_value_offset,
                sampling_distance,
            } => write!(
                f,
                "Poisson = sum_value_offset: {}, count_value_offset: {}, sampling_distance: {}",
                sum_value_offset, count_value_offset, sampling_distance
            ),
            UpscalingInfo::Proportional { scale } => {
                write!(f, "Proportional = scale: {}", scale)
            }
        }
    }
}

impl UpscalingInfo {
    pub fn check_validity(&self, number_of_values: usize) -> anyhow::Result<()> {
        match self {
            UpscalingInfo::Poisson {
                sum_value_offset,
                count_value_offset,
                sampling_distance,
            } => {
                anyhow::ensure!(
                    sum_value_offset < &number_of_values && count_value_offset < &number_of_values,
                    "sum_value_offset {} and count_value_offset {} must be strictly less than {}",
                    sum_value_offset,
                    count_value_offset,
                    number_of_values
                );
                anyhow::ensure!(
                    sampling_distance != &0,
                    "sampling_distance {} must be greater than 0",
                    sampling_distance
                )
            }
            UpscalingInfo::Proportional { scale: _ } => (),
        }
        anyhow::Ok(())
    }
}

pub struct Profile<'a> {
    pub duration: Duration,
    pub period: Option<(i64, ValueType<'a>)>,
    pub sample_types: Vec<ValueType<'a>>,
    pub samples: Vec<Sample<'a>>,
    pub start_time: SystemTime,
}

fn string_table_fetch(pprof: &pprof::Profile, id: i64) -> anyhow::Result<&String> {
    pprof
        .string_table
        .get(id as u64 as usize)
        .ok_or_else(|| anyhow::anyhow!("String {id} was not found."))
}

fn mapping_fetch(pprof: &pprof::Profile, id: u64) -> anyhow::Result<Mapping> {
    if id == 0 {
        return Ok(Mapping::default());
    }

    match pprof.mappings.iter().find(|item| item.id == id) {
        Some(mapping) => Ok(Mapping {
            memory_start: mapping.memory_start,
            memory_limit: mapping.memory_limit,
            file_offset: mapping.file_offset,
            filename: string_table_fetch(pprof, mapping.filename)?,
            build_id: string_table_fetch(pprof, mapping.build_id)?,
        }),
        None => anyhow::bail!("Mapping {id} was not found."),
    }
}

fn function_fetch(pprof: &pprof::Profile, id: u64) -> anyhow::Result<Function> {
    if id == 0 {
        return Ok(Function::default());
    }

    match pprof.functions.iter().find(|item| item.id == id) {
        Some(function) => Ok(Function {
            name: string_table_fetch(pprof, function.name)?,
            system_name: string_table_fetch(pprof, function.system_name)?,
            filename: string_table_fetch(pprof, function.filename)?,
            start_line: function.start_line,
        }),
        None => anyhow::bail!("Function {id} was not found."),
    }
}

fn lines_fetch<'a>(
    pprof: &'a pprof::Profile,
    lines: &'a [pprof::Line],
) -> anyhow::Result<Vec<Line<'a>>> {
    let mut output = Vec::with_capacity(lines.len());
    for line in lines {
        output.push(Line {
            function: function_fetch(pprof, line.function_id)?,
            line: line.line,
        });
    }
    Ok(output)
}

fn location_fetch(pprof: &pprof::Profile, id: u64) -> anyhow::Result<Location> {
    if id == 0 {
        return Ok(Location::default());
    }

    match pprof.locations.iter().find(|item| item.id == id) {
        Some(location) => Ok(Location {
            mapping: mapping_fetch(pprof, location.mapping_id)?,
            address: location.address,
            lines: lines_fetch(pprof, &location.lines)?,
            is_folded: location.is_folded,
        }),
        None => anyhow::bail!("Location {id} was not found."),
    }
}

fn locations_fetch<'a>(
    pprof: &'a pprof::Profile,
    ids: &'a [u64],
) -> anyhow::Result<Vec<Location<'a>>> {
    let mut locations = Vec::with_capacity(ids.len());
    for id in ids {
        let location = location_fetch(pprof, *id)?;
        locations.push(location);
    }
    Ok(locations)
}

impl<'a> TryFrom<&'a pprof::Profile> for Profile<'a> {
    type Error = anyhow::Error;

    fn try_from(pprof: &'a pprof::Profile) -> Result<Self, Self::Error> {
        assert!(pprof.duration_nanos >= 0);
        let duration = Duration::from_nanos(pprof.duration_nanos as u64);
        let start_time = if pprof.time_nanos.is_negative() {
            UNIX_EPOCH.sub(Duration::from_nanos(pprof.time_nanos.unsigned_abs()))
        } else {
            UNIX_EPOCH.add(Duration::from_nanos(pprof.time_nanos as u64))
        };

        let period = match pprof.period_type {
            Some(t) => {
                let r#type = ValueType {
                    r#type: string_table_fetch(pprof, t.r#type)?,
                    unit: string_table_fetch(pprof, t.unit)?,
                };
                Some((pprof.period, r#type))
            }
            None => None,
        };

        let mut sample_types = Vec::with_capacity(pprof.samples.len());
        for t in pprof.sample_types.iter() {
            sample_types.push(ValueType {
                r#type: string_table_fetch(pprof, t.r#type)?,
                unit: string_table_fetch(pprof, t.unit)?,
            });
        }

        let mut samples = Vec::with_capacity(pprof.samples.len());
        for sample in pprof.samples.iter() {
            let locations = locations_fetch(pprof, &sample.location_ids)?;

            let mut labels = Vec::with_capacity(sample.labels.len());
            for label in sample.labels.iter() {
                labels.push(Label {
                    key: string_table_fetch(pprof, label.key)?,
                    str: if label.str == 0 {
                        None
                    } else {
                        Some(string_table_fetch(pprof, label.str)?)
                    },
                    num: label.num,
                    num_unit: if label.num_unit == 0 {
                        None
                    } else {
                        Some(string_table_fetch(pprof, label.num_unit)?)
                    },
                })
            }
            let sample = Sample {
                locations,
                values: sample.values.clone(),
                labels,
            };
            samples.push(sample);
        }

        Ok(Profile {
            duration,
            period,
            sample_types,
            samples,
            start_time,
        })
    }
}

#[cfg(test)]
mod test {
    use super::*;

    #[test]
    fn label_uses_at_most_one_of_str_and_num() {
        let label = Label {
            key: "name",
            str: Some("levi"),
            num: 0,
            num_unit: Some("name"), // can't use num_unit with str
        };
        assert!(!label.uses_at_most_one_of_str_and_num());

        let label = Label {
            key: "name",
            str: Some("levi"),
            num: 10, // can't use num with str
            num_unit: None,
        };
        assert!(!label.uses_at_most_one_of_str_and_num());

        let label = Label {
            key: "name",
            str: Some("levi"),
            num: 0,
            num_unit: None,
        };
        assert!(label.uses_at_most_one_of_str_and_num());

        let label = Label {
            key: "process_id",
            str: None,
            num: 0,
            num_unit: None,
        };
        assert!(label.uses_at_most_one_of_str_and_num());

        let label = Label {
            key: "local root span id",
            str: None,
            num: 10901,
            num_unit: None,
        };
        assert!(label.uses_at_most_one_of_str_and_num());

        let label = Label {
            key: "duration",
            str: None,
            num: 12345,
            num_unit: Some("nanoseconds"),
        };
        assert!(label.uses_at_most_one_of_str_and_num());
    }
}<|MERGE_RESOLUTION|>--- conflicted
+++ resolved
@@ -110,17 +110,13 @@
     pub num_unit: Option<&'a str>,
 }
 
-<<<<<<< HEAD
-#[derive(Clone, Debug, Eq, PartialEq)]
-=======
 impl<'a> Label<'a> {
     pub fn uses_at_most_one_of_str_and_num(&self) -> bool {
         self.str.is_none() || (self.num == 0 && self.num_unit.is_none())
     }
 }
 
-#[derive(Debug, Eq, PartialEq)]
->>>>>>> e65f3004
+#[derive(Clone, Debug, Eq, PartialEq)]
 pub struct Sample<'a> {
     /// The leaf is at locations[0].
     pub locations: Vec<Location<'a>>,
