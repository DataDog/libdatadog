--- conflicted
+++ resolved
@@ -166,11 +166,8 @@
         profile.endpoints.local_root_span_id_label = profile.intern("local root span id");
         profile.endpoints.endpoint_label = profile.intern("trace endpoint");
         profile.timestamp_key = profile.intern("end_timestamp_ns");
-<<<<<<< HEAD
         profile.label_set_start_key = profile.intern("dd_following_labels_belong_to_set");
-=======
         profile.stack_id_key = profile.intern("dd_stack_id");
->>>>>>> 602dc9df
 
         profile.sample_types = sample_types
             .iter()
@@ -503,23 +500,22 @@
             .chain(
                 self.get_endpoint_for_labels(sample.labels)?
                     .map(pprof::Label::from),
-<<<<<<< HEAD
             );
-=======
+
+        let stack_id_label = std::iter::once(
+            Label::num(
+                self.stack_id_key,
+                sample.stacktrace.into_raw_id().try_into()?,
+                None,
             )
-            .chain(timestamp.map(|ts| Label::num(self.timestamp_key, ts.get(), None).into()))
-            .chain(std::iter::once(
-                Label::num(
-                    self.stack_id_key,
-                    sample.stacktrace.into_raw_id().try_into()?,
-                    None,
-                )
-                .into(),
-            ))
+            .into(),
+        );
+
+        let labels = stack_id_label
+            .chain(ts_label)
+            .chain(label_set_prefix)
+            .chain(label_set)
             .collect();
->>>>>>> 602dc9df
-
-        let labels = ts_label.chain(label_set_prefix).chain(label_set).collect();
         Ok(labels)
     }
 
@@ -583,6 +579,10 @@
 
     fn check_label_prefix(profile: &pprof::Profile, label: &pprof::Label, num: i64) {
         check_num_label(profile, label, "dd_following_labels_belong_to_set", num);
+    }
+
+    fn check_stacktrace_label(profile: &pprof::Profile, label: &pprof::Label, num: i64) {
+        check_num_label(profile, label, "dd_stack_id", num);
     }
 
     fn check_label(
@@ -606,7 +606,7 @@
         check_label(profile, label, key, num, "", "");
     }
 
-    fn _check_str_label(profile: &pprof::Profile, label: &pprof::Label, key: &str, str: &str) {
+    fn check_str_label(profile: &pprof::Profile, label: &pprof::Label, key: &str, str: &str) {
         check_label(profile, label, key, 0, "", str);
     }
 
@@ -799,102 +799,28 @@
         let samples = profile.sorted_samples();
 
         let sample = samples.get(0).expect("index 0 to exist");
-        assert_eq!(sample.labels.len(), 2);
-<<<<<<< HEAD
-        check_label_prefix(&profile, sample.labels.get(0).unwrap(), 0);
-        check_num_label(&profile, sample.labels.get(1).unwrap(), "pid", 101);
+        assert_eq!(sample.labels.len(), 3);
+        check_stacktrace_label(&profile, sample.labels.get(0).unwrap(), 0);
+        check_label_prefix(&profile, sample.labels.get(1).unwrap(), 0);
+        check_num_label(&profile, sample.labels.get(2).unwrap(), "pid", 101);
 
         let sample = samples.get(1).expect("index 1 to exist");
-        assert_eq!(sample.labels.len(), 2);
-        check_label_prefix(&profile, sample.labels.get(0).unwrap(), 0);
-        check_num_label(&profile, sample.labels.get(1).unwrap(), "pid", 101);
+        assert_eq!(sample.labels.len(), 3);
+        check_stacktrace_label(&profile, sample.labels.get(0).unwrap(), 1);
+        check_label_prefix(&profile, sample.labels.get(1).unwrap(), 0);
+        check_num_label(&profile, sample.labels.get(2).unwrap(), "pid", 101);
 
         let sample = samples.get(2).expect("index 2 to exist");
-        assert_eq!(sample.labels.len(), 3);
+        assert_eq!(sample.labels.len(), 4);
+        check_stacktrace_label(&profile, sample.labels.get(0).unwrap(), 2);
         check_num_label(
             &profile,
-            sample.labels.get(0).unwrap(),
+            sample.labels.get(1).unwrap(),
             "end_timestamp_ns",
             42,
         );
-        check_label_prefix(&profile, sample.labels.get(1).unwrap(), 0);
-        check_num_label(&profile, sample.labels.get(2).unwrap(), "pid", 101);
-=======
-        let label = sample.labels.get(0).expect("index 0 to exist");
-        let key = profile
-            .string_table
-            .get(label.key as usize)
-            .expect("index to exist");
-        let str = profile
-            .string_table
-            .get(label.str as usize)
-            .expect("index to exist");
-        let num_unit = profile
-            .string_table
-            .get(label.num_unit as usize)
-            .expect("index to exist");
-        assert_eq!(key, "pid");
-        assert_eq!(label.num, 101);
-        assert_eq!(str, "");
-        assert_eq!(num_unit, "");
-
-        let sample = samples.get(1).expect("index 1 to exist");
-        assert_eq!(sample.labels.len(), 2);
-        let label = sample.labels.get(0).expect("index 0 to exist");
-        let key = profile
-            .string_table
-            .get(label.key as usize)
-            .expect("index to exist");
-        let str = profile
-            .string_table
-            .get(label.str as usize)
-            .expect("index to exist");
-        let num_unit = profile
-            .string_table
-            .get(label.num_unit as usize)
-            .expect("index to exist");
-        assert_eq!(key, "pid");
-        assert_eq!(label.num, 101);
-        assert_eq!(str, "");
-        assert_eq!(num_unit, "");
-
-        let sample = samples.get(2).expect("index 2 to exist");
-        assert_eq!(sample.labels.len(), 3);
-        let label = sample.labels.get(0).expect("index 0 to exist");
-        let key = profile
-            .string_table
-            .get(label.key as usize)
-            .expect("index to exist");
-        let str = profile
-            .string_table
-            .get(label.str as usize)
-            .expect("index to exist");
-        let num_unit = profile
-            .string_table
-            .get(label.num_unit as usize)
-            .expect("index to exist");
-        assert_eq!(key, "pid");
-        assert_eq!(label.num, 101);
-        assert_eq!(str, "");
-        assert_eq!(num_unit, "");
-        let label = sample.labels.get(1).expect("index 1 to exist");
-        let key = profile
-            .string_table
-            .get(label.key as usize)
-            .expect("index to exist");
-        let str = profile
-            .string_table
-            .get(label.str as usize)
-            .expect("index to exist");
-        let num_unit = profile
-            .string_table
-            .get(label.num_unit as usize)
-            .expect("index to exist");
-        assert_eq!(key, "end_timestamp_ns");
-        assert_eq!(label.num, 42);
-        assert_eq!(str, "");
-        assert_eq!(num_unit, "");
->>>>>>> 602dc9df
+        check_label_prefix(&profile, sample.labels.get(2).unwrap(), 0);
+        check_num_label(&profile, sample.labels.get(3).unwrap(), "pid", 101);
     }
 
     #[test]
@@ -1052,67 +978,30 @@
         let s1 = samples.get(0).expect("sample");
 
         // The trace endpoint label should be added to the first sample
-        assert_eq!(s1.labels.len(), 4);
-<<<<<<< HEAD
-        check_label_prefix(&serialized_profile, s1.labels.get(0).unwrap(), 0);
-        check_label(
+        assert_eq!(s1.labels.len(), 5);
+        check_stacktrace_label(&serialized_profile, s1.labels.get(0).unwrap(), 0);
+        check_label_prefix(&serialized_profile, s1.labels.get(1).unwrap(), 0);
+        check_num_label(
             &serialized_profile,
-            s1.labels.get(1).unwrap(),
+            s1.labels.get(2).unwrap(),
             "local root span id",
             10,
-            "",
-            "",
-=======
-
-        let l1 = s1.labels.get(0).expect("label");
-
-        assert_eq!(
-            serialized_profile
-                .string_table
-                .get(l1.key as usize)
-                .unwrap(),
-            "local root span id"
->>>>>>> 602dc9df
         );
-
-        let l2 = s1.labels.get(2).expect("label");
-
-        assert_eq!(
-            serialized_profile
-                .string_table
-                .get(l2.key as usize)
-                .unwrap(),
-            "other"
+        check_str_label(
+            &serialized_profile,
+            s1.labels.get(3).unwrap(),
+            "other",
+            "test",
         );
-        assert_eq!(
-            serialized_profile
-                .string_table
-                .get(l2.str as usize)
-                .unwrap(),
-            "test"
+        check_str_label(
+            &serialized_profile,
+            s1.labels.get(4).unwrap(),
+            "trace endpoint",
+            "my endpoint",
         );
-
-        let l3 = s1.labels.get(3).expect("label");
-
-        assert_eq!(
-            serialized_profile
-                .string_table
-                .get(l3.key as usize)
-                .unwrap(),
-            "trace endpoint"
-        );
-        assert_eq!(
-            serialized_profile
-                .string_table
-                .get(l3.str as usize)
-                .unwrap(),
-            "my endpoint"
-        );
-
         let s2 = samples.get(1).expect("sample");
-
         // The trace endpoint label shouldn't be added to second sample because the span id doesn't match
-        assert_eq!(s2.labels.len(), 3);
+        assert_eq!(s2.labels.len(), 4);
     }
 
     #[test]
@@ -2217,15 +2106,18 @@
 
         let local_root_span_id = locate_string("local root span id");
         let trace_endpoint = locate_string("trace endpoint");
-<<<<<<< HEAD
         let dd_following_labels_belong_to_set = locate_string("dd_following_labels_belong_to_set");
-
-=======
-        let stack_id = locate_string("dd_stack_id");
->>>>>>> 602dc9df
+        let stack_id_key = locate_string("dd_stack_id");
+
         // Set up the expected labels per sample
         let expected_labels = [
             [
+                pprof::Label {
+                    key: stack_id_key,
+                    str: 0,
+                    num: 0,
+                    num_unit: 0,
+                },
                 pprof::Label {
                     key: dd_following_labels_belong_to_set,
                     str: 0,
@@ -2238,19 +2130,15 @@
                     num: 10,
                     num_unit: 0,
                 },
-<<<<<<< HEAD
                 pprof::Label::str(trace_endpoint, locate_string("endpoint 10")),
-=======
-                pprof::Label::str(trace_endpoint, locate_string("large endpoint")),
+            ],
+            [
                 pprof::Label {
-                    key: stack_id,
+                    key: stack_id_key,
                     str: 0,
                     num: 0,
                     num_unit: 0,
                 },
->>>>>>> 602dc9df
-            ],
-            [
                 pprof::Label {
                     key: dd_following_labels_belong_to_set,
                     str: 0,
@@ -2263,17 +2151,7 @@
                     num: large_num,
                     num_unit: 0,
                 },
-<<<<<<< HEAD
                 pprof::Label::str(trace_endpoint, locate_string("large endpoint")),
-=======
-                pprof::Label::str(trace_endpoint, locate_string("endpoint 10")),
-                pprof::Label {
-                    key: stack_id,
-                    str: 0,
-                    num: 0,
-                    num_unit: 0,
-                },
->>>>>>> 602dc9df
             ],
         ];
 
@@ -2376,23 +2254,35 @@
         let test_label_key = locate_string("test label");
         let stack_id_key = locate_string("dd_stack_id");
         let timestamp_key = locate_string("end_timestamp_ns");
+        let dd_following_labels_belong_to_set_key =
+            locate_string("dd_following_labels_belong_to_set");
+
         for sample in &serialized_profile.samples {
             match sample.values[0] {
                 1 => {
-                    assert_eq!(sample.labels[0].key, test_label_key);
-                    assert_eq!(sample.labels[0].num, 10);
-                    assert_eq!(sample.labels[1].key, stack_id_key);
+                    assert_eq!(sample.labels.len(), 3);
+                    assert_eq!(sample.labels[0].key, stack_id_key);
+                    assert_eq!(sample.labels[0].num, 0);
+                    assert_eq!(sample.labels[1].key, dd_following_labels_belong_to_set_key);
                     assert_eq!(sample.labels[1].num, 0);
+                    assert_eq!(sample.labels[2].key, test_label_key);
+                    assert_eq!(sample.labels[2].num, 10);
                 }
                 2 => {
+                    assert_eq!(sample.labels.len(), 2);
                     assert_eq!(sample.labels[0].key, stack_id_key);
                     assert_eq!(sample.labels[0].num, 1);
+                    assert_eq!(sample.labels[1].key, dd_following_labels_belong_to_set_key);
+                    assert_eq!(sample.labels[1].num, 1);
                 }
                 3 => {
-                    assert_eq!(sample.labels[0].key, timestamp_key);
-                    assert_eq!(sample.labels[0].num, 42);
-                    assert_eq!(sample.labels[1].key, stack_id_key);
-                    assert_eq!(sample.labels[1].num, 0);
+                    assert_eq!(sample.labels.len(), 3);
+                    assert_eq!(sample.labels[0].key, stack_id_key);
+                    assert_eq!(sample.labels[0].num, 0);
+                    assert_eq!(sample.labels[1].key, timestamp_key);
+                    assert_eq!(sample.labels[1].num, 42);
+                    assert_eq!(sample.labels[2].key, dd_following_labels_belong_to_set_key);
+                    assert_eq!(sample.labels[2].num, 1);
                 }
                 _ => panic!("Unexpected sample {:?}", sample),
             }
