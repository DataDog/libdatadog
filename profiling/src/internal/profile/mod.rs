// Copyright 2021-Present Datadog, Inc. https://www.datadoghq.com/
// SPDX-License-Identifier: Apache-2.0

#[cfg(test)]
mod fuzz_tests;

pub mod interning_api;

use self::api::UpscalingInfo;
use super::*;
use crate::api;
use crate::api::ManagedStringId;
use crate::collections::identifiable::*;
use crate::collections::string_storage::{CachedProfileId, ManagedStringStorage};
use crate::collections::string_table::StringTable;
use crate::iter::{IntoLendingIterator, LendingIterator};
use crate::pprof::sliced_proto::*;
use crate::serializer::CompressedProtobufSerializer;
use anyhow::Context;
use interning_api::Generation;
use std::borrow::Cow;
use std::collections::HashMap;
use std::sync::atomic::AtomicU64;
use std::sync::{Arc, Mutex};
use std::time::{Duration, SystemTime};

pub struct Profile {
    /// When profiles are reset, the sample-types need to be preserved. This
    /// maintains them in a way that does not depend on the string table. The
    /// Option part is this is taken from the old profile and moved to the new
    /// one.
    owned_sample_types: Option<Box<[owned_types::ValueType]>>,
    /// When profiles are reset, the period needs to be preserved. This
    /// stores it in a way that does not depend on the string table.
    owned_period: Option<owned_types::Period>,
    active_samples: AtomicU64,
    endpoints: Endpoints,
    functions: FxIndexSet<Function>,
    generation: interning_api::Generation,
    labels: FxIndexSet<Label>,
    label_sets: FxIndexSet<LabelSet>,
    locations: FxIndexSet<Location>,
    mappings: FxIndexSet<Mapping>,
    observations: Observations,
    period: Option<(i64, ValueType)>,
    sample_types: Box<[ValueType]>,
    stack_traces: FxIndexSet<StackTrace>,
    start_time: SystemTime,
    strings: StringTable,
    string_storage: Option<Arc<Mutex<ManagedStringStorage>>>,
    string_storage_cached_profile_id: Option<CachedProfileId>,
    timestamp_key: StringId,
    upscaling_rules: UpscalingRules,
}

pub struct EncodedProfile {
    pub start: SystemTime,
    pub end: SystemTime,
    pub buffer: Vec<u8>,
    pub endpoints_stats: ProfiledEndpointsStats,
}

impl EncodedProfile {
    pub fn test_instance() -> anyhow::Result<Self> {
        use std::io::Read;

        fn open<P: AsRef<std::path::Path>>(path: P) -> Result<Vec<u8>, Box<dyn std::error::Error>> {
            let mut file = std::fs::File::open(path)?;
            let metadata = file.metadata()?;
            let mut buffer = Vec::with_capacity(metadata.len() as usize);
            file.read_to_end(&mut buffer)?;

            Ok(buffer)
        }

        let small_pprof_name = concat!(env!("CARGO_MANIFEST_DIR"), "/tests/profile.pprof");
        let buffer = open(small_pprof_name).map_err(|e| anyhow::anyhow!("{e}"))?;
        let start = SystemTime::UNIX_EPOCH
            .checked_add(Duration::from_nanos(12000000034))
            .context("Translating time failed")?;
        let end = SystemTime::UNIX_EPOCH
            .checked_add(Duration::from_nanos(56000000078))
            .context("Translating time failed")?;
        let endpoints_stats = ProfiledEndpointsStats::default();
        Ok(EncodedProfile {
            start,
            end,
            buffer,
            endpoints_stats,
        })
    }
}

/// Public API
impl Profile {
    /// Add the endpoint data to the endpoint mappings.
    /// The `endpoint` string will be interned.
    pub fn add_endpoint(
        &mut self,
        local_root_span_id: u64,
        endpoint: Cow<str>,
    ) -> anyhow::Result<()> {
        let interned_endpoint = self.intern(endpoint.as_ref());

        self.endpoints
            .mappings
            .insert(local_root_span_id, interned_endpoint);
        Ok(())
    }

    pub fn add_endpoint_count(&mut self, endpoint: Cow<str>, value: i64) -> anyhow::Result<()> {
        self.endpoints
            .stats
            .add_endpoint_count(endpoint.into_owned(), value);
        Ok(())
    }

    pub fn add_sample(
        &mut self,
        sample: api::Sample,
        timestamp: Option<Timestamp>,
    ) -> anyhow::Result<()> {
        #[cfg(debug_assertions)]
        {
            self.validate_sample_labels(&sample)?;
        }

        let labels: Vec<_> = sample
            .labels
            .iter()
            .map(|label| {
                let key = self.intern(label.key);
                let internal_label = if let Some(s) = label.str {
                    let str = self.intern(s);
                    Label::str(key, str)
                } else {
                    let num = label.num;
                    let num_unit = label.num_unit.map(|s| self.intern(s));
                    Label::num(key, num, num_unit)
                };

                self.labels.dedup(internal_label)
            })
            .collect();

        let mut locations = Vec::with_capacity(sample.locations.len());
        for location in &sample.locations {
            locations.push(self.add_location(location)?);
        }

        self.add_sample_internal(sample.values, labels, locations, timestamp)
    }

    pub fn add_string_id_sample(
        &mut self,
        sample: api::StringIdSample,
        timestamp: Option<Timestamp>,
    ) -> anyhow::Result<()> {
        anyhow::ensure!(
            self.string_storage.is_some(),
            "Current sample makes use of ManagedStringIds but profile was not created using a string table"
        );

        self.validate_string_id_sample_labels(&sample)?;

        let mut labels = Vec::with_capacity(sample.labels.len());
        for label in &sample.labels {
            let key = self.resolve(label.key)?;
            let internal_label = if let Some(s) = label.str {
                let str = self.resolve(s)?;
                Label::str(key, str)
            } else {
                let num = label.num;
                let num_unit = if let Some(s) = label.num_unit {
                    Some(self.resolve(s)?)
                } else {
                    None
                };
                Label::num(key, num, num_unit)
            };

            labels.push(self.labels.dedup(internal_label));
        }

        let mut locations = Vec::with_capacity(sample.locations.len());
        for location in &sample.locations {
            locations.push(self.add_string_id_location(location)?);
        }

        self.add_sample_internal(sample.values, labels, locations, timestamp)
    }

    fn add_sample_internal(
        &mut self,
        values: &[i64],
        labels: Vec<LabelId>,
        locations: Vec<LocationId>,
        timestamp: Option<Timestamp>,
    ) -> anyhow::Result<()> {
        anyhow::ensure!(
            values.len() == self.sample_types.len(),
            "expected {} sample types, but sample had {} sample types",
            self.sample_types.len(),
            values.len(),
        );

        let labels = self.label_sets.dedup(LabelSet::new(labels));

        let stacktrace = self.add_stacktrace(locations);
        self.observations
            .add(Sample::new(labels, stacktrace), timestamp, values)?;
        Ok(())
    }

    pub fn add_upscaling_rule(
        &mut self,
        offset_values: &[usize],
        label_name: &str,
        label_value: &str,
        upscaling_info: UpscalingInfo,
    ) -> anyhow::Result<()> {
        let label_name_id = self.intern(label_name);
        let label_value_id = self.intern(label_value);
        self.upscaling_rules.add(
            offset_values,
            (label_name, label_name_id),
            (label_value, label_value_id),
            upscaling_info,
            self.sample_types.len(),
        )?;

        Ok(())
    }

    pub fn get_generation(&self) -> anyhow::Result<Generation> {
        Ok(self.generation)
    }

    pub fn resolve(&mut self, id: ManagedStringId) -> anyhow::Result<StringId> {
        let non_empty_string_id = if let Some(valid_id) = NonZeroU32::new(id.value) {
            valid_id
        } else {
            return Ok(StringId::ZERO); // Both string tables use zero for the empty string
        };

        let string_storage = self.string_storage
            .as_ref()
            // Safety: We always get here through a direct or indirect call to add_string_id_sample,
            // which already ensured that the string storage exists.
            .ok_or_else(|| anyhow::anyhow!("Current sample makes use of ManagedStringIds but profile was not created using a string table"))?;

        let mut write_locked_storage = string_storage
            .lock()
            .map_err(|_| anyhow::anyhow!("string storage lock was poisoned"))?;

        let cached_profile_id = match self.string_storage_cached_profile_id.as_ref() {
            Some(cached_profile_id) => cached_profile_id,
            None => {
                let new_id = write_locked_storage.next_cached_profile_id()?;
                self.string_storage_cached_profile_id.get_or_insert(new_id)
            }
        };

        write_locked_storage.get_seq_num(non_empty_string_id, &mut self.strings, cached_profile_id)
    }

    /// Creates a profile with `start_time`.
    /// Initializes the string table to hold:
    ///  - "" (the empty string)
    ///  - "local root span id"
    ///  - "trace endpoint"
    ///
    /// All other fields are default.
    #[inline]
    pub fn new(sample_types: &[api::ValueType], period: Option<api::Period>) -> Self {
        Self::new_internal(
            Self::backup_period(period),
            Self::backup_sample_types(sample_types),
            None,
        )
    }

    #[inline]
    pub fn with_string_storage(
        sample_types: &[api::ValueType],
        period: Option<api::Period>,
        string_storage: Arc<Mutex<ManagedStringStorage>>,
    ) -> Self {
        Self::new_internal(
            Self::backup_period(period),
            Self::backup_sample_types(sample_types),
            Some(string_storage),
        )
    }

    /// Resets all data except the sample types and period.
    /// Returns the previous Profile on success.
    #[inline]
<<<<<<< HEAD
    pub fn reset_and_return_previous(
        &mut self,
        start_time: Option<SystemTime>,
    ) -> anyhow::Result<Profile> {
        let current_active_samples = self.sample_block()?;
        anyhow::ensure!(
            current_active_samples == 0,
            "Can't rotate the profile, there are still active samples. Drain them and try again."
        );

=======
    pub fn reset_and_return_previous(&mut self) -> anyhow::Result<Profile> {
>>>>>>> 51d4c2b3
        let mut profile = Profile::new_internal(
            self.owned_period.take(),
            self.owned_sample_types.take(),
            self.string_storage.clone(),
        );

        std::mem::swap(&mut *self, &mut profile);
        Ok(profile)
    }

    /// Serialize the aggregated profile, adding the end time and duration.
    /// # Arguments
    /// * `end_time` - Optional end time of the profile. Passing None will use the current time.
    /// * `duration` - Optional duration of the profile. Passing None will try to calculate the
    ///   duration based on the end time minus the start time, but under anomalous conditions this
    ///   may fail as system clocks can be adjusted. The programmer may also accidentally pass an
    ///   earlier time. The duration will be set to zero these cases.
    pub fn serialize_into_compressed_pprof(
        mut self,
        end_time: Option<SystemTime>,
        duration: Option<Duration>,
    ) -> anyhow::Result<EncodedProfile> {
        let end = end_time.unwrap_or_else(SystemTime::now);
        let start = self.start_time;
        let endpoints_stats = std::mem::take(&mut self.endpoints.stats);
        let duration_nanos = duration
            .unwrap_or_else(|| {
                end.duration_since(start).unwrap_or({
                    // Let's not throw away the whole profile just because the clocks were wrong.
                    // todo: log that the clock went backward (or programmer mistake).
                    Duration::ZERO
                })
            })
            .as_nanos()
            .min(i64::MAX as u128) as i64;
        let (period, period_type) = match self.period {
            Some(tuple) => (tuple.0, Some(tuple.1.into())),
            None => (0, None),
        };

        // On 2023-08-23, we analyzed the uploaded tarball size per language.
        // These tarballs include 1 or more profiles, but for most languages
        // using libdatadog (all?) there is only 1 profile, so this is a good
        // proxy for the compressed, final size of the profiles.
        // We found that for all languages using libdatadog, the average
        // tarball was at least 18 KiB. Since these archives are compressed,
        // and because profiles compress well, especially ones with timeline
        // enabled (over 9x for some analyzed timeline profiles), this initial
        // size of 32KiB should definitely out-perform starting at zero for
        // time consumed, allocator pressure, and allocator fragmentation.
        const INITIAL_PPROF_BUFFER_SIZE: usize = 32 * 1024;
        let mut encoder = CompressedProtobufSerializer::with_capacity(INITIAL_PPROF_BUFFER_SIZE);

        for (sample, timestamp, mut values) in std::mem::take(&mut self.observations).into_iter() {
            let labels = self.enrich_sample_labels(sample, timestamp)?;
            let location_ids: Vec<_> = self
                .get_stacktrace(sample.stacktrace)?
                .locations
                .iter()
                .map(Id::to_raw_id)
                .collect();
            self.check_location_ids_are_valid(&location_ids, self.locations.len())?;
            self.upscaling_rules.upscale_values(&mut values, &labels)?;

            let labels = labels.into_iter().map(pprof::Label::from).collect();
            let item = pprof::Sample {
                location_ids,
                values,
                labels,
            };

            encoder.encode(ProfileSamplesEntry::from(item))?;
        }

        // `Sample`s must be emitted before `SampleTypes` since we consume
        // fields as we convert (using `into_iter`).  This allows Rust to
        // release memory faster, reducing our peak RSS, but means that we
        // must process fields in dependency order, regardless of the numeric
        // field index in the `pprof` protobuf.
        // It is valid to emit protobuf fields out of order. See example in:
        // https://protobuf.dev/programming-guides/encoding/#optional
        //
        // In this case, we use `sample_types` during upscaling of `samples`,
        // so we must serialize `Sample` before `SampleType`.
        for sample_type in self.sample_types.iter() {
            let item: pprof::ValueType = sample_type.into();
            encoder.encode(ProfileSampleTypesEntry::from(item))?;
        }

        for item in into_pprof_iter(self.mappings) {
            encoder.encode(ProfileMappingsEntry::from(item))?;
        }

        for item in into_pprof_iter(self.locations) {
            encoder.encode(ProfileLocationsEntry::from(item))?;
        }

        for item in into_pprof_iter(self.functions) {
            encoder.encode(ProfileFunctionsEntry::from(item))?;
        }

        let mut lender = self.strings.into_lending_iter();
        while let Some(item) = lender.next() {
            encoder.encode_string_table_entry(item)?;
        }

        encoder.encode(ProfileSimpler {
            time_nanos: self
                .start_time
                .duration_since(SystemTime::UNIX_EPOCH)
                .map_or(0, |duration| {
                    duration.as_nanos().min(i64::MAX as u128) as i64
                }),
            duration_nanos,
            period_type,
            period,
        })?;

        Ok(EncodedProfile {
            start,
            end,
            buffer: encoder.finish()?,
            endpoints_stats,
        })
    }

    pub fn set_start_time(&mut self, start_time: SystemTime) -> anyhow::Result<()> {
        self.start_time = start_time;
        Ok(())
    }

    pub fn with_start_time(mut self, start_time: SystemTime) -> anyhow::Result<Self> {
        self.set_start_time(start_time)?;
        Ok(self)
    }

    /// In incident 35390 (JIRA PROF-11456) we observed invalid location_ids being present in
    /// emitted profiles. We're doing extra checks here so that if we see incorrect ids again,
    /// we are 100% sure they were not introduced prior to this stage.
    fn check_location_ids_are_valid(&self, location_ids: &[u64], len: usize) -> anyhow::Result<()> {
        let len: u64 = u64::try_from(len)?;
        for id in location_ids.iter() {
            let id = *id;
            // Location ids start from 1, that's why they're <= len instead of < len
            anyhow::ensure!(
                id > 0 && id <= len,
                "invalid location id found during serialization {:?}, len was {:?}",
                id,
                len
            )
        }
        Ok(())
    }
}

/// Private helper functions
impl Profile {
    fn add_function(&mut self, function: &api::Function) -> FunctionId {
        let name = self.intern(function.name);
        let system_name = self.intern(function.system_name);
        let filename = self.intern(function.filename);

        self.functions.dedup(Function {
            name,
            system_name,
            filename,
        })
    }

    fn add_string_id_function(
        &mut self,
        function: &api::StringIdFunction,
    ) -> anyhow::Result<FunctionId> {
        let name = self.resolve(function.name)?;
        let system_name = self.resolve(function.system_name)?;
        let filename = self.resolve(function.filename)?;

        Ok(self.functions.dedup(Function {
            name,
            system_name,
            filename,
        }))
    }

    fn add_location(&mut self, location: &api::Location) -> anyhow::Result<LocationId> {
        let mapping_id = self.add_mapping(&location.mapping);
        let function_id = self.add_function(&location.function);
        self.locations.checked_dedup(Location {
            mapping_id,
            function_id,
            address: location.address,
            line: location.line,
        })
    }

    fn add_string_id_location(
        &mut self,
        location: &api::StringIdLocation,
    ) -> anyhow::Result<LocationId> {
        let mapping_id = self.add_string_id_mapping(&location.mapping)?;
        let function_id = self.add_string_id_function(&location.function)?;
        self.locations.checked_dedup(Location {
            mapping_id,
            function_id,
            address: location.address,
            line: location.line,
        })
    }

    fn add_mapping(&mut self, mapping: &api::Mapping) -> Option<MappingId> {
        #[inline]
        fn is_zero_mapping(mapping: &api::Mapping) -> bool {
            // - PHP, Python, and Ruby use a mapping only as required.
            // - .NET uses only the filename.
            // - The native profiler uses all fields.
            // We strike a balance for optimizing for the dynamic languages
            // and the others by mixing branches and branchless programming.
            let filename = mapping.filename.len();
            let build_id = mapping.build_id.len();
            if 0 != (filename | build_id) {
                return false;
            }

            let memory_start = mapping.memory_start;
            let memory_limit = mapping.memory_limit;
            let file_offset = mapping.file_offset;
            0 == (memory_start | memory_limit | file_offset)
        }

        if is_zero_mapping(mapping) {
            return None;
        }

        let filename = self.intern(mapping.filename);
        let build_id = self.intern(mapping.build_id);

        Some(self.mappings.dedup(Mapping {
            memory_start: mapping.memory_start,
            memory_limit: mapping.memory_limit,
            file_offset: mapping.file_offset,
            filename,
            build_id,
        }))
    }

    fn add_string_id_mapping(
        &mut self,
        mapping: &api::StringIdMapping,
    ) -> anyhow::Result<Option<MappingId>> {
        #[inline]
        fn is_zero_mapping(mapping: &api::StringIdMapping) -> bool {
            // See the other is_zero_mapping for more info, but only Ruby is
            // using this API at the moment, so we optimize for the whole
            // thing being a zero representation.
            let memory_start = mapping.memory_start;
            let memory_limit = mapping.memory_limit;
            let file_offset = mapping.file_offset;
            let strings = (mapping.filename.value | mapping.build_id.value) as u64;
            0 == (memory_start | memory_limit | file_offset | strings)
        }

        if is_zero_mapping(mapping) {
            return Ok(None);
        }

        let filename = self.resolve(mapping.filename)?;
        let build_id = self.resolve(mapping.build_id)?;

        Ok(Some(self.mappings.dedup(Mapping {
            memory_start: mapping.memory_start,
            memory_limit: mapping.memory_limit,
            file_offset: mapping.file_offset,
            filename,
            build_id,
        })))
    }

    fn add_stacktrace(&mut self, locations: Vec<LocationId>) -> StackTraceId {
        self.stack_traces.dedup(StackTrace { locations })
    }

    #[inline]
    fn backup_period(src: Option<api::Period>) -> Option<owned_types::Period> {
        src.as_ref().map(owned_types::Period::from)
    }

    #[inline]
    fn backup_sample_types(src: &[api::ValueType]) -> Option<Box<[owned_types::ValueType]>> {
        Some(src.iter().map(owned_types::ValueType::from).collect())
    }

    /// Fetches the endpoint information for the label. There may be errors,
    /// but there may also be no endpoint information for a given endpoint.
    /// Hence, the return type of Result<Option<_>, _>.
    fn get_endpoint_for_label(&self, label: &Label) -> anyhow::Result<Option<Label>> {
        anyhow::ensure!(
            label.get_key() == self.endpoints.local_root_span_id_label,
            "bug: get_endpoint_for_label should only be called on labels with the key \"local root span id\""
        );

        anyhow::ensure!(
            label.has_num_value(),
            "the local root span id label value must be sent as a number, not a string, given {:?}",
            label
        );

        let local_root_span_id = if let LabelValue::Num { num, .. } = label.get_value() {
            // Safety: the value is an u64, but pprof only has signed values, so we
            // transmute it; the backend does the same.
            unsafe { std::intrinsics::transmute::<i64, u64>(*num) }
        } else {
            return Err(anyhow::format_err!("the local root span id label value must be sent as a number, not a string, given {:?}",
            label));
        };

        Ok(self
            .endpoints
            .mappings
            .get(&local_root_span_id)
            .map(|v| Label::str(self.endpoints.endpoint_label, *v)))
    }

    fn get_endpoint_for_labels(&self, label_set_id: LabelSetId) -> anyhow::Result<Option<Label>> {
        let label = self.get_label_set(label_set_id)?.iter().find_map(|id| {
            if let Ok(label) = self.get_label(*id) {
                if label.get_key() == self.endpoints.local_root_span_id_label {
                    return Some(label);
                }
            }
            None
        });
        if let Some(label) = label {
            self.get_endpoint_for_label(label)
        } else {
            Ok(None)
        }
    }

    fn get_label(&self, id: LabelId) -> anyhow::Result<&Label> {
        self.labels
            .get_index(id.to_offset())
            .context("LabelId to have a valid interned index")
    }

    fn get_label_set(&self, id: LabelSetId) -> anyhow::Result<&LabelSet> {
        self.label_sets
            .get_index(id.to_offset())
            .context("LabelSetId to have a valid interned index")
    }

    fn get_stacktrace(&self, st: StackTraceId) -> anyhow::Result<&StackTrace> {
        self.stack_traces
            .get_index(st.to_raw_id())
            .with_context(|| format!("StackTraceId {:?} to exist in profile", st))
    }

    /// Interns the `str` as a string, returning the id in the string table.
    /// The empty string is guaranteed to have an id of [StringId::ZERO].
    #[inline]
    fn intern(&mut self, item: &str) -> StringId {
        self.strings.intern(item)
    }

    /// Creates a profile from the period, sample types, and start time using
    /// the owned values.
    #[inline(never)]
    fn new_internal(
        owned_period: Option<owned_types::Period>,
        owned_sample_types: Option<Box<[owned_types::ValueType]>>,
        string_storage: Option<Arc<Mutex<ManagedStringStorage>>>,
    ) -> Self {
        let start_time = SystemTime::now();
        let mut profile = Self {
            owned_period,
            owned_sample_types,
            active_samples: Default::default(),
            endpoints: Default::default(),
            functions: Default::default(),
            generation: Generation::new(),
            labels: Default::default(),
            label_sets: Default::default(),
            locations: Default::default(),
            mappings: Default::default(),
            observations: Default::default(),
            period: None,
            sample_types: Box::new([]),
            stack_traces: Default::default(),
            start_time,
            strings: Default::default(),
            string_storage,
            string_storage_cached_profile_id: None, /* Never reuse an id! See comments on
                                                     * CachedProfileId for why. */
            timestamp_key: Default::default(),
            upscaling_rules: Default::default(),
        };

        let _id = profile.intern("");
        debug_assert!(_id == StringId::ZERO);

        profile.endpoints.local_root_span_id_label = profile.intern("local root span id");
        profile.endpoints.endpoint_label = profile.intern("trace endpoint");
        profile.timestamp_key = profile.intern("end_timestamp_ns");

        // Break "cannot borrow `*self` as mutable because it is also borrowed
        // as immutable" by moving it out, borrowing it, and putting it back.
        let owned_sample_types = profile.owned_sample_types.take();
        profile.sample_types = match &owned_sample_types {
            None => Box::new([]),
            Some(sample_types) => sample_types
                .iter()
                .map(|sample_type| ValueType {
                    r#type: profile.intern(&sample_type.typ),
                    unit: profile.intern(&sample_type.unit),
                })
                .collect(),
        };
        profile.owned_sample_types = owned_sample_types;

        // Break "cannot borrow `*self` as mutable because it is also borrowed
        // as immutable" by moving it out, borrowing it, and putting it back.
        let owned_period = profile.owned_period.take();
        if let Some(owned_types::Period { value, typ }) = &owned_period {
            profile.period = Some((
                *value,
                ValueType {
                    r#type: profile.intern(&typ.typ),
                    unit: profile.intern(&typ.unit),
                },
            ));
        };
        profile.owned_period = owned_period;

        profile.observations = Observations::new(profile.sample_types.len());
        profile
    }

    fn enrich_sample_labels(
        &self,
        sample: Sample,
        timestamp: Option<Timestamp>,
    ) -> anyhow::Result<Vec<Label>> {
        self.get_label_set(sample.labels)?
            .iter()
            .map(|l| self.get_label(*l).copied())
            .chain(self.get_endpoint_for_labels(sample.labels).transpose())
            .chain(timestamp.map(|ts| Ok(Label::num(self.timestamp_key, ts.get(), None))))
            .collect()
    }

    #[cfg(debug_assertions)]
    fn validate_sample_labels(&mut self, sample: &api::Sample) -> anyhow::Result<()> {
        let mut seen: HashMap<&str, &api::Label> = HashMap::new();

        for label in sample.labels.iter() {
            if let Some(duplicate) = seen.insert(label.key, label) {
                anyhow::bail!("Duplicate label on sample: {:?} {:?}", duplicate, label);
            }

            if label.key == "local root span id" {
                anyhow::ensure!(
                    label.str.is_none() && label.num != 0,
                    "Invalid \"local root span id\" label: {:?}",
                    label
                );
            }

            anyhow::ensure!(
                label.key != "end_timestamp_ns",
                "Timestamp should not be passed as a label {:?}",
                label
            );
        }
        Ok(())
    }

    fn validate_string_id_sample_labels(
        &mut self,
        sample: &api::StringIdSample,
    ) -> anyhow::Result<()> {
        let mut seen: HashMap<ManagedStringId, &api::StringIdLabel> = HashMap::new();

        for label in sample.labels.iter() {
            if let Some(duplicate) = seen.insert(label.key, label) {
                anyhow::bail!("Duplicate label on sample: {:?} {:?}", duplicate, label);
            }

            let key_id: StringId = self.resolve(label.key)?;

            if key_id == self.endpoints.local_root_span_id_label {
                anyhow::ensure!(
                    label.str.is_none() && label.num != 0,
                    "Invalid \"local root span id\" label: {:?}",
                    label
                );
            }

            anyhow::ensure!(
                key_id != self.timestamp_key,
                "Timestamp should not be passed as a label {:?}",
                label
            );
        }
        Ok(())
    }
}

/// For testing and debugging purposes
impl Profile {
    #[cfg(test)]
    fn interned_strings_count(&self) -> usize {
        self.strings.len()
    }

    // Ideally, these would be [cgf(test)]. But its used in other module's test
    // code, which would break if we did so. We could try to do something with
    // a test "feature", but this naming scheme is sufficient for now.
    pub fn only_for_testing_num_aggregated_samples(&self) -> usize {
        self.observations.aggregated_samples_count()
    }

    pub fn only_for_testing_num_timestamped_samples(&self) -> usize {
        self.observations.timestamped_samples_count()
    }
}

#[cfg(test)]
mod api_tests {
    use super::*;

    #[test]
    fn interning() {
        let sample_types = [api::ValueType::new("samples", "count")];
        let mut profiles = Profile::new(&sample_types, None);

        let expected_id = StringId::from_offset(profiles.interned_strings_count());

        let string = "a";
        let id1 = profiles.intern(string);
        let id2 = profiles.intern(string);

        assert_eq!(id1, id2);
        assert_eq!(id1, expected_id);
    }

    #[test]
    fn api() {
        let sample_types = [
            api::ValueType::new("samples", "count"),
            api::ValueType::new("wall-time", "nanoseconds"),
        ];

        let mapping = api::Mapping {
            filename: "php",
            ..Default::default()
        };

        let index = api::Function {
            filename: "index.php",
            ..Default::default()
        };

        let locations = vec![
            api::Location {
                mapping,
                function: api::Function {
                    name: "phpinfo",
                    system_name: "phpinfo",
                    filename: "index.php",
                },
                ..Default::default()
            },
            api::Location {
                mapping,
                function: index,
                line: 3,
                ..Default::default()
            },
        ];

        let mut profile = Profile::new(&sample_types, None);
        assert_eq!(profile.only_for_testing_num_aggregated_samples(), 0);

        profile
            .add_sample(
                api::Sample {
                    locations,
                    values: &[1, 10000],
                    labels: vec![],
                },
                None,
            )
            .expect("add to succeed");

        assert_eq!(profile.only_for_testing_num_aggregated_samples(), 1);
    }

    fn provide_distinct_locations() -> Profile {
        let sample_types = [api::ValueType::new("samples", "count")];

        let mapping = api::Mapping {
            filename: "php",
            ..Default::default()
        };

        let main_locations = vec![api::Location {
            mapping,
            function: api::Function {
                name: "{main}",
                system_name: "{main}",
                filename: "index.php",
            },
            ..Default::default()
        }];
        let test_locations = vec![api::Location {
            mapping,
            function: api::Function {
                name: "test",
                system_name: "test",
                filename: "index.php",
            },
            ..Default::default()
        }];
        let timestamp_locations = vec![api::Location {
            mapping,
            function: api::Function {
                name: "test",
                system_name: "test",
                filename: "index.php",
            },
            ..Default::default()
        }];

        let values = &[1];
        let labels = vec![api::Label {
            key: "pid",
            num: 101,
            ..Default::default()
        }];

        let main_sample = api::Sample {
            locations: main_locations,
            values,
            labels: labels.clone(),
        };

        let test_sample = api::Sample {
            locations: test_locations,
            values,
            labels: labels.clone(),
        };

        let timestamp_sample = api::Sample {
            locations: timestamp_locations,
            values,
            labels,
        };

        let mut profile = Profile::new(&sample_types, None);
        assert_eq!(profile.only_for_testing_num_aggregated_samples(), 0);

        profile
            .add_sample(main_sample, None)
            .expect("profile to not be full");
        assert_eq!(profile.only_for_testing_num_aggregated_samples(), 1);

        profile
            .add_sample(test_sample, None)
            .expect("profile to not be full");
        assert_eq!(profile.only_for_testing_num_aggregated_samples(), 2);

        assert_eq!(profile.only_for_testing_num_timestamped_samples(), 0);
        profile
            .add_sample(timestamp_sample, Timestamp::new(42))
            .expect("profile to not be full");
        assert_eq!(profile.only_for_testing_num_timestamped_samples(), 1);
        profile
    }

    #[test]
    fn impl_from_profile_for_pprof_profile() {
        let locations = provide_distinct_locations();
        let profile = pprof::roundtrip_to_pprof(locations).unwrap();

        assert_eq!(profile.samples.len(), 3);
        assert_eq!(profile.mappings.len(), 1);
        assert_eq!(profile.locations.len(), 2); // one of them dedups
        assert_eq!(profile.functions.len(), 2);

        for (index, mapping) in profile.mappings.iter().enumerate() {
            assert_eq!((index + 1) as u64, mapping.id);
        }

        for (index, location) in profile.locations.iter().enumerate() {
            assert_eq!((index + 1) as u64, location.id);
        }

        for (index, function) in profile.functions.iter().enumerate() {
            assert_eq!((index + 1) as u64, function.id);
        }
        let samples = profile.sorted_samples();

        let sample = samples.first().expect("index 0 to exist");
        assert_eq!(sample.labels.len(), 1);
        let label = sample.labels.first().expect("index 0 to exist");
        let key = profile
            .string_table
            .get(label.key as usize)
            .expect("index to exist");
        let str = profile
            .string_table
            .get(label.str as usize)
            .expect("index to exist");
        let num_unit = profile
            .string_table
            .get(label.num_unit as usize)
            .expect("index to exist");
        assert_eq!(key, "pid");
        assert_eq!(label.num, 101);
        assert_eq!(str, "");
        assert_eq!(num_unit, "");

        let sample = samples.get(1).expect("index 1 to exist");
        assert_eq!(sample.labels.len(), 1);
        let label = sample.labels.first().expect("index 0 to exist");
        let key = profile
            .string_table
            .get(label.key as usize)
            .expect("index to exist");
        let str = profile
            .string_table
            .get(label.str as usize)
            .expect("index to exist");
        let num_unit = profile
            .string_table
            .get(label.num_unit as usize)
            .expect("index to exist");
        assert_eq!(key, "pid");
        assert_eq!(label.num, 101);
        assert_eq!(str, "");
        assert_eq!(num_unit, "");

        let sample = samples.get(2).expect("index 2 to exist");
        assert_eq!(sample.labels.len(), 2);
        let label = sample.labels.first().expect("index 0 to exist");
        let key = profile
            .string_table
            .get(label.key as usize)
            .expect("index to exist");
        let str = profile
            .string_table
            .get(label.str as usize)
            .expect("index to exist");
        let num_unit = profile
            .string_table
            .get(label.num_unit as usize)
            .expect("index to exist");
        assert_eq!(key, "pid");
        assert_eq!(label.num, 101);
        assert_eq!(str, "");
        assert_eq!(num_unit, "");
        let label = sample.labels.get(1).expect("index 1 to exist");
        let key = profile
            .string_table
            .get(label.key as usize)
            .expect("index to exist");
        let str = profile
            .string_table
            .get(label.str as usize)
            .expect("index to exist");
        let num_unit = profile
            .string_table
            .get(label.num_unit as usize)
            .expect("index to exist");
        assert_eq!(key, "end_timestamp_ns");
        assert_eq!(label.num, 42);
        assert_eq!(str, "");
        assert_eq!(num_unit, "");
    }

    #[test]
    fn reset() {
        let mut profile = provide_distinct_locations();
        /* This set of asserts is to make sure it's a non-empty profile that we
         * are working with so that we can test that reset works.
         */
        assert!(!profile.functions.is_empty());
        assert!(!profile.labels.is_empty());
        assert!(!profile.label_sets.is_empty());
        assert!(!profile.locations.is_empty());
        assert!(!profile.mappings.is_empty());
        assert!(!profile.observations.is_empty());
        assert!(!profile.sample_types.as_ref().is_empty());
        assert!(profile.period.is_none());
        assert!(profile.endpoints.mappings.is_empty());
        assert!(profile.endpoints.stats.is_empty());

        let prev = profile
            .reset_and_return_previous()
            .expect("reset to succeed");

        // These should all be empty now
        assert!(profile.functions.is_empty());
        assert!(profile.labels.is_empty());
        assert!(profile.label_sets.is_empty());
        assert!(profile.locations.is_empty());
        assert!(profile.mappings.is_empty());
        assert!(profile.observations.is_empty());
        assert!(profile.endpoints.mappings.is_empty());
        assert!(profile.endpoints.stats.is_empty());
        assert!(profile.upscaling_rules.is_empty());

        assert_eq!(profile.period, prev.period);
        assert_eq!(profile.sample_types, prev.sample_types);

        // The string table should have at least the empty string.
        assert!(profile.strings.len() > 0);
    }

    #[test]
    fn reset_period() {
        /* The previous test (reset) checked quite a few properties already, so
         * this one will focus only on the period.
         */
        let sample_types = [api::ValueType::new("wall-time", "nanoseconds")];
        let period = api::Period {
            r#type: sample_types[0],
            value: 10_000_000,
        };
        let mut profile = Profile::new(&sample_types, Some(period));

        let prev = profile
            .reset_and_return_previous()
            .expect("reset to succeed");

        // Resolve the string values to check that they match (their string
        // table offsets may not match).
        let mut strings = Vec::with_capacity(profile.strings.len());
        let mut strings_iter = profile.strings.into_lending_iter();
        while let Some(item) = strings_iter.next() {
            strings.push(Box::from(String::from(item)));
        }

        for (value, period_type) in [profile.period.unwrap(), prev.period.unwrap()] {
            assert_eq!(value, period.value);
            let r#type: &str = &strings[period_type.r#type.to_offset()];
            let unit: &str = &strings[period_type.unit.to_offset()];
            assert_eq!(r#type, period.r#type.r#type);
            assert_eq!(unit, period.r#type.unit);
        }
    }

    #[test]
    fn adding_local_root_span_id_with_string_value_fails() {
        let sample_types = [api::ValueType::new("wall-time", "nanoseconds")];

        let mut profile: Profile = Profile::new(&sample_types, None);

        let id_label = api::Label {
            key: "local root span id",
            str: Some("10"), // bad value, should use .num instead for local root span id
            num: 0,
            num_unit: None,
        };

        let sample = api::Sample {
            locations: vec![],
            values: &[1, 10000],
            labels: vec![id_label],
        };

        assert!(profile.add_sample(sample, None).is_err());
    }

    #[test]
    fn lazy_endpoints() -> anyhow::Result<()> {
        let sample_types = [
            api::ValueType::new("samples", "count"),
            api::ValueType::new("wall-time", "nanoseconds"),
        ];

        let mut profile: Profile = Profile::new(&sample_types, None);

        let id_label = api::Label {
            key: "local root span id",
            str: None,
            num: 10,
            num_unit: None,
        };

        let id2_label = api::Label {
            key: "local root span id",
            str: None,
            num: 11,
            num_unit: None,
        };

        let other_label = api::Label {
            key: "other",
            str: Some("test"),
            num: 0,
            num_unit: None,
        };

        let sample1 = api::Sample {
            locations: vec![],
            values: &[1, 10000],
            labels: vec![id_label, other_label],
        };

        let sample2 = api::Sample {
            locations: vec![],
            values: &[1, 10000],
            labels: vec![id2_label, other_label],
        };

        profile.add_sample(sample1, None).expect("add to success");

        profile.add_sample(sample2, None).expect("add to success");

        profile.add_endpoint(10, Cow::from("my endpoint"))?;

        let serialized_profile = pprof::roundtrip_to_pprof(profile).unwrap();
        assert_eq!(serialized_profile.samples.len(), 2);
        let samples = serialized_profile.sorted_samples();

        let s1 = samples.first().expect("sample");

        // The trace endpoint label should be added to the first sample
        assert_eq!(s1.labels.len(), 3);

        let l1 = s1.labels.first().expect("label");

        assert_eq!(
            serialized_profile
                .string_table
                .get(l1.key as usize)
                .unwrap(),
            "local root span id"
        );
        assert_eq!(l1.num, 10);

        let l2 = s1.labels.get(1).expect("label");

        assert_eq!(
            serialized_profile
                .string_table
                .get(l2.key as usize)
                .unwrap(),
            "other"
        );
        assert_eq!(
            serialized_profile
                .string_table
                .get(l2.str as usize)
                .unwrap(),
            "test"
        );

        let l3 = s1.labels.get(2).expect("label");

        assert_eq!(
            serialized_profile
                .string_table
                .get(l3.key as usize)
                .unwrap(),
            "trace endpoint"
        );
        assert_eq!(
            serialized_profile
                .string_table
                .get(l3.str as usize)
                .unwrap(),
            "my endpoint"
        );

        let s2 = samples.get(1).expect("sample");

        // The trace endpoint label shouldn't be added to second sample because the span id doesn't
        // match
        assert_eq!(s2.labels.len(), 2);
        Ok(())
    }

    #[test]
    fn endpoint_counts_empty_test() {
        let sample_types = [
            api::ValueType::new("samples", "count"),
            api::ValueType::new("wall-time", "nanoseconds"),
        ];

        let profile: Profile = Profile::new(&sample_types, None);

        let encoded_profile = profile
            .serialize_into_compressed_pprof(None, None)
            .expect("Unable to encode/serialize the profile");

        let endpoints_stats = encoded_profile.endpoints_stats;
        assert!(endpoints_stats.is_empty());
    }

    #[test]
    fn endpoint_counts_test() -> anyhow::Result<()> {
        let sample_types = [
            api::ValueType::new("samples", "count"),
            api::ValueType::new("wall-time", "nanoseconds"),
        ];

        let mut profile: Profile = Profile::new(&sample_types, None);

        let one_endpoint = "my endpoint";
        profile.add_endpoint_count(Cow::from(one_endpoint), 1)?;
        profile.add_endpoint_count(Cow::from(one_endpoint), 1)?;

        let second_endpoint = "other endpoint";
        profile.add_endpoint_count(Cow::from(second_endpoint), 1)?;

        let encoded_profile = profile
            .serialize_into_compressed_pprof(None, None)
            .expect("Unable to encode/serialize the profile");

        let endpoints_stats = encoded_profile.endpoints_stats;

        let mut count: HashMap<String, i64> = HashMap::new();
        count.insert(one_endpoint.to_string(), 2);
        count.insert(second_endpoint.to_string(), 1);

        let expected_endpoints_stats = ProfiledEndpointsStats::from(count);

        assert_eq!(endpoints_stats, expected_endpoints_stats);
        Ok(())
    }

    #[test]
    fn local_root_span_id_label_cannot_occur_more_than_once() {
        let sample_types = [api::ValueType::new("wall-time", "nanoseconds")];

        let mut profile: Profile = Profile::new(&sample_types, None);

        let labels = vec![
            api::Label {
                key: "local root span id",
                str: None,
                num: 5738080760940355267_i64,
                num_unit: None,
            },
            api::Label {
                key: "local root span id",
                str: None,
                num: 8182855815056056749_i64,
                num_unit: None,
            },
        ];

        let sample = api::Sample {
            locations: vec![],
            values: &[10000],
            labels,
        };

        profile.add_sample(sample, None).unwrap_err();
    }

    #[test]
    fn test_no_upscaling_if_no_rules() {
        let sample_types = vec![
            api::ValueType::new("samples", "count"),
            api::ValueType::new("wall-time", "nanoseconds"),
        ];

        let mut profile: Profile = Profile::new(&sample_types, None);

        let id_label = api::Label {
            key: "my label",
            str: Some("coco"),
            num: 0,
            num_unit: None,
        };

        let sample1 = api::Sample {
            locations: vec![],
            values: &[1, 10000],
            labels: vec![id_label],
        };

        profile.add_sample(sample1, None).expect("add to success");

        let serialized_profile = pprof::roundtrip_to_pprof(profile).unwrap();

        assert_eq!(serialized_profile.samples.len(), 1);
        let first = serialized_profile.samples.first().expect("one sample");

        assert_eq!(first.values[0], 1);
        assert_eq!(first.values[1], 10000);
    }

    fn create_samples_types() -> Vec<api::ValueType<'static>> {
        vec![
            api::ValueType::new("samples", "count"),
            api::ValueType::new("wall-time", "nanoseconds"),
            api::ValueType::new("cpu-time", "nanoseconds"),
        ]
    }

    fn create_label(key: &'static str, str: Option<&'static str>) -> api::Label<'static> {
        api::Label {
            key,
            str,
            num: 0,
            num_unit: None,
        }
    }

    #[test]
    fn test_upscaling_by_value_a_zero_value() {
        let sample_types = create_samples_types();

        let mut profile = Profile::new(&sample_types, None);

        let sample1 = api::Sample {
            locations: vec![],
            values: &[0, 10000, 42],
            labels: vec![],
        };

        profile.add_sample(sample1, None).expect("add to success");

        let upscaling_info = UpscalingInfo::Proportional { scale: 2.0 };
        let values_offset = vec![0];
        profile
            .add_upscaling_rule(values_offset.as_slice(), "", "", upscaling_info)
            .expect("Rule added");

        let serialized_profile = pprof::roundtrip_to_pprof(profile).unwrap();

        assert_eq!(serialized_profile.samples.len(), 1);
        let first = serialized_profile.samples.first().expect("one sample");

        assert_eq!(first.values, vec![0, 10000, 42]);
    }

    #[test]
    fn test_upscaling_by_value_on_one_value() {
        let sample_types = create_samples_types();

        let mut profile: Profile = Profile::new(&sample_types, None);

        let sample1 = api::Sample {
            locations: vec![],
            values: &[1, 10000, 42],
            labels: vec![],
        };

        profile.add_sample(sample1, None).expect("add to success");

        let upscaling_info = UpscalingInfo::Proportional { scale: 2.7 };
        let values_offset = vec![0];
        profile
            .add_upscaling_rule(values_offset.as_slice(), "", "", upscaling_info)
            .expect("Rule added");

        let serialized_profile = pprof::roundtrip_to_pprof(profile).unwrap();

        assert_eq!(serialized_profile.samples.len(), 1);
        let first = serialized_profile.samples.first().expect("one sample");

        assert_eq!(first.values, vec![3, 10000, 42]);
    }

    #[test]
    fn test_upscaling_by_value_on_one_value_with_poisson() {
        let sample_types = create_samples_types();

        let mut profile = Profile::new(&sample_types, None);

        let sample1 = api::Sample {
            locations: vec![],
            values: &[1, 16, 29],
            labels: vec![],
        };

        profile.add_sample(sample1, None).expect("add to success");

        let upscaling_info = UpscalingInfo::Poisson {
            sum_value_offset: 1,
            count_value_offset: 2,
            sampling_distance: 10,
        };
        let values_offset: Vec<usize> = vec![1];
        profile
            .add_upscaling_rule(values_offset.as_slice(), "", "", upscaling_info)
            .expect("Rule added");

        let serialized_profile = pprof::roundtrip_to_pprof(profile).unwrap();

        assert_eq!(serialized_profile.samples.len(), 1);
        let first = serialized_profile.samples.first().expect("one sample");

        assert_eq!(first.values, vec![1, 298, 29]);
    }

    #[test]
    fn test_upscaling_by_value_on_one_value_with_poisson_count() {
        let sample_types = create_samples_types();

        let mut profile = Profile::new(&sample_types, None);

        let sample1 = api::Sample {
            locations: vec![],
            values: &[1, 16, 29],
            labels: vec![],
        };

        profile.add_sample(sample1, None).expect("add to success");

        let upscaling_info = UpscalingInfo::PoissonNonSampleTypeCount {
            sum_value_offset: 1,
            count_value: 29,
            sampling_distance: 10,
        };
        let values_offset: Vec<usize> = vec![1];
        profile
            .add_upscaling_rule(values_offset.as_slice(), "", "", upscaling_info)
            .expect("Rule added");

        let serialized_profile = pprof::roundtrip_to_pprof(profile).unwrap();

        assert_eq!(serialized_profile.samples.len(), 1);
        let first = serialized_profile.samples.first().expect("one sample");

        assert_eq!(first.values, vec![1, 298, 29]);
    }

    #[test]
    fn test_upscaling_by_value_on_zero_value_with_poisson() {
        let sample_types = create_samples_types();

        let mut profile = Profile::new(&sample_types, None);

        let sample1 = api::Sample {
            locations: vec![],
            values: &[1, 16, 0],
            labels: vec![],
        };

        profile.add_sample(sample1, None).expect("add to success");

        let upscaling_info = UpscalingInfo::Poisson {
            sum_value_offset: 1,
            count_value_offset: 2,
            sampling_distance: 10,
        };
        let values_offset: Vec<usize> = vec![1];
        profile
            .add_upscaling_rule(values_offset.as_slice(), "", "", upscaling_info)
            .expect("Rule added");

        let serialized_profile = pprof::roundtrip_to_pprof(profile).unwrap();

        assert_eq!(serialized_profile.samples.len(), 1);
        let first = serialized_profile.samples.first().expect("one sample");

        assert_eq!(first.values, vec![1, 16, 0]);
    }

    #[test]
    fn test_cannot_add_a_rule_with_invalid_poisson_info() {
        let sample_types = create_samples_types();

        let mut profile: Profile = Profile::new(&sample_types, None);

        let sample1 = api::Sample {
            locations: vec![],
            values: &[1, 16, 0],
            labels: vec![],
        };

        profile.add_sample(sample1, None).expect("add to success");

        // invalid sampling_distance value
        let upscaling_info = UpscalingInfo::Poisson {
            sum_value_offset: 1,
            count_value_offset: 2,
            sampling_distance: 0,
        };

        let values_offset: Vec<usize> = vec![1];
        profile
            .add_upscaling_rule(values_offset.as_slice(), "", "", upscaling_info)
            .expect_err("Cannot add a rule if sampling_distance is equal to 0");

        // x value is greater than the number of value types
        let upscaling_info2 = UpscalingInfo::Poisson {
            sum_value_offset: 42,
            count_value_offset: 2,
            sampling_distance: 10,
        };
        profile
            .add_upscaling_rule(values_offset.as_slice(), "", "", upscaling_info2)
            .expect_err("Cannot add a rule if the offset x is invalid");

        // y value is greater than the number of value types
        let upscaling_info3 = UpscalingInfo::Poisson {
            sum_value_offset: 1,
            count_value_offset: 42,
            sampling_distance: 10,
        };
        profile
            .add_upscaling_rule(values_offset.as_slice(), "", "", upscaling_info3)
            .expect_err("Cannot add a rule if the offset y is invalid");
    }

    #[test]
    fn test_upscaling_by_value_on_two_values() {
        let sample_types = create_samples_types();

        let mut profile: Profile = Profile::new(&sample_types, None);

        let sample1 = api::Sample {
            locations: vec![],
            values: &[1, 10000, 21],
            labels: vec![],
        };

        let mapping = api::Mapping {
            filename: "php",
            ..Default::default()
        };

        let main_locations = vec![api::Location {
            mapping,
            function: api::Function {
                name: "{main}",
                system_name: "{main}",
                filename: "index.php",
            },
            address: 0,
            line: 0,
        }];

        let sample2 = api::Sample {
            locations: main_locations,
            values: &[5, 24, 99],
            labels: vec![],
        };

        profile.add_sample(sample1, None).expect("add to success");
        profile.add_sample(sample2, None).expect("add to success");

        // upscale the first value and the last one
        let values_offset: Vec<usize> = vec![0, 2];

        let upscaling_info = UpscalingInfo::Proportional { scale: 2.0 };
        profile
            .add_upscaling_rule(values_offset.as_slice(), "", "", upscaling_info)
            .expect("Rule added");

        let serialized_profile = pprof::roundtrip_to_pprof(profile).unwrap();
        let samples = serialized_profile.sorted_samples();
        let first = samples.first().expect("first sample");

        assert_eq!(first.values, vec![2, 10000, 42]);

        let second = samples.get(1).expect("second sample");

        assert_eq!(second.values, vec![10, 24, 198]);
    }

    #[test]
    fn test_upscaling_by_value_on_two_value_with_two_rules() {
        let sample_types = create_samples_types();

        let mut profile: Profile = Profile::new(&sample_types, None);

        let sample1 = api::Sample {
            locations: vec![],
            values: &[1, 10000, 21],
            labels: vec![],
        };

        let mapping = api::Mapping {
            filename: "php",
            ..Default::default()
        };

        let main_locations = vec![api::Location {
            mapping,
            function: api::Function {
                name: "{main}",
                system_name: "{main}",
                filename: "index.php",
            },
            ..Default::default()
        }];

        let sample2 = api::Sample {
            locations: main_locations,
            values: &[5, 24, 99],
            labels: vec![],
        };

        profile.add_sample(sample1, None).expect("add to success");
        profile.add_sample(sample2, None).expect("add to success");

        let mut values_offset: Vec<usize> = vec![0];

        let upscaling_info = UpscalingInfo::Proportional { scale: 2.0 };
        profile
            .add_upscaling_rule(values_offset.as_slice(), "", "", upscaling_info)
            .expect("Rule added");

        // add another byvaluerule on the 3rd offset
        values_offset.clear();
        values_offset.push(2);

        let upscaling_info2 = UpscalingInfo::Proportional { scale: 5.0 };

        profile
            .add_upscaling_rule(values_offset.as_slice(), "", "", upscaling_info2)
            .expect("Rule added");

        let serialized_profile = pprof::roundtrip_to_pprof(profile).unwrap();
        let samples = serialized_profile.sorted_samples();
        let first = samples.first().expect("first sample");

        assert_eq!(first.values, vec![2, 10000, 105]);

        let second = samples.get(1).expect("second sample");

        assert_eq!(second.values, vec![10, 24, 495]);
    }

    #[test]
    fn test_no_upscaling_by_label_if_no_match() {
        let sample_types = create_samples_types();

        let mut profile: Profile = Profile::new(&sample_types, None);

        let id_label = create_label("my_label", Some("coco"));

        let sample1 = api::Sample {
            locations: vec![],
            values: &[1, 10000, 42],
            labels: vec![id_label],
        };

        profile.add_sample(sample1, None).expect("add to success");

        let values_offset: Vec<usize> = vec![0];

        let upscaling_info = UpscalingInfo::Proportional { scale: 2.0 };
        profile
            .add_upscaling_rule(
                values_offset.as_slice(),
                "my label",
                "foobar",
                upscaling_info,
            )
            .expect("Rule added");

        let upscaling_info2 = UpscalingInfo::Proportional { scale: 2.0 };
        profile
            .add_upscaling_rule(
                values_offset.as_slice(),
                "my other label",
                "coco",
                upscaling_info2,
            )
            .expect("Rule added");

        let upscaling_info3 = UpscalingInfo::Proportional { scale: 2.0 };
        profile
            .add_upscaling_rule(
                values_offset.as_slice(),
                "my other label",
                "foobar",
                upscaling_info3,
            )
            .expect("Rule added");

        let serialized_profile = pprof::roundtrip_to_pprof(profile).unwrap();

        assert_eq!(serialized_profile.samples.len(), 1);
        let first = serialized_profile.samples.first().expect("one sample");

        assert_eq!(first.values, vec![1, 10000, 42]);
    }

    #[test]
    fn test_upscaling_by_label_on_one_value() {
        let sample_types = create_samples_types();

        let mut profile: Profile = Profile::new(&sample_types, None);

        let id_label = create_label("my label", Some("coco"));

        let sample1 = api::Sample {
            locations: vec![],
            values: &[1, 10000, 42],
            labels: vec![id_label],
        };

        profile.add_sample(sample1, None).expect("add to success");

        let upscaling_info = UpscalingInfo::Proportional { scale: 2.0 };
        let values_offset: Vec<usize> = vec![0];
        profile
            .add_upscaling_rule(
                values_offset.as_slice(),
                id_label.key,
                id_label.str.unwrap(),
                upscaling_info,
            )
            .expect("Rule added");

        let serialized_profile = pprof::roundtrip_to_pprof(profile).unwrap();

        assert_eq!(serialized_profile.samples.len(), 1);
        let first = serialized_profile.samples.first().expect("one sample");

        assert_eq!(first.values, vec![2, 10000, 42]);
    }

    #[test]
    fn test_upscaling_by_label_on_only_sample_out_of_two() {
        let sample_types = create_samples_types();

        let mut profile: Profile = Profile::new(&sample_types, None);

        let id_label = create_label("my label", Some("coco"));

        let sample1 = api::Sample {
            locations: vec![],
            values: &[1, 10000, 42],
            labels: vec![id_label],
        };

        let mapping = api::Mapping {
            filename: "php",
            ..Default::default()
        };

        let main_locations = vec![api::Location {
            mapping,
            function: api::Function {
                name: "{main}",
                system_name: "{main}",
                filename: "index.php",
            },
            ..Default::default()
        }];

        let sample2 = api::Sample {
            locations: main_locations,
            values: &[5, 24, 99],
            labels: vec![],
        };

        profile.add_sample(sample1, None).expect("add to success");
        profile.add_sample(sample2, None).expect("add to success");

        let upscaling_info = UpscalingInfo::Proportional { scale: 2.0 };
        let values_offset: Vec<usize> = vec![0];
        profile
            .add_upscaling_rule(
                values_offset.as_slice(),
                id_label.key,
                id_label.str.unwrap(),
                upscaling_info,
            )
            .expect("Rule added");

        let serialized_profile = pprof::roundtrip_to_pprof(profile).unwrap();
        let samples = serialized_profile.sorted_samples();

        let first = samples.first().expect("one sample");

        assert_eq!(first.values, vec![2, 10000, 42]);

        let second = samples.get(1).expect("one sample");

        assert_eq!(second.values, vec![5, 24, 99]);
    }

    #[test]
    fn test_upscaling_by_label_with_two_different_rules_on_two_different_sample() {
        let sample_types = create_samples_types();

        let mut profile: Profile = Profile::new(&sample_types, None);

        let id_no_match_label = create_label("another label", Some("do not care"));

        let id_label = create_label("my label", Some("coco"));

        let sample1 = api::Sample {
            locations: vec![],
            values: &[1, 10000, 42],
            labels: vec![id_label, id_no_match_label],
        };

        let mapping = api::Mapping {
            filename: "php",
            ..Default::default()
        };

        let main_locations = vec![api::Location {
            mapping,
            function: api::Function {
                name: "{main}",
                system_name: "{main}",
                filename: "index.php",
            },
            ..Default::default()
        }];

        let id_label2 = api::Label {
            key: "my other label",
            str: Some("foobar"),
            num: 10,
            num_unit: None,
        };

        let sample2 = api::Sample {
            locations: main_locations,
            values: &[5, 24, 99],
            labels: vec![id_no_match_label, id_label2],
        };

        profile.add_sample(sample1, None).expect("add to success");
        profile.add_sample(sample2, None).expect("add to success");

        // add rule for the first sample on the 1st value
        let upscaling_info = UpscalingInfo::Proportional { scale: 2.0 };
        let mut values_offset: Vec<usize> = vec![0];
        profile
            .add_upscaling_rule(
                values_offset.as_slice(),
                id_label.key,
                id_label.str.unwrap(),
                upscaling_info,
            )
            .expect("Rule added");

        // add rule for the second sample on the 3rd value
        let upscaling_info2 = UpscalingInfo::Proportional { scale: 10.0 };
        values_offset.clear();
        values_offset.push(2);
        profile
            .add_upscaling_rule(
                values_offset.as_slice(),
                id_label2.key,
                id_label2.str.unwrap(),
                upscaling_info2,
            )
            .expect("Rule added");

        let serialized_profile = pprof::roundtrip_to_pprof(profile).unwrap();
        let samples = serialized_profile.sorted_samples();
        let first = samples.first().expect("one sample");

        assert_eq!(first.values, vec![2, 10000, 42]);

        let second = samples.get(1).expect("one sample");

        assert_eq!(second.values, vec![5, 24, 990]);
    }

    #[test]
    fn test_upscaling_by_label_on_two_values() {
        let sample_types = create_samples_types();

        let mut profile: Profile = Profile::new(&sample_types, None);

        let id_label = create_label("my label", Some("coco"));

        let sample1 = api::Sample {
            locations: vec![],
            values: &[1, 10000, 42],
            labels: vec![id_label],
        };

        profile.add_sample(sample1, None).expect("add to success");

        // upscale samples and wall-time values
        let values_offset: Vec<usize> = vec![0, 1];

        let upscaling_info = UpscalingInfo::Proportional { scale: 2.0 };
        profile
            .add_upscaling_rule(
                values_offset.as_slice(),
                id_label.key,
                id_label.str.unwrap(),
                upscaling_info,
            )
            .expect("Rule added");

        let serialized_profile = pprof::roundtrip_to_pprof(profile).unwrap();

        assert_eq!(serialized_profile.samples.len(), 1);
        let first = serialized_profile.samples.first().expect("one sample");

        assert_eq!(first.values, vec![2, 20000, 42]);
    }
    #[test]
    fn test_upscaling_by_value_and_by_label_different_values() {
        let sample_types = create_samples_types();

        let mut profile: Profile = Profile::new(&sample_types, None);

        let id_label = create_label("my label", Some("coco"));

        let sample1 = api::Sample {
            locations: vec![],
            values: &[1, 10000, 42],
            labels: vec![id_label],
        };

        profile.add_sample(sample1, None).expect("add to success");

        let upscaling_info = UpscalingInfo::Proportional { scale: 2.0 };
        let mut value_offsets: Vec<usize> = vec![0];
        profile
            .add_upscaling_rule(value_offsets.as_slice(), "", "", upscaling_info)
            .expect("Rule added");

        // a bylabel rule on the third offset
        let upscaling_info2 = UpscalingInfo::Proportional { scale: 5.0 };
        value_offsets.clear();
        value_offsets.push(2);
        profile
            .add_upscaling_rule(
                value_offsets.as_slice(),
                id_label.key,
                id_label.str.unwrap(),
                upscaling_info2,
            )
            .expect("Rule added");

        let serialized_profile = pprof::roundtrip_to_pprof(profile).unwrap();

        assert_eq!(serialized_profile.samples.len(), 1);
        let first = serialized_profile.samples.first().expect("one sample");

        assert_eq!(first.values, vec![2, 10000, 210]);
    }

    #[test]
    fn test_add_same_byvalue_rule_twice() {
        let sample_types = create_samples_types();

        let mut profile: Profile = Profile::new(&sample_types, None);

        // adding same offsets
        let upscaling_info = UpscalingInfo::Proportional { scale: 2.0 };
        let mut value_offsets: Vec<usize> = vec![0, 2];
        profile
            .add_upscaling_rule(value_offsets.as_slice(), "", "", upscaling_info)
            .expect("Rule added");

        let upscaling_info2 = UpscalingInfo::Proportional { scale: 2.0 };
        profile
            .add_upscaling_rule(value_offsets.as_slice(), "", "", upscaling_info2)
            .expect_err("Duplicated rules");

        // adding offsets with overlap on 2
        value_offsets.clear();
        value_offsets.push(2);
        value_offsets.push(1);
        let upscaling_info3 = UpscalingInfo::Proportional { scale: 2.0 };
        profile
            .add_upscaling_rule(value_offsets.as_slice(), "", "", upscaling_info3)
            .expect_err("Duplicated rules");

        // same offsets in different order
        value_offsets.clear();
        value_offsets.push(2);
        value_offsets.push(0);
        let upscaling_info4 = UpscalingInfo::Proportional { scale: 2.0 };
        profile
            .add_upscaling_rule(value_offsets.as_slice(), "", "", upscaling_info4)
            .expect_err("Duplicated rules");
    }

    #[test]
    fn test_add_two_bylabel_rules_with_overlap_on_values() {
        let sample_types = create_samples_types();

        let mut profile: Profile = Profile::new(&sample_types, None);

        // adding same offsets
        let mut value_offsets: Vec<usize> = vec![0, 2];
        let upscaling_info = UpscalingInfo::Proportional { scale: 2.0 };
        profile
            .add_upscaling_rule(value_offsets.as_slice(), "my label", "coco", upscaling_info)
            .expect("Rule added");
        let upscaling_info2 = UpscalingInfo::Proportional { scale: 2.0 };
        profile
            .add_upscaling_rule(
                value_offsets.as_slice(),
                "my label",
                "coco",
                upscaling_info2,
            )
            .expect_err("Duplicated rules");

        // adding offsets with overlap on 2
        value_offsets.clear();
        value_offsets.append(&mut vec![2, 1]);
        let upscaling_info3 = UpscalingInfo::Proportional { scale: 2.0 };
        profile
            .add_upscaling_rule(
                value_offsets.as_slice(),
                "my label",
                "coco",
                upscaling_info3,
            )
            .expect_err("Duplicated rules");

        // same offsets in different order
        value_offsets.clear();
        value_offsets.push(2);
        value_offsets.push(0);
        let upscaling_info4 = UpscalingInfo::Proportional { scale: 2.0 };
        profile
            .add_upscaling_rule(
                value_offsets.as_slice(),
                "my label",
                "coco",
                upscaling_info4,
            )
            .expect_err("Duplicated rules");
    }

    #[test]
    fn test_fail_if_bylabel_rule_and_by_value_rule_with_overlap_on_values() {
        let sample_types = create_samples_types();

        let mut profile: Profile = Profile::new(&sample_types, None);

        // adding same offsets
        let mut value_offsets: Vec<usize> = vec![0, 2];
        let upscaling_info = UpscalingInfo::Proportional { scale: 2.0 };

        // add by value rule
        profile
            .add_upscaling_rule(value_offsets.as_slice(), "", "", upscaling_info)
            .expect("Rule added");

        // add by-label rule
        let upscaling_info2 = UpscalingInfo::Proportional { scale: 2.0 };
        profile
            .add_upscaling_rule(
                value_offsets.as_slice(),
                "my label",
                "coco",
                upscaling_info2,
            )
            .expect_err("Duplicated rules");

        // adding offsets with overlap on 2
        value_offsets.clear();
        value_offsets.append(&mut vec![2, 1]);
        let upscaling_info3 = UpscalingInfo::Proportional { scale: 2.0 };
        profile
            .add_upscaling_rule(
                value_offsets.as_slice(),
                "my label",
                "coco",
                upscaling_info3,
            )
            .expect_err("Duplicated rules");

        // same offsets in different order
        value_offsets.clear();
        value_offsets.push(2);
        value_offsets.push(0);
        let upscaling_info4 = UpscalingInfo::Proportional { scale: 2.0 };
        profile
            .add_upscaling_rule(
                value_offsets.as_slice(),
                "my label",
                "coco",
                upscaling_info4,
            )
            .expect_err("Duplicated rules");
    }

    #[test]
    fn test_add_rule_with_offset_out_of_bound() {
        let sample_types = create_samples_types();

        let mut profile: Profile = Profile::new(&sample_types, None);

        // adding same offsets
        let by_value_offsets: Vec<usize> = vec![0, 4];
        let upscaling_info = UpscalingInfo::Proportional { scale: 2.0 };
        profile
            .add_upscaling_rule(
                by_value_offsets.as_slice(),
                "my label",
                "coco",
                upscaling_info,
            )
            .expect_err("Invalid offset");
    }

    #[test]
    fn test_add_rule_with_offset_out_of_bound_poisson_function() {
        let sample_types = create_samples_types();

        let mut profile: Profile = Profile::new(&sample_types, None);

        // adding same offsets
        let by_value_offsets: Vec<usize> = vec![0, 4];
        let upscaling_info = UpscalingInfo::Poisson {
            sum_value_offset: 1,
            count_value_offset: 100,
            sampling_distance: 1,
        };
        profile
            .add_upscaling_rule(
                by_value_offsets.as_slice(),
                "my label",
                "coco",
                upscaling_info,
            )
            .expect_err("Invalid offset");
    }

    #[test]
    fn test_add_rule_with_offset_out_of_bound_poisson_function2() {
        let sample_types = create_samples_types();

        let mut profile: Profile = Profile::new(&sample_types, None);

        // adding same offsets
        let by_value_offsets: Vec<usize> = vec![0, 4];
        let upscaling_info = UpscalingInfo::Poisson {
            sum_value_offset: 100,
            count_value_offset: 1,
            sampling_distance: 1,
        };
        profile
            .add_upscaling_rule(
                by_value_offsets.as_slice(),
                "my label",
                "coco",
                upscaling_info,
            )
            .expect_err("Invalid offset");
    }

    #[test]
    fn test_add_rule_with_offset_out_of_bound_poisson_function3() {
        let sample_types = create_samples_types();

        let mut profile: Profile = Profile::new(&sample_types, None);

        // adding same offsets
        let by_value_offsets: Vec<usize> = vec![0, 4];
        let upscaling_info = UpscalingInfo::Poisson {
            sum_value_offset: 1100,
            count_value_offset: 100,
            sampling_distance: 1,
        };
        profile
            .add_upscaling_rule(
                by_value_offsets.as_slice(),
                "my label",
                "coco",
                upscaling_info,
            )
            .expect_err("Invalid offset");
    }

    #[test]
    fn test_fails_when_adding_byvalue_rule_colliding_on_offset_with_existing_bylabel_rule() {
        let sample_types = create_samples_types();

        let mut profile: Profile = Profile::new(&sample_types, None);

        let id_label = create_label("my label", Some("coco"));

        let sample1 = api::Sample {
            locations: vec![],
            values: &[1, 10000, 42],
            labels: vec![id_label],
        };

        profile.add_sample(sample1, None).expect("add to success");

        let mut value_offsets: Vec<usize> = vec![0, 1];
        // Add by-label rule first
        let upscaling_info2 = UpscalingInfo::Proportional { scale: 2.0 };
        profile
            .add_upscaling_rule(
                value_offsets.as_slice(),
                id_label.key,
                id_label.str.unwrap(),
                upscaling_info2,
            )
            .expect("Rule added");

        // add by-value rule
        let upscaling_info = UpscalingInfo::Proportional { scale: 2.0 };
        value_offsets.clear();
        value_offsets.push(0);
        profile
            .add_upscaling_rule(value_offsets.as_slice(), "", "", upscaling_info)
            .expect_err("Rule added");
    }

    #[test]
    fn local_root_span_id_label_as_i64() -> anyhow::Result<()> {
        let sample_types = vec![
            api::ValueType {
                r#type: "samples",
                unit: "count",
            },
            api::ValueType {
                r#type: "wall-time",
                unit: "nanoseconds",
            },
        ];

        let mut profile = Profile::new(&sample_types, None);

        let id_label = api::Label {
            key: "local root span id",
            str: None,
            num: 10,
            num_unit: None,
        };

        let large_span_id = u64::MAX;
        // Safety: an u64 can fit into an i64, and we're testing that it's not mis-handled.
        let large_num: i64 = unsafe { std::intrinsics::transmute(large_span_id) };

        let id2_label = api::Label {
            key: "local root span id",
            str: None,
            num: large_num,
            num_unit: None,
        };

        let sample1 = api::Sample {
            locations: vec![],
            values: &[1, 10000],
            labels: vec![id_label],
        };

        let sample2 = api::Sample {
            locations: vec![],
            values: &[1, 10000],
            labels: vec![id2_label],
        };

        profile.add_sample(sample1, None).expect("add to success");
        profile.add_sample(sample2, None).expect("add to success");

        profile.add_endpoint(10, Cow::from("endpoint 10"))?;
        profile.add_endpoint(large_span_id, Cow::from("large endpoint"))?;

        let serialized_profile = pprof::roundtrip_to_pprof(profile).unwrap();
        assert_eq!(serialized_profile.samples.len(), 2);

        // Find common label strings in the string table.
        let locate_string = |string: &str| -> i64 {
            // The table is supposed to be unique, so we shouldn't have to worry about duplicates.
            serialized_profile
                .string_table
                .iter()
                .enumerate()
                .find_map(|(offset, str)| {
                    if str == string {
                        Some(offset as i64)
                    } else {
                        None
                    }
                })
                .unwrap()
        };

        let local_root_span_id = locate_string("local root span id");
        let trace_endpoint = locate_string("trace endpoint");

        // Set up the expected labels per sample
        let expected_labels = [
            [
                pprof::Label {
                    key: local_root_span_id,
                    str: 0,
                    num: large_num,
                    num_unit: 0,
                },
                pprof::Label::str(trace_endpoint, locate_string("large endpoint")),
            ],
            [
                pprof::Label {
                    key: local_root_span_id,
                    str: 0,
                    num: 10,
                    num_unit: 0,
                },
                pprof::Label::str(trace_endpoint, locate_string("endpoint 10")),
            ],
        ];

        // Finally, match the labels.
        for (sample, labels) in serialized_profile
            .sorted_samples()
            .iter()
            .zip(expected_labels.iter())
        {
            assert_eq!(sample.labels, labels);
        }
        Ok(())
    }

    #[test]
    fn test_regression_managed_string_table_correctly_maps_ids() {
        let storage = Arc::new(Mutex::new(ManagedStringStorage::new()));
        let hello_id: u32;
        let world_id: u32;

        {
            let mut storage_guard = storage.lock().unwrap();
            hello_id = storage_guard.intern("hello").unwrap();
            world_id = storage_guard.intern("world").unwrap();
        }

        let sample_types = [api::ValueType::new("samples", "count")];
        let mut profile = Profile::with_string_storage(&sample_types, None, storage.clone());

        let location = api::StringIdLocation {
            function: api::StringIdFunction {
                name: api::ManagedStringId { value: hello_id },
                filename: api::ManagedStringId { value: world_id },
                ..Default::default()
            },
            ..Default::default()
        };

        let sample = api::StringIdSample {
            locations: vec![location],
            values: &[1],
            labels: vec![],
        };

        profile.add_string_id_sample(sample.clone(), None).unwrap();
        profile.add_string_id_sample(sample.clone(), None).unwrap();

        let pprof_first_profile =
            pprof::roundtrip_to_pprof(profile.reset_and_return_previous().unwrap()).unwrap();

        assert!(pprof_first_profile
            .string_table
            .iter()
            .any(|s| s == "hello"));
        assert!(pprof_first_profile
            .string_table
            .iter()
            .any(|s| s == "world"));

        // If the cache invalidation on the managed string table is working correctly, these strings
        // get correctly re-added to the profile's string table

        profile.add_string_id_sample(sample.clone(), None).unwrap();
        profile.add_string_id_sample(sample.clone(), None).unwrap();
        let pprof_second_profile = pprof::roundtrip_to_pprof(profile).unwrap();

        assert!(pprof_second_profile
            .string_table
            .iter()
            .any(|s| s == "hello"));
        assert!(pprof_second_profile
            .string_table
            .iter()
            .any(|s| s == "world"));
    }
}<|MERGE_RESOLUTION|>--- conflicted
+++ resolved
@@ -296,20 +296,13 @@
     /// Resets all data except the sample types and period.
     /// Returns the previous Profile on success.
     #[inline]
-<<<<<<< HEAD
-    pub fn reset_and_return_previous(
-        &mut self,
-        start_time: Option<SystemTime>,
-    ) -> anyhow::Result<Profile> {
+    pub fn reset_and_return_previous(&mut self) -> anyhow::Result<Profile> {
         let current_active_samples = self.sample_block()?;
         anyhow::ensure!(
             current_active_samples == 0,
             "Can't rotate the profile, there are still active samples. Drain them and try again."
         );
 
-=======
-    pub fn reset_and_return_previous(&mut self) -> anyhow::Result<Profile> {
->>>>>>> 51d4c2b3
         let mut profile = Profile::new_internal(
             self.owned_period.take(),
             self.owned_sample_types.take(),
