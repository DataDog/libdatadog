#!/usr/bin/env bash

# Unless explicitly stated otherwise all files in this repository are licensed
# under the Apache License Version 2.0. This product includes software developed
# at Datadog (https://www.datadoghq.com/). Copyright 2021-Present Datadog, Inc.

get_abs_filename() {
  # $1 : relative filename
  echo "$(cd "$(dirname "$1")" && pwd)/$(basename "$1")"
}

# Location to place all artifacts
if [ -z $CARGO_TARGET_DIR ] ; then
    export CARGO_TARGET_DIR=$PWD/target
fi

set -eu

destdir="$1"

if [ $CARGO_TARGET_DIR = $destdir ]; then
    echo "Error: CARGO_TARGET_DIR and destdir cannot be the same"
    exit 1
fi

mkdir -v -p "$destdir/include/datadog" "$destdir/lib/pkgconfig" "$destdir/cmake"

version=$(awk -F\" '$1 ~ /^version/ { print $2 }' < profiling-ffi/Cargo.toml)
target="$(rustc -vV | awk '/^host:/ { print $2 }')"
shared_library_suffix=".so"
static_library_suffix=".a"
library_prefix="lib"
remove_rpath=0
fix_macos_rpath=0
build_symbolizer=0

# Rust provides this note about the link libraries:
# note: Link against the following native artifacts when linking against this
# static library. The order and any duplication can be significant on some
# platforms.
#
# We've decided to strip out -lgcc_s because if it's provided then it will
# always make it into the final runtime dependencies, even if -static-libgcc is
# provided. At least on Alpine, libgcc_s may not even exist in the users'
# images, so -static-libgcc is recommended there.
case "$target" in
    "x86_64-alpine-linux-musl"|"aarch64-alpine-linux-musl")
        expected_native_static_libs=" -lssp_nonshared -lgcc_s -lc"
        native_static_libs=" -lssp_nonshared -lc"
        # on alpine musl, Rust adds some weird runpath to cdylibs
        remove_rpath=1
        build_symbolizer=1
        ;;

    "x86_64-apple-darwin"|"aarch64-apple-darwin")
        expected_native_static_libs=" -framework Security -framework CoreFoundation -liconv -lSystem -lresolv -lc -lm -liconv"
        native_static_libs="${expected_native_static_libs}"

        shared_library_suffix=".dylib"
        # fix usage of library in macos via rpath
        fix_macos_rpath=1
        ;;

    "x86_64-unknown-linux-gnu"|"aarch64-unknown-linux-gnu")
        expected_native_static_libs=" -ldl -lrt -lpthread -lgcc_s -lc -lm -lrt -lpthread -lutil -ldl -lutil"
        native_static_libs=" -ldl -lrt -lpthread -lc -lm -lrt -lpthread -lutil -ldl -lutil"
        build_symbolizer=1
        ;;

    "x86_64-pc-windows-msvc")
        expected_native_static_libs="" # I don't know what to expect
        native_static_libs="" # I don't know what to expect
        shared_library_suffix=".dll"
        static_library_suffix=".lib"
        library_prefix=""
        ;;

    *)
        >&2 echo "Unknown platform '${target}'"
        exit 1
        ;;
esac

echo "Recognized platform '${target}'. Adding libs: ${native_static_libs}"
sed < profiling-ffi/datadog_profiling.pc.in "s/@Datadog_VERSION@/${version}/g" \
    > "$destdir/lib/pkgconfig/datadog_profiling.pc"

sed < profiling-ffi/datadog_profiling_with_rpath.pc.in "s/@Datadog_VERSION@/${version}/g" \
    > "$destdir/lib/pkgconfig/datadog_profiling_with_rpath.pc"

sed < profiling-ffi/datadog_profiling-static.pc.in "s/@Datadog_VERSION@/${version}/g" \
    | sed "s/@Datadog_LIBRARIES@/${native_static_libs}/g" \
    > "$destdir/lib/pkgconfig/datadog_profiling-static.pc"

# strip leading white space as per CMake policy CMP0004.
ffi_libraries="$(echo "${native_static_libs}" | sed -e 's/^[[:space:]]*//')"

sed < cmake/DatadogConfig.cmake.in \
    > "$destdir/cmake/DatadogConfig.cmake" \
    "s/@Datadog_LIBRARIES@/${ffi_libraries}/g"

cp -v LICENSE LICENSE-3rdparty.yml NOTICE "$destdir/"

export RUSTFLAGS="${RUSTFLAGS:- -C relocation-model=pic}"

datadog_profiling_ffi="datadog-profiling-ffi"
<<<<<<< HEAD

FEATURES="--no-default-features"
if [[ "$build_symbolizer" -eq 1 ]]; then
    FEATURES="--features build_symbolizer"
echo "Building the ${datadog_profiling_ffi} crate (may take some time). Features = ${FEATURES}..."
fi
cargo build ${FEATURES} --package="${datadog_profiling_ffi}" --release --target "${target}"
=======
echo "Building the ${datadog_profiling_ffi} crate (may take some time)..."

DESTDIR="$destdir" cargo build --package="${datadog_profiling_ffi}" --release --target "${target}"
>>>>>>> 9385ae7b

# Remove _ffi suffix when copying
shared_library_name="${library_prefix}datadog_profiling_ffi${shared_library_suffix}"
shared_library_rename="${library_prefix}datadog_profiling${shared_library_suffix}"

static_library_name="${library_prefix}datadog_profiling_ffi${static_library_suffix}"
static_library_rename="${library_prefix}datadog_profiling${static_library_suffix}"

cp -v "$CARGO_TARGET_DIR/${target}/release/${shared_library_name}" "$destdir/lib/${shared_library_rename}"
cp -v "$CARGO_TARGET_DIR/${target}/release/${static_library_name}" "$destdir/lib/${static_library_rename}"

shared_library_name="${shared_library_rename}"
static_library_name="${static_library_rename}"

if [[ "$remove_rpath" -eq 1 ]]; then
    patchelf --remove-rpath "$destdir/lib/${shared_library_name}"
fi

if [[ "$fix_macos_rpath" -eq 1 ]]; then
    install_name_tool -id @rpath/${shared_library_name} "$destdir/lib/${shared_library_name}"
fi

# objcopy might not be available on macOS
if command -v objcopy > /dev/null && [[ "$target" != "x86_64-pc-windows-msvc" ]]; then
    # Remove .llvmbc section which is not useful for clients
    objcopy --remove-section .llvmbc "$destdir/lib/${static_library_name}"

    # Ship debug information separate from shared library, so that downstream packages can selectively include it
    # https://sourceware.org/gdb/onlinedocs/gdb/Separate-Debug-Files.html
    objcopy --only-keep-debug "$destdir/lib/$shared_library_name" "$destdir/lib/$shared_library_name.debug"
    strip -S "$destdir/lib/$shared_library_name"
    objcopy --add-gnu-debuglink="$destdir/lib/$shared_library_name.debug" "$destdir/lib/$shared_library_name"
fi

echo "Checking that native-static-libs are as expected for this platform..."
cd profiling-ffi
actual_native_static_libs="$(cargo rustc --release --target "${target}" -- --print=native-static-libs 2>&1 | awk -F ':' '/note: native-static-libs:/ { print $3 }')"
echo "Actual native-static-libs:${actual_native_static_libs}"
echo "Expected native-static-libs:${expected_native_static_libs}"

# Compare unique elements between expected and actual native static libs.
# If actual libs is different from expected libs but still a subset of expected libs
# (ie. we will overlink compared to what is actually needed), this is not considered as an error.
# Raise an error only if some libs are in actual libs but not in expected libs.

# trim leading and trailing spaces, then split the string on " -" by inserting new lines and sort lines while removing duplicates
unique_expected_libs=$(echo "$expected_native_static_libs "| awk '{ gsub(/^[ \t]+|[ \t]+$/, "");gsub(/ +-/,"\n-")};1' | sort -u)
unique_libs=$(echo "$actual_native_static_libs "| awk '{ gsub(/^[ \t]+|[ \t]+$/, "");gsub(/ +-/,"\n-")};1' | sort -u)

unexpected_native_libs=$(comm -13 <(echo "$unique_expected_libs") <(echo "$unique_libs"))
if [ -n "$unexpected_native_libs" ]; then
    echo "Error - More native static libraries are required for linking than expected:" 1>&2
    echo "$unexpected_native_libs" 1>&2
    exit 1
fi
cd -

echo "Building tools"
cargo build --package tools --bins

echo "Generating $destdir/include/libdatadog headers..."
<<<<<<< HEAD
cbindgen --crate ddcommon-ffi \
    --config ddcommon-ffi/cbindgen.toml \
    --output "$destdir/include/datadog/common.h"
if [[ "$build_symbolizer" -eq 1 ]]; then
    cp ./symbolizer-ffi/src/blazesym.h "$destdir/include/datadog/blazesym.h"
fi
cbindgen --crate "${datadog_profiling_ffi}" \
    --config profiling-ffi/cbindgen.toml \
    --output "$destdir/include/datadog/profiling.h"
=======
>>>>>>> 9385ae7b
"$CARGO_TARGET_DIR"/debug/dedup_headers "$destdir/include/datadog/common.h" "$destdir/include/datadog/profiling.h"

# Don't build the crashtracker on windows
if [[ "$target" != "x86_64-pc-windows-msvc" ]]; then
    echo "Building binaries"
    # $destdir might be relative. Get an absolute path that will work when we cd
    export ABS_DESTDIR=$(get_abs_filename $destdir)
    export CRASHTRACKER_BUILD_DIR=$CARGO_TARGET_DIR/build/crashtracker-receiver
    export CRASHTRACKER_SRC_DIR=$PWD/crashtracker
    # Always start with a clean directory
    [ -d $CRASHTRACKER_BUILD_DIR ] && rm -r $CRASHTRACKER_BUILD_DIR
    mkdir -p $CRASHTRACKER_BUILD_DIR
    cd $CRASHTRACKER_BUILD_DIR
    cmake -S $CRASHTRACKER_SRC_DIR -DDatadog_ROOT=$ABS_DESTDIR
    cmake --build .
    mkdir -p $ABS_DESTDIR/bin
    cp libdatadog-crashtracking-receiver $ABS_DESTDIR/bin
fi

echo "Done."<|MERGE_RESOLUTION|>--- conflicted
+++ resolved
@@ -104,20 +104,11 @@
 export RUSTFLAGS="${RUSTFLAGS:- -C relocation-model=pic}"
 
 datadog_profiling_ffi="datadog-profiling-ffi"
-<<<<<<< HEAD
-
 FEATURES="--no-default-features"
 if [[ "$build_symbolizer" -eq 1 ]]; then
     FEATURES="--features build_symbolizer"
+fi
 echo "Building the ${datadog_profiling_ffi} crate (may take some time). Features = ${FEATURES}..."
-fi
-cargo build ${FEATURES} --package="${datadog_profiling_ffi}" --release --target "${target}"
-=======
-echo "Building the ${datadog_profiling_ffi} crate (may take some time)..."
-
-DESTDIR="$destdir" cargo build --package="${datadog_profiling_ffi}" --release --target "${target}"
->>>>>>> 9385ae7b
-
 # Remove _ffi suffix when copying
 shared_library_name="${library_prefix}datadog_profiling_ffi${shared_library_suffix}"
 shared_library_rename="${library_prefix}datadog_profiling${shared_library_suffix}"
@@ -177,19 +168,11 @@
 echo "Building tools"
 cargo build --package tools --bins
 
-echo "Generating $destdir/include/libdatadog headers..."
-<<<<<<< HEAD
-cbindgen --crate ddcommon-ffi \
-    --config ddcommon-ffi/cbindgen.toml \
-    --output "$destdir/include/datadog/common.h"
+# TODO : move to build script
 if [[ "$build_symbolizer" -eq 1 ]]; then
     cp ./symbolizer-ffi/src/blazesym.h "$destdir/include/datadog/blazesym.h"
 fi
-cbindgen --crate "${datadog_profiling_ffi}" \
-    --config profiling-ffi/cbindgen.toml \
-    --output "$destdir/include/datadog/profiling.h"
-=======
->>>>>>> 9385ae7b
+
 "$CARGO_TARGET_DIR"/debug/dedup_headers "$destdir/include/datadog/common.h" "$destdir/include/datadog/profiling.h"
 
 # Don't build the crashtracker on windows
