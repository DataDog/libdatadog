// Unless explicitly stated otherwise all files in this repository are licensed under the Apache License Version 2.0.
// This product includes software developed at Datadog (https://www.datadoghq.com/). Copyright 2021-Present Datadog, Inc.

use lazy_static::lazy_static;
use std::env;

const WEBSITE_ONWER_NAME: &str = "WEBSITE_OWNER_NAME";
const WEBSITE_SITE_NAME: &str = "WEBSITE_SITE_NAME";
const WEBSITE_RESOURCE_GROUP: &str = "WEBSITE_RESOURCE_GROUP";
const SITE_EXTENSION_VERSION: &str = "DD_AAS_DOTNET_EXTENSION_VERSION";
const WEBSITE_OS: &str = "WEBSITE_OS";
const INSTANCE_NAME: &str = "COMPUTERNAME";
const INSTANCE_ID: &str = "WEBSITE_INSTANCE_ID";
const SERVICE_CONTEXT: &str = "DD_AZURE_APP_SERVICES";
const FUNCTIONS_WORKER_RUNTIME: &str = "FUNCTIONS_WORKER_RUNTIME";
const FUNCTIONS_EXTENSION_VERSION: &str = "FUNCTIONS_EXTENSION_VERSION";

const UNKNOWN_VALUE: &str = "unknown";

enum AzureContext {
    AzureFunctions,
    AzureAppService,
}

macro_rules! get_trimmed_env_var {
    ($name:expr) => {
        env::var($name).ok().map(|v| v.trim().to_string())
    };
}

macro_rules! get_value_or_unknown {
    ($name:expr) => {
        $name.as_ref().map(|s| s.as_str()).unwrap_or(UNKNOWN_VALUE)
    };
}

trait ToBoolean {
    fn to_bool(&self) -> bool;
}

impl ToBoolean for String {
    fn to_bool(&self) -> bool {
        matches!(
            self.to_lowercase().as_str(),
            "true" | "t" | "y" | "1" | "yes"
        )
    }
}

pub trait QueryEnv {
    fn get_var(&self, var: &str) -> Option<String>;
}

struct RealEnv;

impl QueryEnv for RealEnv {
    fn get_var(&self, var: &str) -> Option<String> {
        get_trimmed_env_var!(var)
    }
}

#[derive(Default)]
pub struct AzureMetadata {
    resource_id: Option<String>,
    subscription_id: Option<String>,
    site_name: Option<String>,
    resource_group: Option<String>,
    extension_version: Option<String>,
    operating_system: Option<String>,
    instance_name: Option<String>,
    instance_id: Option<String>,
    site_kind: String,
    site_type: String,
}

impl AzureMetadata {
    fn get_azure_context<T: QueryEnv>(query: &T) -> AzureContext {
        match (
            query.get_var(FUNCTIONS_WORKER_RUNTIME),
            query.get_var(FUNCTIONS_EXTENSION_VERSION),
        ) {
            (Some(_), Some(_)) => AzureContext::AzureFunctions,
            (Some(_), None) => AzureContext::AzureFunctions,
            (None, Some(_)) => AzureContext::AzureFunctions,
            (None, None) => AzureContext::AzureAppService,
        }
    }

    fn extract_subscription_id(s: Option<String>) -> Option<String> {
        s?.split('+')
            .next()
            .filter(|s| !s.trim().is_empty())
            .map(|v| v.to_string())
    }

    /*
     * Computation of the resource id follow the same way the .NET tracer is doing:
     * https://github.com/DataDog/dd-trace-dotnet/blob/834a4b05b4ed91a819eb78761bf1ddb805969f65/tracer/src/Datadog.Trace/PlatformHelpers/AzureAppServices.cs#L215
     */
    fn build_resource_id(
        subscription_id: Option<&String>,
        site_name: Option<&String>,
        resource_group: Option<&String>,
    ) -> Option<String> {
        match (subscription_id, site_name, resource_group) {
            (Some(id_sub), Some(sitename), Some(res_grp)) => Some(
<<<<<<< HEAD
                format!(
                    "/subscriptions/{id_sub}/resourcegroups/{res_grp}/providers/microsoft.web/sites/{sitename}"
                )
=======
                format!("/subscriptions/{id_sub}/resourcegroups/{res_grp}/providers/microsoft.web/sites/{sitename}")
>>>>>>> 19b7f69f
                .to_lowercase(),
            ),
            _ => None,
        }
    }

    pub fn new<T: QueryEnv>(query: T) -> Option<Self> {
        let is_relevant = query
            .get_var(SERVICE_CONTEXT)
            .map(|s| s.to_bool())
            .unwrap_or(false);

        if !is_relevant {
            return None;
        }

        let subscription_id =
            AzureMetadata::extract_subscription_id(query.get_var(WEBSITE_ONWER_NAME));
        let site_name = query.get_var(WEBSITE_SITE_NAME);

        let (site_kind, site_type) = match AzureMetadata::get_azure_context(&query) {
            AzureContext::AzureFunctions => ("functionapp".to_owned(), "function".to_owned()),
            _ => ("app".to_owned(), "app".to_owned()),
        };

        let resource_group = query.get_var(WEBSITE_RESOURCE_GROUP);
        let resource_id = AzureMetadata::build_resource_id(
            subscription_id.as_ref(),
            site_name.as_ref(),
            resource_group.as_ref(),
        );
        let extension_version = query.get_var(SITE_EXTENSION_VERSION);
        let operating_system = query.get_var(WEBSITE_OS);
        let instance_name = query.get_var(INSTANCE_NAME);
        let instance_id = query.get_var(INSTANCE_ID);

        Some(AzureMetadata {
            resource_id,
            subscription_id,
            site_name,
            resource_group,
            extension_version,
            operating_system,
            instance_name,
            instance_id,
            site_kind,
            site_type,
        })
    }

    pub fn get_resource_id(&self) -> &str {
        get_value_or_unknown!(self.resource_id)
    }

    pub fn get_subscription_id(&self) -> &str {
        get_value_or_unknown!(self.subscription_id)
    }

    pub fn get_site_name(&self) -> &str {
        get_value_or_unknown!(self.site_name)
    }

    pub fn get_resource_group(&self) -> &str {
        get_value_or_unknown!(self.resource_group)
    }

    pub fn get_extension_version(&self) -> &str {
        get_value_or_unknown!(self.extension_version)
    }

    pub fn get_operating_system(&self) -> &str {
        get_value_or_unknown!(self.operating_system)
    }

    pub fn get_instance_name(&self) -> &str {
        get_value_or_unknown!(self.instance_name)
    }

    pub fn get_instance_id(&self) -> &str {
        get_value_or_unknown!(self.instance_id)
    }

    pub fn get_site_type(&self) -> &str {
        self.site_type.as_str()
    }

    pub fn get_site_kind(&self) -> &str {
        self.site_kind.as_str()
    }
}

pub fn get_metadata() -> &'static Option<AzureMetadata> {
    lazy_static! {
        static ref AAS_METATDATA: Option<AzureMetadata> = AzureMetadata::new(RealEnv {});
    }
    &AAS_METATDATA
}

#[cfg(test)]
mod tests {

    use indexmap::IndexMap;

    use crate::azure_app_services::{QueryEnv, WEBSITE_ONWER_NAME};

    use super::*;

    struct MockEnv {
        pub env_vars: IndexMap<String, String>,
    }

    impl MockEnv {
        pub fn new(vars: &[(&str, &str)]) -> Self {
            let mut env_vars: IndexMap<String, String> = IndexMap::new();
            vars.iter().for_each(|(name, value)| {
                env_vars.insert(name.to_string(), value.to_string());
            });

            MockEnv { env_vars }
        }
    }

    impl QueryEnv for MockEnv {
        fn get_var(&self, var: &str) -> Option<String> {
            self.env_vars.get(var).cloned()
        }
    }

    #[test]
    fn test_metadata_is_not_relevant_by_default() {
        let mocked_env = MockEnv::new(&[]);

        let metadata = AzureMetadata::new(mocked_env);
        assert!(metadata.is_none());
    }

    #[test]
    fn test_metadata_is_relevant_first() {
        let mocked_env = MockEnv::new(&[(SERVICE_CONTEXT, "true")]);

        let metadata = AzureMetadata::new(mocked_env);
        assert!(metadata.is_some());
    }

    #[test]
    fn test_metadata_is_relevant_second() {
        let mocked_env = MockEnv::new(&[(SERVICE_CONTEXT, "t")]);

        let metadata = AzureMetadata::new(mocked_env);
        assert!(metadata.is_some());
    }

    #[test]
    fn test_metadata_is_relevant_third() {
        let mocked_env = MockEnv::new(&[(SERVICE_CONTEXT, "TrUe")]);

        let metadata = AzureMetadata::new(mocked_env);
        assert!(metadata.is_some());
    }

    #[test]
    fn test_metadata_is_relevant_fourth() {
        let mocked_env = MockEnv::new(&[(SERVICE_CONTEXT, "1")]);

        let metadata = AzureMetadata::new(mocked_env);
        assert!(metadata.is_some());
    }

    #[test]
    fn test_metadata_is_relevant_fifth() {
        let mocked_env = MockEnv::new(&[(SERVICE_CONTEXT, "yEs")]);

        let metadata = AzureMetadata::new(mocked_env);
        assert!(metadata.is_some());
    }

    #[test]
    fn test_metadata_is_relevant_sixth() {
        let mocked_env = MockEnv::new(&[(SERVICE_CONTEXT, "Y")]);

        let metadata = AzureMetadata::new(mocked_env);
        assert!(metadata.is_some());
    }

    #[test]
    fn test_metadata_is_not_relevant_if_explicit() {
        let mocked_env = MockEnv::new(&[(SERVICE_CONTEXT, "0")]);

        let metadata = AzureMetadata::new(mocked_env);
        assert!(metadata.is_none());
    }

    #[test]
    fn test_extract_subscription_without_plus_sign() {
        let mocked_env = MockEnv::new(&[(WEBSITE_ONWER_NAME, "foo"), (SERVICE_CONTEXT, "1")]);

        let metadata = AzureMetadata::new(mocked_env).unwrap();

        let expected_id = "foo";

        assert_eq!(metadata.get_subscription_id(), expected_id);
    }

    #[test]
    fn test_extract_subscription_with_plus_sign() {
        let mocked_env = MockEnv::new(&[(WEBSITE_ONWER_NAME, "foo+bar"), (SERVICE_CONTEXT, "1")]);

        let metadata = AzureMetadata::new(mocked_env).unwrap();

        let expected_id = "foo";
        assert_eq!(metadata.get_subscription_id(), expected_id);
    }

    #[test]
    fn test_extract_subscription_with_empty_string() {
        let mocked_env = MockEnv::new(&[(WEBSITE_ONWER_NAME, ""), (SERVICE_CONTEXT, "1")]);

        let metadata = AzureMetadata::new(mocked_env).unwrap();

        assert_eq!(metadata.get_subscription_id(), UNKNOWN_VALUE);
    }

    #[test]
    fn test_extract_subscription_with_only_whitespaces() {
        let mocked_env = MockEnv::new(&[(WEBSITE_ONWER_NAME, "    "), (SERVICE_CONTEXT, "1")]);

        let metadata = AzureMetadata::new(mocked_env).unwrap();

        assert_eq!(metadata.get_subscription_id(), UNKNOWN_VALUE);
    }

    #[test]
    fn test_extract_subscription_with_only_plus_sign() {
        let mocked_env = MockEnv::new(&[(WEBSITE_ONWER_NAME, "+"), (SERVICE_CONTEXT, "1")]);

        let metadata = AzureMetadata::new(mocked_env).unwrap();

        assert_eq!(metadata.get_subscription_id(), UNKNOWN_VALUE);
    }

    #[test]
    fn test_extract_subscription_with_whitespaces_separated_by_plus() {
        let mocked_env = MockEnv::new(&[(WEBSITE_ONWER_NAME, "   + "), (SERVICE_CONTEXT, "1")]);

        let metadata = AzureMetadata::new(mocked_env).unwrap();

        assert_eq!(metadata.get_subscription_id(), UNKNOWN_VALUE);
    }

    #[test]
    fn test_extract_subscription_plus_sign_and_other_string() {
        let mocked_env = MockEnv::new(&[(WEBSITE_ONWER_NAME, "+other"), (SERVICE_CONTEXT, "1")]);

        let metadata = AzureMetadata::new(mocked_env).unwrap();

        assert_eq!(metadata.get_subscription_id(), UNKNOWN_VALUE);
    }

    #[test]
    fn test_build_resource_id() {
        let mocked_env = MockEnv::new(&[
            (WEBSITE_ONWER_NAME, "foo"),
            (WEBSITE_SITE_NAME, "my_website"),
            (WEBSITE_RESOURCE_GROUP, "resource_group"),
            (SERVICE_CONTEXT, "1"),
        ]);

        let metadata = AzureMetadata::new(mocked_env).unwrap();

        assert_eq!(
            metadata.get_resource_id(),
            "/subscriptions/foo/resourcegroups/resource_group/providers/microsoft.web/sites/my_website"
        )
    }

    #[test]
    fn test_build_resource_id_with_missing_subscription_id() {
        let mocked_env = MockEnv::new(&[
            (WEBSITE_SITE_NAME, "my_website"),
            (WEBSITE_RESOURCE_GROUP, "resource_group"),
            (SERVICE_CONTEXT, "1"),
        ]);

        let metadata = AzureMetadata::new(mocked_env).unwrap();

        assert_eq!(metadata.get_resource_id(), UNKNOWN_VALUE)
    }

    #[test]
    fn test_build_resource_id_with_missing_site_name() {
        let mocked_env = MockEnv::new(&[
            (WEBSITE_ONWER_NAME, "foo"),
            (WEBSITE_RESOURCE_GROUP, "resource_group"),
            (SERVICE_CONTEXT, "1"),
        ]);

        let metadata = AzureMetadata::new(mocked_env).unwrap();

        assert_eq!(metadata.get_resource_id(), UNKNOWN_VALUE)
    }

    #[test]
    fn test_build_resource_id_with_missing_resource_group() {
        let mocked_env = MockEnv::new(&[
            (WEBSITE_ONWER_NAME, "foo"),
            (WEBSITE_SITE_NAME, "my_website"),
            (SERVICE_CONTEXT, "1"),
        ]);

        let metadata = AzureMetadata::new(mocked_env).unwrap();

        assert_eq!(metadata.get_resource_id(), UNKNOWN_VALUE)
    }

    #[test]
    fn test_build_resource_id_with_missing_info() {
        let mocked_env = MockEnv::new(&[(SERVICE_CONTEXT, "1")]);
        let metadata = AzureMetadata::new(mocked_env).unwrap();

        assert_eq!(metadata.get_resource_id(), UNKNOWN_VALUE)
    }

    #[test]
    fn test_site_type_and_kind_default() {
        let mocked_env = MockEnv::new(&[(SERVICE_CONTEXT, "1")]);
        let metadata = AzureMetadata::new(mocked_env).unwrap();

        assert_eq!(metadata.get_site_type(), "app");
        assert_eq!(metadata.get_site_kind(), "app")
    }

    #[test]
    fn test_site_type_and_kind_if_worker_runtime_not_specified() {
        let mocked_env = MockEnv::new(&[
            (FUNCTIONS_WORKER_RUNTIME, "my_runtime"),
            (SERVICE_CONTEXT, "1"),
        ]);
        let metadata = AzureMetadata::new(mocked_env).unwrap();

        assert_eq!(metadata.get_site_kind(), "functionapp");
        assert_eq!(metadata.get_site_type(), "function")
    }

    #[test]
    fn test_site_type_and_kind_if_extension_version_not_specified() {
        let mocked_env = MockEnv::new(&[
            (FUNCTIONS_EXTENSION_VERSION, "next_version"),
            (SERVICE_CONTEXT, "1"),
        ]);
        let metadata = AzureMetadata::new(mocked_env).unwrap();

        assert_eq!(metadata.get_site_kind(), "functionapp");
        assert_eq!(metadata.get_site_type(), "function")
    }

    #[test]
    fn test_site_type_and_kind_if_both_specified() {
        let mocked_env = MockEnv::new(&[
            (FUNCTIONS_WORKER_RUNTIME, "my_runtime"),
            (FUNCTIONS_EXTENSION_VERSION, "next_version"),
            (SERVICE_CONTEXT, "1"),
        ]);
        let metadata = AzureMetadata::new(mocked_env).unwrap();

        assert_eq!(metadata.get_site_kind(), "functionapp");
        assert_eq!(metadata.get_site_type(), "function")
    }

    #[test]
    fn test_check_other_simple_env_retrieval() {
        let expected_site_name = "my_site_name".to_owned();
        let expected_resource_group = "my_resource_group".to_owned();
        let expected_site_version = "v42".to_owned();
        let expected_operating_system = "FreeBSD".to_owned();
        let expected_instance_name = "my_instance_name".to_owned();
        let expected_instance_id = "my_instance_id".to_owned();

        let mocked_env = MockEnv::new(&[
            (WEBSITE_SITE_NAME, expected_site_name.as_str()),
            (WEBSITE_RESOURCE_GROUP, expected_resource_group.as_str()),
            (SITE_EXTENSION_VERSION, expected_site_version.as_str()),
            (WEBSITE_OS, expected_operating_system.as_str()),
            (INSTANCE_NAME, expected_instance_name.as_str()),
            (INSTANCE_ID, expected_instance_id.as_str()),
            (SERVICE_CONTEXT, "1"),
        ]);

        let metadata = AzureMetadata::new(mocked_env).unwrap();

        assert_eq!(expected_site_name, metadata.get_site_name());
        assert_eq!(expected_resource_group, metadata.get_resource_group());
        assert_eq!(expected_site_version, metadata.get_extension_version());
        assert_eq!(expected_operating_system, metadata.get_operating_system());
        assert_eq!(expected_instance_name, metadata.get_instance_name());
        assert_eq!(expected_instance_id, metadata.get_instance_id());
    }
}<|MERGE_RESOLUTION|>--- conflicted
+++ resolved
@@ -104,13 +104,7 @@
     ) -> Option<String> {
         match (subscription_id, site_name, resource_group) {
             (Some(id_sub), Some(sitename), Some(res_grp)) => Some(
-<<<<<<< HEAD
-                format!(
-                    "/subscriptions/{id_sub}/resourcegroups/{res_grp}/providers/microsoft.web/sites/{sitename}"
-                )
-=======
                 format!("/subscriptions/{id_sub}/resourcegroups/{res_grp}/providers/microsoft.web/sites/{sitename}")
->>>>>>> 19b7f69f
                 .to_lowercase(),
             ),
             _ => None,
