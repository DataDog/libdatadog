// Unless explicitly stated otherwise all files in this repository are licensed under the Apache License Version 2.0.
// This product includes software developed at Datadog (https://www.datadoghq.com/). Copyright 2021-Present Datadog, Inc.

<<<<<<< HEAD
use std::borrow::Cow;

use hyper::header::HeaderValue;

pub mod connector;
pub mod container_id;

pub mod header {
    pub const DATADOG_CONTAINER_ID: &str = "Datadog-Container-ID";
    pub const DATADOG_API_KEY: &str = "DD-API-KEY";
}

pub type HttpClient = hyper::Client<connector::Connector, hyper::Body>;
pub type HttpResponse = hyper::Response<hyper::Body>;
pub type HttpRequestBuilder = hyper::http::request::Builder;

#[derive(Default)]
pub struct Endpoint {
    pub url: hyper::Uri,
    pub api_key: Option<Cow<'static, str>>,
}

impl Endpoint {
    pub fn into_request_builder(&self, user_agent: &str) -> anyhow::Result<HttpRequestBuilder> {
        let mut builder = hyper::Request::builder()
            .uri(self.url.clone())
            .header(hyper::header::USER_AGENT, user_agent);

        if let Some(api_key) = &self.api_key {
            builder = builder.header(header::DATADOG_API_KEY, HeaderValue::from_str(api_key)?);
        }

        if let Some(container_id) = container_id::get_container_id() {
            builder = builder.header(header::DATADOG_CONTAINER_ID, container_id);
        }

        Ok(builder)
    }
}
=======
pub mod container_id;
pub mod tag;
>>>>>>> 43177b83
<|MERGE_RESOLUTION|>--- conflicted
+++ resolved
@@ -1,13 +1,13 @@
 // Unless explicitly stated otherwise all files in this repository are licensed under the Apache License Version 2.0.
 // This product includes software developed at Datadog (https://www.datadoghq.com/). Copyright 2021-Present Datadog, Inc.
 
-<<<<<<< HEAD
 use std::borrow::Cow;
 
 use hyper::header::HeaderValue;
 
 pub mod connector;
 pub mod container_id;
+pub mod tag;
 
 pub mod header {
     pub const DATADOG_CONTAINER_ID: &str = "Datadog-Container-ID";
@@ -40,8 +40,4 @@
 
         Ok(builder)
     }
-}
-=======
-pub mod container_id;
-pub mod tag;
->>>>>>> 43177b83
+}