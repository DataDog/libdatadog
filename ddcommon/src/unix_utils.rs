// Copyright 2025-Present Datadog, Inc. https://www.datadoghq.com/
// SPDX-License-Identifier: Apache-2.0

#![cfg(unix)]

use anyhow::Context;
<<<<<<< HEAD
#[cfg(target_os = "linux")]
use libc::pid_t;
=======
>>>>>>> 2b9ea88c
use libc::{_exit, execve, nfds_t, poll, pollfd, EXIT_FAILURE, POLLHUP};
use nix::errno::Errno;
use nix::sys::wait::{waitpid, WaitPidFlag, WaitStatus};
use nix::unistd::Pid;
<<<<<<< HEAD
#[cfg(target_os = "linux")]
use std::io::{self, BufRead, BufReader};
=======
>>>>>>> 2b9ea88c
use std::os::fd::IntoRawFd;
use std::time::{Duration, Instant};
use std::{
    ffi::CString,
    fs::{File, OpenOptions},
    os::fd::RawFd,
};

#[cfg(target_os = "linux")]
use std::io::{self, BufRead, BufReader};

// The args_cstrings and env_vars_strings fields are just storage.  Even though they're
// unreferenced, they're a necessary part of the struct.
#[allow(dead_code)]
pub struct PreparedExecve {
    binary_path: CString,
    args_cstrings: Vec<CString>,
    args_ptrs: Vec<*const libc::c_char>,
    env_vars_cstrings: Vec<CString>,
    env_vars_ptrs: Vec<*const libc::c_char>,
}

impl PreparedExecve {
    pub fn new(binary_path: &str, args: &[String], env: &[(String, String)]) -> Self {
        // Allocate and store binary path
        #[allow(clippy::expect_used)]
        let binary_path =
            CString::new(binary_path).expect("Failed to convert binary path to CString");

        // Allocate and store arguments
        #[allow(clippy::expect_used)]
        let args_cstrings: Vec<CString> = args
            .iter()
            .map(|s| CString::new(s.as_str()).expect("Failed to convert argument to CString"))
            .collect();
        let args_ptrs: Vec<*const libc::c_char> = args_cstrings
            .iter()
            .map(|arg| arg.as_ptr())
            .chain(std::iter::once(std::ptr::null())) // Adds a null pointer to the end of the list
            .collect();

        // Allocate and store environment variables
        let env_vars_cstrings: Vec<CString> = env
            .iter()
            .map(|(key, value)| {
                let env_str = format!("{key}={value}");
                #[allow(clippy::expect_used)]
                CString::new(env_str).expect("Failed to convert environment variable to CString")
            })
            .collect();
        let env_vars_ptrs: Vec<*const libc::c_char> = env_vars_cstrings
            .iter()
            .map(|env| env.as_ptr())
            .chain(std::iter::once(std::ptr::null())) // Adds a null pointer to the end of the list
            .collect();

        Self {
            binary_path,
            args_cstrings,
            args_ptrs,
            env_vars_cstrings,
            env_vars_ptrs,
        }
    }

    /// Calls `execve` on the prepared arguments.
    pub fn exec(&self) -> Result<(), Errno> {
        // Safety: the only way to make one of these is through `new`, which ensures that everything
        // is well-formed.
        unsafe {
            if execve(
                self.binary_path.as_ptr(),
                self.args_ptrs.as_ptr(),
                self.env_vars_ptrs.as_ptr(),
            ) == -1
            {
                Err(Errno::last())
            } else {
                Ok(())
            }
        }
    }
}

/// Opens a file for writing (in append mode) or opens /dev/null
/// * If the filename is provided, it will try to open (creating if needed) the specified file.
///   Failure to do so is an error.
/// * If the filename is not provided, it will open /dev/null Some systems can fail to provide
///   `/dev/null` (e.g., chroot jails), so this failure is also an error.
/// * Using Stdio::null() is more direct, but it will cause a panic in environments where /dev/null
///   is not available.
pub fn open_file_or_quiet(filename: Option<&str>) -> anyhow::Result<RawFd> {
    let file = filename.map_or_else(
        || File::open("/dev/null").context("Failed to open /dev/null"),
        |f| {
            OpenOptions::new()
                .append(true)
                .create(true)
                .open(f)
                .with_context(|| format!("Failed to open or create file: {f}"))
        },
    )?;
    Ok(file.into_raw_fd())
}

/// Non-blocking child reaper
/// * If the child process has exited, return true
/// * If the child process cannot be found, return false
/// * If the child is still alive, or some other error occurs, return an error Either way, after
///   this returns, you probably don't have to do anything else.
// Note: some resources indicate it is unsafe to call `waitpid` from a signal handler, especially
//       on macos, where the OS will terminate an offending process.  This appears to be untrue
//       and `waitpid()` is characterized as async-signal safe by POSIX.
pub fn reap_child_non_blocking(pid: Pid, timeout_ms: u32) -> anyhow::Result<bool> {
    let timeout = Duration::from_millis(timeout_ms.into());
    let start_time = Instant::now();

    loop {
        match waitpid(pid, Some(WaitPidFlag::WNOHANG)) {
            Ok(WaitStatus::StillAlive) => anyhow::ensure!(
                start_time.elapsed() <= timeout,
                "Timeout waiting for child process to exit"
            ),
            Ok(_status) => return Ok(true),
            Err(nix::Error::ECHILD) => {
                // Non-availability of the specified process is weird, since we should have
                // exclusive access to reaping its exit, but at the very least means there is
                // nothing further for us to do.
                return Ok(true);
            }
            _ => anyhow::bail!("Error waiting for child process to exit"),
        }
    }
}

/// Kills the program without raising an abort or calling at_exit
pub fn terminate() -> ! {
    // Safety: No preconditions
    unsafe { _exit(EXIT_FAILURE) }
}

/// true if successful wait, false if timeout occurred.
pub fn wait_for_pollhup(target_fd: RawFd, timeout_ms: i32) -> anyhow::Result<bool> {
    let mut poll_fds = [pollfd {
        fd: target_fd,
        events: POLLHUP,
        revents: 0,
    }];

    match unsafe { poll(poll_fds.as_mut_ptr(), poll_fds.len() as nfds_t, timeout_ms) } {
        -1 => Err(anyhow::anyhow!(
            "poll failed with errno: {}",
            std::io::Error::last_os_error()
        )),
        0 => Ok(false), // Timeout occurred
        _ => {
            let revents = poll_fds[0].revents;
            anyhow::ensure!(
                revents & POLLHUP != 0,
                "poll returned unexpected result: revents = {revents}"
            );
            Ok(true) // POLLHUP detected
        }
    }
}

#[cfg(target_os = "macos")]
pub fn alt_fork() -> i32 {
    // There is a lower-level `__fork()` function in macOS, and we can call it from Rust, but the
    // runtime is much stricter about which operations (e.g., no malloc) are allowed in the child.
    // This somewhat defeats the purpose, so macOS for now will just have to live with atfork
    // handlers.
    unsafe { libc::fork() }
}

#[cfg(target_os = "linux")]
fn is_being_traced() -> io::Result<bool> {
    // Check to see whether we are being traced.  This will fail on systems where procfs is
    // unavailable, but presumably in those systems `ptrace()` is also unavailable.
    // The caller is free to treat a failure as a false.
    let file = File::open("/proc/self/status")?;
    let reader = BufReader::new(file);

    for line in reader.lines() {
        let line = line?;
        if line.starts_with("TracerPid:") {
            let tracer_pid = line.split_whitespace().nth(1).unwrap_or("0");
            return Ok(tracer_pid != "0");
        }
    }

    Ok(false)
}

#[cfg(target_os = "linux")]
pub fn alt_fork() -> libc::pid_t {
    use libc::{
        c_ulong, c_void, pid_t, syscall, SYS_clone, CLONE_CHILD_CLEARTID, CLONE_CHILD_SETTID,
        CLONE_PTRACE, SIGCHLD,
    };

    let mut _ptid: pid_t = 0;
    let mut _ctid: pid_t = 0;

    // Check whether we're traced before we fork.
    let being_traced = is_being_traced().unwrap_or(false);
    let extra_flags = if being_traced { CLONE_PTRACE } else { 0 };

    // Use the direct syscall interface into `clone()`.  This should replicate the parameters used
    // for glibc `fork()`, except of course without calling the atfork handlers.
    // One question is whether we're using the right set of flags.  For instance, does suppressing
    // `SIGCHLD` here make it easier for us to handle some conditions in the parent process?
    let res = unsafe {
        syscall(
            SYS_clone,
            (CLONE_CHILD_CLEARTID | CLONE_CHILD_SETTID | SIGCHLD | extra_flags) as c_ulong,
            std::ptr::null_mut::<c_void>(),
            &mut _ptid as *mut pid_t,
            &mut _ctid as *mut pid_t,
            0 as c_ulong,
        )
    };

    // The max value of a PID is configurable, but within an i32, so the failover
    if res > pid_t::MAX as i64 {
        pid_t::MAX
    } else if res < pid_t::MIN as i64 {
        pid_t::MIN
    } else {
        res as pid_t
    }
}<|MERGE_RESOLUTION|>--- conflicted
+++ resolved
@@ -4,20 +4,14 @@
 #![cfg(unix)]
 
 use anyhow::Context;
-<<<<<<< HEAD
 #[cfg(target_os = "linux")]
 use libc::pid_t;
-=======
->>>>>>> 2b9ea88c
 use libc::{_exit, execve, nfds_t, poll, pollfd, EXIT_FAILURE, POLLHUP};
 use nix::errno::Errno;
 use nix::sys::wait::{waitpid, WaitPidFlag, WaitStatus};
 use nix::unistd::Pid;
-<<<<<<< HEAD
 #[cfg(target_os = "linux")]
 use std::io::{self, BufRead, BufReader};
-=======
->>>>>>> 2b9ea88c
 use std::os::fd::IntoRawFd;
 use std::time::{Duration, Instant};
 use std::{
@@ -25,9 +19,6 @@
     fs::{File, OpenOptions},
     os::fd::RawFd,
 };
-
-#[cfg(target_os = "linux")]
-use std::io::{self, BufRead, BufReader};
 
 // The args_cstrings and env_vars_strings fields are just storage.  Even though they're
 // unreferenced, they're a necessary part of the struct.
