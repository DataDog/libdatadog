# Unless explicitly stated otherwise all files in this repository are licensed under the Apache License Version 2.0.
# This product includes software developed at Datadog (https://www.datadoghq.com/). Copyright 2021-Present Datadog, Inc.

[package]
edition = "2018"
license = "Apache-2.0"
name = "ddcommon"
version = "0.7.0-rc.1"

[lib]
crate-type = ["lib"]

[dependencies]
anyhow = "1.0"
futures = "0.3"
futures-core = {version = "0.3.0", default-features = false}
futures-util = {version = "0.3.0", default-features = false}
hex = "0.4"
hyper = {version = "0.14", features = ["http1", "client", "tcp", "stream"], default-features = false}
hyper-rustls = {version = "0.23", default-features = false, features = ["native-tokio", "http1", "tls12"]}
lazy_static = "1.4"
log = {version = "0.4"}
pin-project = "1"
regex = "1.5"
<<<<<<< HEAD
rustls = {version = "0.20.4", default-features = false}
rustls-native-certs = {version = "0.6"}
tokio = {version = "1.8", features = ["rt", "macros"]}
tokio-rustls = {version = "0.23"}
=======
serde = {version = "1.0", features = ["derive"]}
>>>>>>> 43177b83

[dev-dependencies]
maplit = "1.0"<|MERGE_RESOLUTION|>--- conflicted
+++ resolved
@@ -22,14 +22,11 @@
 log = {version = "0.4"}
 pin-project = "1"
 regex = "1.5"
-<<<<<<< HEAD
 rustls = {version = "0.20.4", default-features = false}
 rustls-native-certs = {version = "0.6"}
 tokio = {version = "1.8", features = ["rt", "macros"]}
 tokio-rustls = {version = "0.23"}
-=======
 serde = {version = "1.0", features = ["derive"]}
->>>>>>> 43177b83
 
 [dev-dependencies]
 maplit = "1.0"