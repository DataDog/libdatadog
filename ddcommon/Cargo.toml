# Copyright 2021-Present Datadog, Inc. https://www.datadoghq.com/
# SPDX-License-Identifier: Apache-2.0

[package]
name = "ddcommon"
edition.workspace = true
version.workspace = true
rust-version.workspace = true
license.workspace = true

[lib]
crate-type = ["lib"]
bench =false

[dependencies]
anyhow = "1.0"
futures = "0.3"
futures-core = { version = "0.3.0", default-features = false }
futures-util = { version = "0.3.0", default-features = false }
hex = "0.4"
http = "0.2"
hyper = { version = "0.14", features = [
    "http1",
    "client",
    "tcp",
    "stream",
    "backports",
    "deprecated"
], default-features = false }
<<<<<<< HEAD
cc = "^1"
=======
cc = "1.1.31"
>>>>>>> 9d898c90
hyper-util = "0.1.3"
lazy_static = "1.4"
log = { version = "0.4" }
pin-project = "1"
regex = "1.5"
rustls = { version = "0.23", default-features = false }
rustls-native-certs = { version = "0.7" }
tokio = { version = "1.23", features = ["rt", "macros"] }
tokio-rustls = { version = "0.26", default-features = false }
serde = { version = "1.0", features = ["derive"] }
static_assertions = "1.1.0"
libc = "0.2"

[target.'cfg(windows)'.dependencies.windows-sys]
version = "0.52"
features = [
    "Win32_Foundation",
    "Win32_System_Performance",
]

[target.'cfg(unix)'.dependencies]
hyper-rustls = { version = "0.27", default-features = false, features = [
    "native-tokio",
    "http1",
    "tls12",
    "aws-lc-rs",
] }

[target.'cfg(not(unix))'.dependencies]
hyper-rustls = { version = "0.27", default-features = false, features = [
    "native-tokio",
    "http1",
    "tls12",
    "ring",
] }

[dev-dependencies]
indexmap = "2.2"
maplit = "1.0"

[features]
default = []
use_webpki_roots = ["hyper-rustls/webpki-roots"]
# Enable this feature to enable stubbing of cgroup
# php directly import this crate and uses functions gated by this feature for their test
cgroup_testing = []<|MERGE_RESOLUTION|>--- conflicted
+++ resolved
@@ -27,11 +27,7 @@
     "backports",
     "deprecated"
 ], default-features = false }
-<<<<<<< HEAD
-cc = "^1"
-=======
 cc = "1.1.31"
->>>>>>> 9d898c90
 hyper-util = "0.1.3"
 lazy_static = "1.4"
 log = { version = "0.4" }
