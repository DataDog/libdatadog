--- conflicted
+++ resolved
@@ -21,13 +21,8 @@
 libdd-telemetry-ffi = ["dep:libdd-telemetry-ffi"] # package_ffi_on_windows needs it
 datadog-log-ffi = ["dep:libdd-log-ffi"]
 symbolizer = ["symbolizer-ffi"]
-<<<<<<< HEAD
-data-pipeline-ffi = ["dep:data-pipeline-ffi"]
+libdd-data-pipeline-ffi = ["dep:libdd-data-pipeline-ffi"]
 crashtracker-ffi = ["dep:libdd-crashtracker-ffi"]
-=======
-data-pipeline-ffi = ["dep:libdd-data-pipeline-ffi"]
-crashtracker-ffi = ["dep:datadog-crashtracker-ffi"]
->>>>>>> 86e65f47
 # Enables the in-process collection of crash-info
 crashtracker-collector = ["crashtracker-ffi", "libdd-crashtracker-ffi/collector"]
 # Enables the use of this library to receiver crash-info from a suitable collector
@@ -42,13 +37,8 @@
 
 [dependencies]
 anyhow = "1.0"
-<<<<<<< HEAD
-data-pipeline-ffi = { path = "../data-pipeline-ffi", default-features = false, optional = true }
+libdd-data-pipeline-ffi = { path = "../libdd-data-pipeline-ffi", default-features = false, optional = true }
 libdd-crashtracker-ffi = { path = "../libdd-crashtracker-ffi", default-features = false, optional = true}
-=======
-libdd-data-pipeline-ffi = { path = "../libdd-data-pipeline-ffi", default-features = false, optional = true }
-datadog-crashtracker-ffi = { path = "../datadog-crashtracker-ffi", default-features = false, optional = true}
->>>>>>> 86e65f47
 libdd-library-config-ffi = {  path = "../libdd-library-config-ffi", default-features = false, optional = true }
 datadog-profiling = { path = "../datadog-profiling" }
 libdd-common = { path = "../libdd-common" }
