--- conflicted
+++ resolved
@@ -43,13 +43,8 @@
 ddcommon = { path = "../ddcommon" }
 ddcommon-ffi = { path = "../ddcommon-ffi", default-features = false, optional = true }
 ddtelemetry-ffi = { path = "../ddtelemetry-ffi", default-features = false, optional = true, features = ["expanded_builder_macros"] }
-<<<<<<< HEAD
-datadog-log-ffi = { path = "../datadog-log-ffi", default-features = false, optional = true }
 libdd-ddsketch-ffi = { path = "../libdd-ddsketch-ffi", default-features = false, optional = true }
-=======
 libdd-log-ffi = { path = "../libdd-log-ffi", default-features = false, optional = true }
-ddsketch-ffi = { path = "../ddsketch-ffi", default-features = false, optional = true }
->>>>>>> e02cc053
 function_name = "0.3.0"
 futures = { version = "0.3", default-features = false }
 http-body-util = "0.1"
