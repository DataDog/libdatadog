[package]
edition = "2021"
license = "Apache 2.0"
name = "datadog-sidecar"
version = "0.0.1"

[lib]
bench = false

[features]
default = ["tracing"]
tracing = ["tracing/std", "tracing-log", "tracing-subscriber"]
tokio-console = ["tokio/full", "tokio/tracing", "console-subscriber"]

[dependencies]
anyhow = { version = "1.0" }
arrayref = "0.3.7"
bytes = "1.4"
priority-queue = "1.3.2"
ddcommon = { path = "../ddcommon" }
datadog-sidecar-macros = { path = "macros" }

ddtelemetry = { path = "../ddtelemetry", features = ["tracing"] }
datadog-trace-protobuf = { path = "../trace-protobuf" }
datadog-trace-utils = { path = "../trace-utils" }
datadog-trace-normalization = { path = "../trace-normalization" }
datadog-remote-config = { path = "../remote-config" }

futures = { version = "0.3", default-features = false }
manual_future = "0.1.1"
http = "0.2"
hyper = { version = "0.14", features = ["client"], default-features = false }
lazy_static = "1.4"
pin-project = "1"

datadog-ipc = { path = "../ipc" }
datadog-ipc-macros = { path = "../ipc/macros" }

rand = "0.8.3"
regex = { version = "1" }
serde = { version = "1.0", features = ["derive", "rc"] }
serde_with = "3.6.0"
bincode = { version = "1.3.3" }
serde_json = "1.0"
rmp-serde = "1.1.1"
base64 = "0.21.0"
spawn_worker = { path = "../spawn_worker" }
zwohash = "0.1.2"
sha2 = "0.10"
sys-info = { version = "0.9.0" }
tokio = { version = "1.35.1", features = [
    "fs",
    "sync",
    "io-util",
    "signal",
    "rt-multi-thread",
] }
tokio-util = { version = "0.7", features = ["codec"] }

prctl = "1.0.0"
io-lifetimes = { version = "1.0" }
tracing = { version = "0.1", default-features = false }
tracing-log = { version = "0.2.0", optional = true }
tracing-subscriber = { version = "0.3", default-features = false, features = [
    "std",
    "fmt",
    "env-filter",
], optional = true }
chrono = "0.4.31"
console-subscriber = { version = "0.1", optional = true }
uuid = { version = "1.3", features = ["v4"] }
hashbrown = { version = "0.12", features = ["raw"] }
libc = { version = "0.2" }

# watchdog and self telemetry
memory-stats = { version = "1.0.0" }
cadence = "1.3.0"

[dependencies.windows]
features = [
    "Win32_Foundation",
    "Wdk_Storage_FileSystem",
    "Win32_System_IO",
    "Win32_System_WindowsProgramming",
]
version = "0.51.0"

[target.'cfg(not(target_arch = "x86"))'.dependencies]
simd-json = "0.13.8"

[target.'cfg(unix)'.dependencies]
nix = { version = "0.26.2", features = ["socket", "mman"] }
sendfd = { version = "0.4", features = ["tokio"] }

[target.'cfg(windows)'.dependencies]
winapi = { version = "0.3.9", features = ["securitybaseapi", "sddl"] }

[target.'cfg(windows_seh_wrapper)'.dependencies]
microseh = "0.1.1"

[dev-dependencies]
libc = { version = "0.2" }
tempfile = { version = "3.3" }
httpmock = "0.7.0"
datadog-remote-config = { path = "../remote-config", features = ["test"] }
datadog-trace-utils = { path = "../trace-utils", features = ["test-utils"] }
<<<<<<< HEAD
datadog-dynamic-configuration = { path = "../dynamic-configuration", features = ["test"] }
=======

[lints.rust]
unexpected_cfgs = { level = "warn", check-cfg = [
    'cfg(tokio_taskdump,windows_seh_wrapper)',
    'cfg(feature, values("logging"))',
] }
>>>>>>> 651d5b49
<|MERGE_RESOLUTION|>--- conflicted
+++ resolved
@@ -104,13 +104,10 @@
 httpmock = "0.7.0"
 datadog-remote-config = { path = "../remote-config", features = ["test"] }
 datadog-trace-utils = { path = "../trace-utils", features = ["test-utils"] }
-<<<<<<< HEAD
 datadog-dynamic-configuration = { path = "../dynamic-configuration", features = ["test"] }
-=======
 
 [lints.rust]
 unexpected_cfgs = { level = "warn", check-cfg = [
     'cfg(tokio_taskdump,windows_seh_wrapper)',
     'cfg(feature, values("logging"))',
-] }
->>>>>>> 651d5b49
+] }