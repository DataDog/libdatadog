// Copyright 2021-Present Datadog, Inc. https://www.datadoghq.com/
// SPDX-License-Identifier: Apache-2.0

use crate::log;
use crate::log::{TemporarilyRetainedMapStats, MULTI_LOG_FILTER, MULTI_LOG_WRITER};
use crate::service::{
    sidecar_interface::ServeSidecarInterface,
    telemetry::{AppInstance, AppOrQueue},
    tracing::TraceFlusher,
    EnqueuedTelemetryData, InstanceId, QueueId, RequestIdentification, RequestIdentifier,
    RuntimeInfo, RuntimeMetadata, SerializedTracerHeaderTags, SessionConfig, SessionInfo,
    SidecarAction, SidecarInterface, SidecarInterfaceRequest, SidecarInterfaceResponse,
};
use datadog_ipc::platform::{AsyncChannel, ShmHandle};
use datadog_ipc::tarpc;
use datadog_ipc::tarpc::context::Context;
use datadog_ipc::transport::Transport;
use datadog_trace_utils::trace_utils::SendData;
use datadog_trace_utils::tracer_payload;
use datadog_trace_utils::tracer_payload::TraceEncoding;
use ddcommon::Endpoint;
use ddtelemetry::worker::{
    LifecycleAction, TelemetryActions, TelemetryWorkerBuilder, TelemetryWorkerStats,
};
use futures::future;
use futures::future::{join_all, Ready};
use manual_future::{ManualFuture, ManualFutureCompleter};
use std::borrow::Cow;
use std::collections::hash_map::Entry;
use std::collections::{HashMap, HashSet};

use std::pin::Pin;
use std::sync::atomic::{AtomicU64, Ordering};
use std::sync::{Arc, Mutex, MutexGuard};
use tracing::{debug, enabled, error, info, warn, Level};

use futures::FutureExt;
use serde::{Deserialize, Serialize};
use tokio::task::{JoinError, JoinHandle};

use crate::config::get_product_endpoint;
use crate::dogstatsd::DogStatsDAction;
use crate::service::remote_configs::{RemoteConfigNotifyTarget, RemoteConfigs};
use crate::service::runtime_info::ActiveApplication;
use crate::service::telemetry::enqueued_telemetry_stats::EnqueuedTelemetryStats;
use crate::service::tracing::trace_flusher::TraceFlusherStats;
use datadog_ipc::platform::FileBackedHandle;
use datadog_ipc::tarpc::server::{Channel, InFlightRequest};
<<<<<<< HEAD
use datadog_remote_config::fetch::ConfigInvariants;
=======
use datadog_trace_utils::tracer_header_tags::TracerHeaderTags;
>>>>>>> 16528ffe

type NoResponse = Ready<()>;

fn no_response() -> NoResponse {
    future::ready(())
}

#[derive(Serialize, Deserialize)]
struct SidecarStats {
    trace_flusher: TraceFlusherStats,
    sessions: u32,
    session_counter_size: u32,
    runtimes: u32,
    apps: u32,
    active_apps: u32,
    enqueued_apps: u32,
    enqueued_telemetry_data: EnqueuedTelemetryStats,
    remote_config_clients: u32,
    telemetry_metrics_contexts: u32,
    telemetry_worker: TelemetryWorkerStats,
    telemetry_worker_errors: u32,
    log_writer: TemporarilyRetainedMapStats,
    log_filter: TemporarilyRetainedMapStats,
}

#[cfg(windows)]
#[derive(Debug, Copy, Clone, Hash, Eq, PartialEq)]
pub struct ProcessHandle(pub winapi::HANDLE);

#[cfg(windows)]
unsafe impl Send for ProcessHandle {}
#[cfg(windows)]
unsafe impl Sync for ProcessHandle {}

/// The `SidecarServer` struct represents a server that handles sidecar operations.
///
/// It maintains a list of active sessions and a counter for each session.
/// It also holds a reference to a `TraceFlusher` for sending trace data,
/// and a `Mutex` guarding an optional `ManualFutureCompleter` for telemetry configuration.
#[derive(Default, Clone)]
pub struct SidecarServer {
    /// An `Arc` wrapped `TraceFlusher` used for sending trace data.
    pub(crate) trace_flusher: Arc<TraceFlusher>,
    /// A `Mutex` guarded `HashMap` that stores active sessions.
    sessions: Arc<Mutex<HashMap<String, SessionInfo>>>,
    /// A `Mutex` guarded `HashMap` that keeps a count of each session.
    session_counter: Arc<Mutex<HashMap<String, u32>>>,
    /// A `Mutex` guarded optional `ManualFutureCompleter` for telemetry configuration.
    pub self_telemetry_config:
        Arc<Mutex<Option<ManualFutureCompleter<ddtelemetry::config::Config>>>>,
    /// Keeps track of the number of submitted payloads.
    pub submitted_payloads: Arc<AtomicU64>,
    /// All remote config handling
    remote_configs: RemoteConfigs,
    /// The ProcessHandle tied to the connection
    #[cfg(windows)]
    process_handle: Option<ProcessHandle>,
}

impl SidecarServer {
    /// Accepts a new connection and starts processing requests.
    ///
    /// This function creates a new `tarpc` server with the provided `async_channel` and starts
    /// processing incoming requests. It also starts a session interceptor to keep track of active
    /// sessions and submitted payload counts.
    ///
    /// # Arguments
    ///
    /// * `async_channel`: An `AsyncChannel` that represents the connection to the client.
    #[cfg_attr(not(windows), allow(unused_mut))]
    pub async fn accept_connection(mut self, async_channel: AsyncChannel) {
        #[cfg(windows)]
        {
            self.process_handle = async_channel
                .metadata
                .lock()
                .unwrap()
                .process_handle()
                .map(|p| ProcessHandle(p as winapi::HANDLE));
        }
        let server = tarpc::server::BaseChannel::new(
            tarpc::server::Config {
                pending_response_buffer: 10000,
            },
            Transport::from(async_channel),
        );
        let mut executor = datadog_ipc::sequential::execute_sequential(
            server.requests(),
            self.clone().serve(),
            100,
        );
        let (tx, rx) = tokio::sync::mpsc::channel::<_>(100);
        let tx = executor.swap_sender(tx);

        let session_interceptor = tokio::spawn(session_interceptor(
            self.session_counter.clone(),
            self.submitted_payloads.clone(),
            rx,
            tx,
        ));

        if let Err(e) = executor.await {
            warn!("Error from executor: {e:?}");
        }

        self.process_interceptor_response(session_interceptor.await)
            .await;
    }

    /// Returns the number of active sidecar sessions.
    ///
    /// # Returns
    ///
    /// * `usize`: The number of active sessions.
    pub fn active_session_count(&self) -> usize {
        self.session_counter
            .lock()
            .expect("Unable to acquire lock on session_counter")
            .len()
    }

    async fn process_interceptor_response(
        &self,
        result: Result<(HashSet<String>, HashSet<InstanceId>), JoinError>,
    ) {
        match result {
            Ok((sessions, instances)) => {
                for session in sessions {
                    let stop = {
                        let mut counter = self
                            .session_counter
                            .lock()
                            .expect("Unable to obtain lock on session_counter");
                        if let Entry::Occupied(mut entry) = counter.entry(session.to_owned()) {
                            if entry.insert(entry.get() - 1) == 1 {
                                entry.remove();
                                true
                            } else {
                                false
                            }
                        } else {
                            false
                        }
                    };
                    if stop {
                        self.stop_session(&session).await;
                    }
                }
                for instance_id in instances {
                    let maybe_session = self.lock_sessions().get(&instance_id.session_id).cloned();
                    if let Some(session) = maybe_session {
                        session.shutdown_runtime(&instance_id.runtime_id).await;
                    }
                }
            }
            Err(e) => {
                // TODO: APMSP-1076 - Do we need to do more than just log this error?
                debug!("session interceptor encountered an error: {:?}", e);
            }
        }
    }

    fn get_session(&self, session_id: &String) -> SessionInfo {
        let mut sessions = self.lock_sessions();
        match sessions.get(session_id) {
            Some(session) => session.clone(),
            None => {
                let mut session = SessionInfo::default();
                #[cfg(feature = "tracing")]
                if enabled!(Level::INFO) {
                    session.session_id.clone_from(session_id);
                    info!("Initializing new session: {}", session_id);
                }
                sessions.insert(session_id.clone(), session.clone());
                session
            }
        }
    }

    fn get_runtime(&self, instance_id: &InstanceId) -> RuntimeInfo {
        let session = self.get_session(&instance_id.session_id);
        session.get_runtime(&instance_id.runtime_id)
    }

    async fn stop_session(&self, session_id: &String) {
        let session = match self.lock_sessions().remove(session_id) {
            Some(session) => session,
            None => return,
        };

        info!("Shutting down session: {}", session_id);
        session.shutdown().await;
        debug!("Successfully shut down session: {}", session_id);
    }

    fn lock_sessions(&self) -> MutexGuard<HashMap<String, SessionInfo>> {
        self.sessions
            .lock()
            .expect("Unable to acquire lock on sessions")
    }

    async fn get_app(
        &self,
        instance_id: &InstanceId,
        runtime_meta: &RuntimeMetadata,
        service_name: &str,
        env_name: &str,
        initial_actions: Vec<TelemetryActions>,
    ) -> Option<AppInstance> {
        let rt_info = self.get_runtime(instance_id);

        let manual_app_future = rt_info.get_app(service_name, env_name);

        if manual_app_future.completer.is_none() {
            return manual_app_future.app_future.await;
        }

        let mut builder = TelemetryWorkerBuilder::new_fetch_host(
            service_name.to_owned(),
            runtime_meta.language_name.to_owned(),
            runtime_meta.language_version.to_owned(),
            runtime_meta.tracer_version.to_owned(),
        );
        builder.runtime_id = Some(instance_id.runtime_id.to_owned());
        builder.application.env = Some(env_name.to_owned());
        let session_info = self.get_session(&instance_id.session_id);
        let mut config = session_info
            .session_config
            .lock()
            .expect("Unable to acquire lock on session_config")
            .clone()
            .unwrap_or_else(ddtelemetry::config::Config::from_env);
        config.restartable = true;

        let instance_option = match builder.spawn_with_config(config.clone()).await {
            Ok((handle, worker_join)) => {
                info!("spawning telemetry worker {config:?}");

                let instance = AppInstance {
                    telemetry: handle,
                    telemetry_worker_shutdown: worker_join.map(Result::ok).boxed().shared(),
                    telemetry_metrics: Default::default(),
                };

                instance.telemetry.send_msgs(initial_actions).await.ok();

                instance
                    .telemetry
                    .send_msg(TelemetryActions::Lifecycle(LifecycleAction::Start))
                    .await
                    .ok();
                Some(instance)
            }
            Err(e) => {
                error!("could not spawn telemetry worker {:?}", e);
                None
            }
        };
        manual_app_future
            .completer
            .expect("Completed expected Some ManualFuture for application instance, but found none")
            .complete(instance_option)
            .await;
        manual_app_future.app_future.await
    }

    fn send_trace_v04(&self, headers: &SerializedTracerHeaderTags, data: &[u8], target: &Endpoint) {
        let headers: TracerHeaderTags = match headers.try_into() {
            Ok(headers) => headers,
            Err(e) => {
                error!("Failed to convert SerializedTracerHeaderTags into TracerHeaderTags with error {:?}", e);
                return;
            }
        };

        let size = data.len();

        match tracer_payload::TracerPayloadParams::new(
            data,
            &headers,
            &mut tracer_payload::DefaultTraceChunkProcessor,
            target.api_key.is_some(),
            TraceEncoding::V04,
        )
        .try_into()
        {
            Ok(payload) => {
                let data = SendData::new(size, payload, headers, target);
                self.trace_flusher.enqueue(data);
            }
            Err(e) => {
                error!(
                    "Failed to collect trace chunks from msgpack with error {:?}",
                    e
                )
            }
        }
    }

    async fn compute_stats(&self) -> SidecarStats {
        let mut telemetry_stats_errors = 0;
        let telemetry_stats = join_all({
            let sessions = self.lock_sessions();
            let mut futures = vec![];
            for (_, s) in sessions.iter() {
                let runtimes = s.lock_runtimes();
                for (_, r) in runtimes.iter() {
                    let apps = r.lock_apps();
                    for (_, a) in apps.iter() {
                        if let Some(Some(existing_app)) = a.peek() {
                            match existing_app.telemetry.stats() {
                                Ok(future) => futures.push(future),
                                Err(_) => telemetry_stats_errors += 1,
                            }
                        }
                    }
                }
            }
            futures
        })
        .await;
        let sessions = self.lock_sessions();
        SidecarStats {
            trace_flusher: self.trace_flusher.stats(),
            sessions: sessions.len() as u32,
            session_counter_size: self
                .session_counter
                .lock()
                .expect("Unable to acquire lock on session_counter")
                .len() as u32,
            runtimes: sessions
                .values()
                .map(|s| s.lock_runtimes().len() as u32)
                .sum(),
            apps: sessions
                .values()
                .map(|s| {
                    s.lock_runtimes()
                        .values()
                        .map(|r| r.lock_apps().len() as u32)
                        .sum::<u32>()
                })
                .sum(),
            active_apps: sessions
                .values()
                .map(|s| {
                    s.lock_runtimes()
                        .values()
                        .map(|r| r.lock_applications().len() as u32)
                        .sum::<u32>()
                })
                .sum(),
            enqueued_apps: sessions
                .values()
                .map(|s| {
                    s.lock_runtimes()
                        .values()
                        .map(|r| {
                            r.lock_applications()
                                .values()
                                .filter(|a| matches!(a.app_or_actions, AppOrQueue::Queue(_)))
                                .count() as u32
                        })
                        .sum::<u32>()
                })
                .sum(),
            enqueued_telemetry_data: sessions
                .values()
                .map(|s| {
                    s.lock_runtimes()
                        .values()
                        .map(|r| {
                            r.lock_applications()
                                .values()
                                .filter_map(|a| match &a.app_or_actions {
                                    AppOrQueue::Queue(q) => Some(q.stats()),
                                    _ => None,
                                })
                                .sum()
                        })
                        .sum()
                })
                .sum(),
            remote_config_clients: sessions
                .values()
                .map(|s| {
                    s.lock_runtimes()
                        .values()
                        .map(|r| {
                            r.lock_applications()
                                .values()
                                .filter_map(|a| a.remote_config_guard.as_ref())
                                .count() as u32
                        })
                        .sum::<u32>()
                })
                .sum(),
            telemetry_metrics_contexts: sessions
                .values()
                .map(|s| {
                    s.lock_runtimes()
                        .values()
                        .map(|r| {
                            r.lock_apps()
                                .values()
                                .map(|a| {
                                    a.peek().unwrap_or(&None).as_ref().map_or(0, |w| {
                                        w.telemetry_metrics
                                            .lock()
                                            .expect("Unable to acquire lock on telemetry_metrics")
                                            .len() as u32
                                    })
                                })
                                .sum::<u32>()
                        })
                        .sum::<u32>()
                })
                .sum(),
            telemetry_worker_errors: telemetry_stats_errors
                + telemetry_stats.iter().filter(|v| v.is_err()).count() as u32,
            telemetry_worker: telemetry_stats.into_iter().filter_map(|v| v.ok()).sum(),
            log_filter: MULTI_LOG_FILTER.stats(),
            log_writer: MULTI_LOG_WRITER.stats(),
        }
    }

    pub fn shutdown(&self) {
        self.remote_configs.shutdown();
    }
}

impl SidecarInterface for SidecarServer {
    type EnqueueActionsFut = NoResponse;

    fn enqueue_actions(
        self,
        _context: Context,
        instance_id: InstanceId,
        queue_id: QueueId,
        actions: Vec<SidecarAction>,
    ) -> Self::EnqueueActionsFut {
        let rt_info = self.get_runtime(&instance_id);
        let mut applications = rt_info.lock_applications();
        match applications.entry(queue_id) {
            Entry::Occupied(mut entry) => {
                let value = entry.get_mut();
                match value.app_or_actions {
                    AppOrQueue::Inactive => {
                        value.app_or_actions =
                            AppOrQueue::Queue(EnqueuedTelemetryData::processed(actions));
                    }
                    AppOrQueue::Queue(ref mut data) => {
                        data.process(actions);
                    }
                    AppOrQueue::App(ref service_future) => {
                        let service_future = service_future.clone();
                        // drop on stop
                        if actions.iter().any(|action| {
                            matches!(
                                action,
                                SidecarAction::Telemetry(TelemetryActions::Lifecycle(
                                    LifecycleAction::Stop
                                ))
                            )
                        }) {
                            entry.remove();
                        }
                        let apps = rt_info.apps.clone();
                        tokio::spawn(async move {
                            let service = service_future.await;
                            let app_future = if let Some(fut) = apps
                                .lock()
                                .expect("Unable to acquire lock on apps")
                                .get(&service)
                            {
                                fut.clone()
                            } else {
                                return;
                            };
                            if let Some(mut app) = app_future.await {
                                let actions =
                                    EnqueuedTelemetryData::process_immediately(actions, &mut app)
                                        .await;
                                app.telemetry.send_msgs(actions).await.ok();
                            }
                        });
                    }
                }
            }
            Entry::Vacant(entry) => {
                if actions.len() != 1
                    || !matches!(
                        actions[0],
                        SidecarAction::Telemetry(TelemetryActions::Lifecycle(
                            LifecycleAction::Stop
                        ))
                    )
                {
                    entry.insert(ActiveApplication {
                        app_or_actions: AppOrQueue::Queue(EnqueuedTelemetryData::processed(
                            actions,
                        )),
                        ..Default::default()
                    });
                }
            }
        }

        no_response()
    }

    type RegisterServiceAndFlushQueuedActionsFut = NoResponse;
    fn register_service_and_flush_queued_actions(
        self,
        _: Context,
        instance_id: InstanceId,
        queue_id: QueueId,
        runtime_meta: RuntimeMetadata,
        service_name: String,
        env_name: String,
    ) -> Self::RegisterServiceAndFlushQueuedActionsFut {
        // We need a channel to have enqueuing code await
        let (future, completer) = ManualFuture::new();
        let app_or_queue = {
            let rt_info = self.get_runtime(&instance_id);
            let mut applications = rt_info.lock_applications();
            match applications.get_mut(&queue_id) {
                Some(ActiveApplication {
                    app_or_actions: ref mut app @ AppOrQueue::Queue(_),
                    ..
                }) => Some(std::mem::replace(app, AppOrQueue::App(future.shared()))),
                None
                | Some(ActiveApplication {
                    app_or_actions: AppOrQueue::Inactive,
                    ..
                }) => Some(AppOrQueue::Queue(EnqueuedTelemetryData::default())),
                _ => None,
            }
        };
        if let Some(AppOrQueue::Queue(mut enqueued_data)) = app_or_queue {
            tokio::spawn(async move {
                let mut actions: Vec<TelemetryActions> = vec![];
                enqueued_data.extract_telemetry_actions(&mut actions).await;

                if let Some(mut app) = self
                    .get_app(
                        &instance_id,
                        &runtime_meta,
                        &service_name,
                        &env_name,
                        actions,
                    )
                    .await
                {
                    // Register metrics
                    for metric in std::mem::take(&mut enqueued_data.metrics).into_iter() {
                        app.register_metric(metric);
                    }

                    let mut actions: Vec<_> = std::mem::take(&mut enqueued_data.actions);

                    // Send metric points
                    for point in std::mem::take(&mut enqueued_data.points) {
                        actions.push(app.to_telemetry_point(point));
                    }

                    // drop on stop
                    if actions.iter().any(|action| {
                        matches!(action, TelemetryActions::Lifecycle(LifecycleAction::Stop))
                    }) {
                        self.get_runtime(&instance_id)
                            .lock_applications()
                            .remove(&queue_id);
                    }

                    app.telemetry.send_msgs(actions).await.ok();
                    // Ok, we dequeued all messages, now new enqueue_actions calls can handle it
                    completer.complete((service_name, env_name)).await;
                }
            });
        }

        no_response()
    }

    type SetSessionConfigFut = Pin<Box<dyn Send + futures::Future<Output = ()>>>;

    fn set_session_config(
        self,
        _: Context,
        session_id: String,
        #[cfg(unix)] pid: libc::pid_t,
        #[cfg(windows)]
        remote_config_notify_function: crate::service::remote_configs::RemoteConfigNotifyFunction,
        config: SessionConfig,
    ) -> Self::SetSessionConfigFut {
        let session = self.get_session(&session_id);
        #[cfg(unix)]
        {
            session.pid.store(pid, Ordering::Relaxed);
        }
        #[cfg(windows)]
        {
            *session.remote_config_notify_function.lock().unwrap() = remote_config_notify_function;
        }
        session.modify_telemetry_config(|cfg| {
            cfg.telemetry_hearbeat_interval = config.telemetry_heartbeat_interval;
        });
        session.modify_telemetry_config(|cfg| {
            let endpoint =
                get_product_endpoint(ddtelemetry::config::PROD_INTAKE_SUBDOMAIN, &config.endpoint);
            cfg.set_endpoint(endpoint).ok();
            cfg.telemetry_hearbeat_interval = config.telemetry_heartbeat_interval;
        });
        session.modify_trace_config(|cfg| {
            let endpoint = get_product_endpoint(
                datadog_trace_utils::config_utils::PROD_INTAKE_SUBDOMAIN,
                &config.endpoint,
            );
            cfg.set_endpoint(endpoint).ok();
        });
        session.configure_dogstatsd(|dogstatsd| {
            dogstatsd
                .set_endpoint(config.dogstatsd_endpoint.clone())
                .ok();
        });
        session.set_remote_config_invariants(ConfigInvariants {
            language: config.language,
            tracer_version: config.tracer_version,
            endpoint: config.endpoint,
            products: config.remote_config_products,
            capabilities: config.remote_config_capabilities,
        });
        self.trace_flusher
            .interval_ms
            .store(config.flush_interval.as_millis() as u64, Ordering::Relaxed);
        self.trace_flusher
            .min_force_flush_size_bytes
            .store(config.force_flush_size as u32, Ordering::Relaxed);
        self.trace_flusher
            .min_force_drop_size_bytes
            .store(config.force_drop_size as u32, Ordering::Relaxed);

        session
            .log_guard
            .lock()
            .expect("Unable to acquire lock on session log_guard")
            .replace((
                log::MULTI_LOG_FILTER.add(config.log_level),
                log::MULTI_LOG_WRITER.add(config.log_file),
            ));

        if let Some(completer) = self
            .self_telemetry_config
            .lock()
            .expect("Unable to acquire lock on telemetry_config")
            .take()
        {
            let config = session
                .session_config
                .lock()
                .expect("Unable to acquire lock on session_config")
                .as_ref()
                .expect("Expected session_config to be Some(Config) but received None")
                .clone();
            tokio::spawn(async move {
                completer.complete(config).await;
            });
        }

        Box::pin(async move {
            session.shutdown_running_instances().await;
            no_response().await
        })
    }

    type ShutdownRuntimeFut = NoResponse;

    fn shutdown_runtime(self, _: Context, instance_id: InstanceId) -> Self::ShutdownRuntimeFut {
        let session = self.get_session(&instance_id.session_id);
        tokio::spawn(async move { session.shutdown_runtime(&instance_id.runtime_id).await });

        no_response()
    }

    type ShutdownSessionFut = NoResponse;

    fn shutdown_session(self, _: Context, session_id: String) -> Self::ShutdownSessionFut {
        tokio::spawn(async move { SidecarServer::stop_session(&self, &session_id).await });
        no_response()
    }

    type SendTraceV04ShmFut = NoResponse;

    fn send_trace_v04_shm(
        self,
        _: Context,
        instance_id: InstanceId,
        handle: ShmHandle,
        len: usize,
        headers: SerializedTracerHeaderTags,
    ) -> Self::SendTraceV04ShmFut {
        if let Some(endpoint) = self
            .get_session(&instance_id.session_id)
            .get_trace_config()
            .endpoint
            .clone()
        {
            tokio::spawn(async move {
                match handle.map() {
                    Ok(mapped) => {
                        self.send_trace_v04(&headers, &mapped.as_slice()[..len], &endpoint);
                    }
                    Err(e) => error!("Failed mapping shared trace data memory: {}", e),
                }
            });
        }

        no_response()
    }

    type SendTraceV04BytesFut = NoResponse;

    fn send_trace_v04_bytes(
        self,
        _: Context,
        instance_id: InstanceId,
        data: Vec<u8>,
        headers: SerializedTracerHeaderTags,
    ) -> Self::SendTraceV04BytesFut {
        if let Some(endpoint) = self
            .get_session(&instance_id.session_id)
            .get_trace_config()
            .endpoint
            .clone()
        {
            tokio::spawn(async move {
                self.send_trace_v04(&headers, data.as_slice(), &endpoint);
            });
        }

        no_response()
    }

    type SetRemoteConfigDataFut = NoResponse;

    fn set_remote_config_data(
        self,
        _: Context,
        instance_id: InstanceId,
        queue_id: QueueId,
        service_name: String,
        env_name: String,
        app_version: String,
    ) -> Self::SetRemoteConfigDataFut {
        let session = self.get_session(&instance_id.session_id);
        #[cfg(windows)]
        let notify_target = if let Some(handle) = self.process_handle {
            RemoteConfigNotifyTarget {
                process_handle: handle,
                notify_function: *session.remote_config_notify_function.lock().unwrap(),
            }
        } else {
            return no_response();
        };
        #[cfg(unix)]
        let notify_target = RemoteConfigNotifyTarget {
            pid: session.pid.load(Ordering::Relaxed),
        };
        let runtime_info = session.get_runtime(&instance_id.runtime_id);
        runtime_info
            .lock_applications()
            .entry(queue_id)
            .or_default()
            .remote_config_guard = Some(
            self.remote_configs.add_runtime(
                session
                    .get_remote_config_invariants()
                    .as_ref()
                    .expect("Expecting remote config invariants to be set early")
                    .clone(),
                instance_id.runtime_id,
                notify_target,
                env_name,
                service_name,
                app_version,
            ),
        );

        no_response()
    }

    type SendDogstatsdActionsFut = NoResponse;

    fn send_dogstatsd_actions(
        self,
        _: Context,
        instance_id: InstanceId,
        actions: Vec<DogStatsDAction>,
    ) -> Self::SendDogstatsdActionsFut {
        tokio::spawn(async move {
            self.get_session(&instance_id.session_id)
                .get_dogstatsd()
                .send(actions);
        });

        no_response()
    }

    type FlushTracesFut = future::Map<JoinHandle<()>, fn(Result<(), JoinError>)>;

    fn flush_traces(self, _: Context) -> Self::FlushTracesFut {
        let flusher = self.trace_flusher.clone();
        fn report_result(result: Result<(), JoinError>) {
            if let Err(e) = result {
                error!("Failed flushing traces: {e:?}");
            }
        }
        tokio::spawn(async move { flusher.flush().await }).map(report_result)
    }

    type SetTestSessionTokenFut = NoResponse;

    fn set_test_session_token(
        self,
        _: Context,
        session_id: String,
        token: String,
    ) -> Self::SetTestSessionTokenFut {
        let session = self.get_session(&session_id);
        let token = if token.is_empty() {
            None
        } else {
            Some(Cow::Owned(token))
        };
        fn update_cfg<F: FnOnce(Endpoint) -> anyhow::Result<()>>(
            endpoint: Option<Endpoint>,
            set: F,
            token: &Option<Cow<'static, str>>,
        ) {
            if let Some(mut endpoint) = endpoint {
                endpoint.test_token = token.clone();
                set(endpoint).ok();
            }
        }
        session.modify_telemetry_config(|cfg| {
            update_cfg(cfg.endpoint.take(), |e| cfg.set_endpoint(e), &token);
        });
        session.modify_trace_config(|cfg| {
            update_cfg(cfg.endpoint.take(), |e| cfg.set_endpoint(e), &token);
        });
        session.configure_dogstatsd(|cfg| {
            update_cfg(cfg.endpoint.take(), |e| cfg.set_endpoint(e), &token);
        });

        no_response()
    }

    type PingFut = Ready<()>;

    fn ping(self, _: Context) -> Ready<()> {
        future::ready(())
    }

    type DumpFut = Pin<Box<dyn Send + futures::Future<Output = String>>>;

    fn dump(self, _: Context) -> Self::DumpFut {
        Box::pin(crate::dump::dump())
    }

    type StatsFut = Pin<Box<dyn Send + futures::Future<Output = String>>>;

    fn stats(self, _: Context) -> Self::StatsFut {
        Box::pin(async move {
            let stats = self.compute_stats().await;
            simd_json::serde::to_string(&stats).expect("unable to serialize stats to string")
        })
    }
}

// The session_interceptor function keeps track of session counts and submitted payload counts. It
// also keeps track of RequestIdentifiers and returns hashsets of session and instance ids when the
// rx channel is closed.
async fn session_interceptor(
    session_counter: Arc<Mutex<HashMap<String, u32>>>,
    submitted_payload_count: Arc<AtomicU64>,
    mut rx: tokio::sync::mpsc::Receiver<(
        ServeSidecarInterface<SidecarServer>,
        InFlightRequest<SidecarInterfaceRequest, SidecarInterfaceResponse>,
    )>,
    tx: tokio::sync::mpsc::Sender<(
        ServeSidecarInterface<SidecarServer>,
        InFlightRequest<SidecarInterfaceRequest, SidecarInterfaceResponse>,
    )>,
) -> (HashSet<String>, HashSet<InstanceId>) {
    let mut sessions = HashSet::new();
    let mut instances = HashSet::new();
    loop {
        let (serve, req) = match rx.recv().await {
            None => return (sessions, instances),
            Some(s) => s,
        };

        submitted_payload_count.fetch_add(1, Ordering::Relaxed);

        let instance: RequestIdentifier = req.get().extract_identifier();
        if tx.send((serve, req)).await.is_ok() {
            if let RequestIdentifier::InstanceId(ref instance_id) = instance {
                instances.insert(instance_id.clone());
            }
            if let RequestIdentifier::SessionId(session)
            | RequestIdentifier::InstanceId(InstanceId {
                session_id: session,
                ..
            }) = instance
            {
                if sessions.insert(session.clone()) {
                    match session_counter
                        .lock()
                        .expect("Unable to obtain lock on session counter")
                        .entry(session)
                    {
                        Entry::Occupied(mut entry) => entry.insert(entry.get() + 1),
                        Entry::Vacant(entry) => *entry.insert(1),
                    };
                }
            }
        }
    }
}

// TODO: APMSP-1079 - Unit tests are sparse for the sidecar server. We should add more.<|MERGE_RESOLUTION|>--- conflicted
+++ resolved
@@ -46,11 +46,8 @@
 use crate::service::tracing::trace_flusher::TraceFlusherStats;
 use datadog_ipc::platform::FileBackedHandle;
 use datadog_ipc::tarpc::server::{Channel, InFlightRequest};
-<<<<<<< HEAD
 use datadog_remote_config::fetch::ConfigInvariants;
-=======
 use datadog_trace_utils::tracer_header_tags::TracerHeaderTags;
->>>>>>> 16528ffe
 
 type NoResponse = Ready<()>;
 
@@ -658,8 +655,6 @@
         }
         session.modify_telemetry_config(|cfg| {
             cfg.telemetry_hearbeat_interval = config.telemetry_heartbeat_interval;
-        });
-        session.modify_telemetry_config(|cfg| {
             let endpoint =
                 get_product_endpoint(ddtelemetry::config::PROD_INTAKE_SUBDOMAIN, &config.endpoint);
             cfg.set_endpoint(endpoint).ok();
