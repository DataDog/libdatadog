--- conflicted
+++ resolved
@@ -9,226 +9,11 @@
 use crate::enter_listener_loop;
 use nix::fcntl::{fcntl, OFlag, F_GETFL, F_SETFL};
 use nix::sys::socket::{shutdown, Shutdown};
-<<<<<<< HEAD
 use std::io;
 use std::os::unix::prelude::{AsRawFd, FromRawFd, IntoRawFd, OwnedFd};
 use std::time::Instant;
 use tokio::net::{UnixListener, UnixStream};
-=======
-use std::os::unix::prelude::AsRawFd;
-use std::time::{self, Instant};
-use std::{
-    io::{self},
-    sync::{
-        atomic::{AtomicI32, Ordering},
-        Arc,
-    },
-    time::Duration,
-};
-use tokio::select;
 use tracing::{error, info};
-
-use tokio::net::UnixListener;
-use tokio::sync::mpsc::{self, Receiver};
-use tokio::task::JoinHandle;
-
-use crate::interface::blocking::SidecarTransport;
-use crate::interface::SidecarServer;
-use datadog_ipc::platform::Channel as IpcChannel;
-use ddtelemetry::data::metrics::{MetricNamespace, MetricType};
-use ddtelemetry::metrics::ContextKey;
-use ddtelemetry::worker::{
-    LifecycleAction, TelemetryActions, TelemetryWorkerBuilder, TelemetryWorkerHandle,
-};
-
-use crate::setup::{self, Liaison};
-
-use crate::config::{self, Config};
-
-struct MetricData<'a> {
-    worker: &'a TelemetryWorkerHandle,
-    server: &'a SidecarServer,
-    submitted_payloads: ContextKey,
-    active_sessions: ContextKey,
-}
-impl<'a> MetricData<'a> {
-    async fn send(&self, key: ContextKey, value: f64) {
-        let _ = self
-            .worker
-            .send_msg(TelemetryActions::AddPoint((value, key, vec![])))
-            .await;
-    }
-
-    async fn collect_and_send(&self) {
-        future::join_all(vec![
-            self.send(
-                self.submitted_payloads,
-                self.server.submitted_payloads.swap(0, Ordering::Relaxed) as f64,
-            ),
-            self.send(
-                self.active_sessions,
-                self.server.active_session_count() as f64,
-            ),
-        ])
-        .await;
-    }
-}
-
-fn self_telemetry(server: SidecarServer, mut shutdown_receiver: Receiver<()>) -> JoinHandle<()> {
-    if !Config::get().self_telemetry {
-        return tokio::spawn(async move {
-            shutdown_receiver.recv().await;
-        });
-    }
-
-    let (future, completer) = ManualFuture::new();
-    server
-        .self_telemetry_config
-        .lock()
-        .unwrap()
-        .replace(completer);
-    tokio::spawn(async move {
-        let mut interval = tokio::time::interval(Duration::from_secs(60));
-
-        select! {
-            _ = shutdown_receiver.recv() => { },
-            config = future => {
-                if let Ok((worker, join_handle)) = TelemetryWorkerBuilder::new_fetch_host(
-                    "datadog-ipc-helper".to_string(),
-                    "php".to_string(),
-                    "SIDECAR".to_string(),
-                    env!("CARGO_PKG_VERSION").to_string(),
-                )
-                .spawn_with_config(config)
-                .await
-                {
-                    let metrics = MetricData {
-                        worker: &worker,
-                        server: &server,
-                        submitted_payloads: worker.register_metric_context(
-                            "server.submitted_payloads".to_string(),
-                            vec![],
-                            MetricType::Count,
-                            true,
-                            MetricNamespace::Sidecar,
-                        ),
-                        active_sessions: worker.register_metric_context(
-                            "server.active_sessions".to_string(),
-                            vec![],
-                            MetricType::Gauge,
-                            true,
-                            MetricNamespace::Sidecar,
-                        ),
-                    };
-
-                    let _ = worker
-                        .send_msg(TelemetryActions::Lifecycle(LifecycleAction::Start))
-                        .await;
-                    loop {
-                        select! {
-                            _ = interval.tick() => {
-                                metrics.collect_and_send().await;
-                                let _ = worker.send_msg(TelemetryActions::Lifecycle(LifecycleAction::FlushMetricAggr)).await;
-                                let _ = worker.send_msg(TelemetryActions::Lifecycle(LifecycleAction::FlushData)).await;
-                            },
-                            _ = shutdown_receiver.recv() => {
-                                metrics.collect_and_send().await;
-                                let _ = worker.send_msg(TelemetryActions::Lifecycle(LifecycleAction::Stop)).await;
-                                let _ = join_handle.await;
-                                return
-                            },
-                        }
-                    }
-                } else {
-                    shutdown_receiver.recv().await;
-                }
-            },
-        }
-    })
-}
-
-async fn main_loop(listener: UnixListener) -> tokio::io::Result<()> {
-    let counter = Arc::new(AtomicI32::new(0));
-    let cloned_counter = Arc::clone(&counter);
-
-    // shutdown to gracefully dequeue, and immediately relinquish ownership of the socket while shutting down
-    let listener_fd = listener.as_raw_fd();
-    let cancel = move || {
-        // We need to drop O_NONBLOCK, as accept() on a shutdown socket will just give EAGAIN instead of EINVAL
-        let flags = OFlag::from_bits_truncate(fcntl(listener_fd, F_GETFL).ok().unwrap());
-        _ = fcntl(listener_fd, F_SETFL(flags & !OFlag::O_NONBLOCK));
-        _ = shutdown(listener_fd, Shutdown::Both);
-    };
-
-    tokio::spawn(async move {
-        let mut last_seen_connection_time = time::Instant::now();
-        let max_idle_linger_time = config::Config::get().idle_linger_time;
-
-        loop {
-            tokio::time::sleep(Duration::from_millis(500)).await;
-
-            if cloned_counter.load(Ordering::Acquire) > 0 {
-                last_seen_connection_time = time::Instant::now();
-            }
-
-            if last_seen_connection_time.elapsed() > max_idle_linger_time {
-                cancel();
-                info!("No active connections - shutting down");
-                break;
-            }
-        }
-    });
-
-    tokio::spawn(async move {
-        if let Err(err) = tokio::signal::ctrl_c().await {
-            error!("Error setting up signal handler {}", err);
-        }
-        info!("Received Ctrl-C Signal, shutting down");
-        cancel();
-    });
-
-    let server = SidecarServer::default();
-    let (shutdown_complete_tx, shutdown_complete_rx) = mpsc::channel::<()>(1);
-    let telemetry_handle = self_telemetry(server.clone(), shutdown_complete_rx);
-
-    while let Ok((socket, _)) = listener.accept().await {
-        info!("connection accepted");
-        counter.fetch_add(1, Ordering::AcqRel);
-
-        let cloned_counter = Arc::clone(&counter);
-        let server = server.clone();
-        let shutdown_complete_tx = shutdown_complete_tx.clone();
-        tokio::spawn(async move {
-            server.accept_connection(socket).await;
-            cloned_counter.fetch_add(-1, Ordering::AcqRel);
-            info!("connection closed");
-
-            // Once all tx/senders are dropped the receiver will complete
-            drop(shutdown_complete_tx);
-        });
-    }
-    // Shutdown final sender so the receiver can complete
-    drop(shutdown_complete_tx);
-    let _ = telemetry_handle.await;
-    _ = server.trace_flusher.join().await;
-    Ok(())
-}
-
-fn enter_listener_loop(listener: StdUnixListener) -> anyhow::Result<()> {
-    #[cfg(feature = "tokio-console")]
-    console_subscriber::init();
-
-    let runtime = tokio::runtime::Builder::new_current_thread()
-        .enable_all()
-        .build()?;
-    let _g = runtime.enter();
-
-    listener.set_nonblocking(true)?;
-    let listener = UnixListener::from_std(listener)?;
-
-    runtime.block_on(main_loop(listener)).map_err(|e| e.into())
-}
->>>>>>> 7c1ebf4e
 
 #[no_mangle]
 pub extern "C" fn ddog_daemon_entry_point() {
@@ -242,17 +27,11 @@
     #[cfg(target_os = "linux")]
     let _ = prctl::set_name("dd-ipc-helper");
 
-<<<<<<< HEAD
-    #[cfg(feature = "tracing")]
-    crate::enable_tracing().ok();
-=======
->>>>>>> 7c1ebf4e
     let now = Instant::now();
 
     if let Some(fd) = spawn_worker::recv_passed_fd() {
         let listener: StdUnixListener = fd.into();
-<<<<<<< HEAD
-        tracing::info!("Starting sidecar, pid: {}", getpid());
+        info!("Starting sidecar, pid: {}", getpid());
         let acquire_listener = move || {
             listener.set_nonblocking(true)?;
             let listener = UnixListener::from_std(listener)?;
@@ -272,12 +51,7 @@
             Ok((|handler| accept_socket_loop(listener, handler), cancel))
         };
         if let Err(err) = enter_listener_loop(acquire_listener) {
-            tracing::error!("Error: {err}")
-=======
-        info!("Starting sidecar, pid: {}", getpid());
-        if let Err(err) = enter_listener_loop(listener) {
             error!("Error: {err}")
->>>>>>> 7c1ebf4e
         }
     }
 
@@ -298,7 +72,6 @@
     Ok(())
 }
 
-<<<<<<< HEAD
 pub fn setup_daemon_process(
     listener: StdUnixListener,
     cfg: Config,
@@ -311,19 +84,4 @@
         .stdin(Stdio::Null);
 
     Ok(())
-=======
-pub fn start_or_connect_to_sidecar(cfg: config::Config) -> io::Result<SidecarTransport> {
-    let liaison = match cfg.ipc_mode {
-        config::IpcMode::Shared => setup::DefaultLiason::ipc_shared(),
-        config::IpcMode::InstancePerProcess => setup::DefaultLiason::ipc_per_process(),
-    };
-
-    match liaison.attempt_listen() {
-        Ok(Some(listener)) => daemonize(listener, cfg)?,
-        Ok(None) => {}
-        Err(err) => error!("Error starting sidecar {}", err),
-    }
-
-    Ok(IpcChannel::from(liaison.connect_to_server()?).into())
->>>>>>> 7c1ebf4e
 }