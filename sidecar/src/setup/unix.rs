--- conflicted
+++ resolved
@@ -10,30 +10,16 @@
     path::{Path, PathBuf},
 };
 
-<<<<<<< HEAD
-use crate::setup::Liaison;
-use datadog_ipc::platform::{self, locks::FLock, Channel};
-
-pub type IpcClient = tokio::net::UnixStream;
-pub type IpcServer = UnixListener;
-=======
 #[cfg(feature = "logging")]
 use log::{debug, warn};
 #[cfg(not(feature = "logging"))]
 use tracing::{debug, warn};
 
-use datadog_ipc::platform::{self, locks::FLock};
-
-/// Implementations of this interface must provide behavior repeatable across processes with the same version
-/// of library.
-/// Allowing all instances of the same version of the library to establish a shared connection
-pub trait Liaison: Sized {
-    fn connect_to_server(&self) -> io::Result<UnixStream>;
-    fn attempt_listen(&self) -> io::Result<Option<UnixListener>>;
-    fn ipc_shared() -> Self;
-    fn ipc_per_process() -> Self;
-}
->>>>>>> 7c1ebf4e
+use crate::setup::Liaison;
+use datadog_ipc::platform::{self, locks::FLock, Channel};
+
+pub type IpcClient = tokio::net::UnixStream;
+pub type IpcServer = UnixListener;
 
 fn ensure_dir_world_writable<P: AsRef<Path>>(path: P) -> io::Result<()> {
     let mut perm = path.as_ref().metadata()?.permissions();
