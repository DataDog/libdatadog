--- conflicted
+++ resolved
@@ -11,13 +11,9 @@
 mod self_telemetry;
 pub mod setup;
 mod tracer;
+mod watchdog;
 
-<<<<<<< HEAD
-#[cfg(not(windows))]
-mod watchdog;
-=======
 pub use entry::*;
->>>>>>> 2f211cbd
 
 #[cfg(unix)]
 mod unix;
