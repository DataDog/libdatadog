// Unless explicitly stated otherwise all files in this repository are licensed under the Apache License Version 2.0.
// This product includes software developed at Datadog (https://www.datadoghq.com/). Copyright 2021-Present Datadog, Inc.

use datadog_ipc::platform::PlatformHandle;
use ddcommon_ffi as ffi;
use std::{fs::File, os::unix::prelude::FromRawFd};

use ddtelemetry::{
    data::{self, Dependency, Integration},
    ipc::{
        interface::{
            blocking::{self, TelemetryTransport},
            InstanceId, QueueId, RuntimeMeta,
        },
        sidecar,
    },
    worker::{LifecycleAction, TelemetryActions},
};
use ffi::slice::AsBytes;

use crate::{try_c, MaybeError};

#[repr(C)]
pub struct NativeFile {
    pub handle: Box<PlatformHandle<File>>,
}

<<<<<<< HEAD
pub struct NativeUnixStream {
    pub handle: PlatformHandle<UnixStream>,
}

=======
>>>>>>> 5154d54e
/// This creates Rust PlatformHandle<File> from supplied C std FILE object.
/// This method takes the ownership of the underlying filedescriptor.
///
/// # Safety
/// Caller must ensure the file descriptor associated with FILE pointer is open, and valid
/// Caller must not close the FILE associated filedescriptor after calling this fuction
#[no_mangle]
#[allow(clippy::missing_safety_doc)]
pub unsafe extern "C" fn ddog_ph_file_from(file: *mut libc::FILE) -> NativeFile {
    let handle = PlatformHandle::from_raw_fd(libc::fileno(file));

    NativeFile {
        handle: Box::from(handle),
    }
}

#[no_mangle]
pub extern "C" fn ddog_ph_file_clone(platform_handle: &NativeFile) -> Box<NativeFile> {
    Box::new(NativeFile {
        handle: platform_handle.handle.clone(),
    })
}

#[no_mangle]
pub extern "C" fn ddog_ph_file_drop(ph: NativeFile) {
    drop(ph)
}

#[no_mangle]
pub extern "C" fn ddog_sidecar_transport_drop(t: Box<TelemetryTransport>) {
    drop(t)
}

#[no_mangle]
pub extern "C" fn ddog_sidecar_transport_clone(
    transport: &TelemetryTransport,
) -> Box<TelemetryTransport> {
    Box::new(transport.clone())
}

/// # Safety
/// Caller must ensure the process is safe to fork, at the time when this method is called
#[no_mangle]
pub extern "C" fn ddog_sidecar_connect(connection: &mut *mut TelemetryTransport) -> MaybeError {
    let cfg = sidecar::config::Config::get();

    let stream = Box::new(try_c!(sidecar::start_or_connect_to_sidecar(cfg)));
    *connection = Box::into_raw(stream);

    MaybeError::None
}

#[no_mangle]
pub extern "C" fn ddog_sidecar_ping(transport: &mut Box<TelemetryTransport>) -> MaybeError {
    try_c!(blocking::ping(transport));

    MaybeError::None
}

#[no_mangle]
#[allow(clippy::missing_safety_doc)]
pub unsafe extern "C" fn ddog_sidecar_instanceId_build(
    session_id: ffi::CharSlice,
    runtime_id: ffi::CharSlice,
) -> Box<InstanceId> {
    Box::from(InstanceId::new(
        session_id.to_utf8_lossy(),
        runtime_id.to_utf8_lossy(),
    ))
}

#[no_mangle]
#[allow(clippy::missing_safety_doc)]
pub unsafe extern "C" fn ddog_sidecar_instanceId_drop(instance_id: Box<InstanceId>) {
    drop(instance_id)
}

#[no_mangle]
#[allow(clippy::missing_safety_doc)]
pub unsafe extern "C" fn ddog_sidecar_queueId_generate() -> QueueId {
    QueueId::new_unique()
}

#[no_mangle]
#[allow(clippy::missing_safety_doc)]
pub unsafe extern "C" fn ddog_sidecar_runtimeMeta_build(
    language_name: ffi::CharSlice,
    language_version: ffi::CharSlice,
    tracer_version: ffi::CharSlice,
) -> Box<RuntimeMeta> {
    let inner = RuntimeMeta::new(
        language_name.to_utf8_lossy(),
        language_version.to_utf8_lossy(),
        tracer_version.to_utf8_lossy(),
    );

    Box::from(inner)
}

#[no_mangle]
#[allow(clippy::missing_safety_doc)]
pub unsafe extern "C" fn ddog_sidecar_runtimeMeta_drop(meta: Box<RuntimeMeta>) {
    drop(meta)
}

#[no_mangle]
#[allow(clippy::missing_safety_doc)]
pub unsafe extern "C" fn ddog_sidecar_telemetry_enqueueConfig(
    transport: &mut Box<TelemetryTransport>,
    instance_id: &InstanceId,
    queue_id: &QueueId,
    config_key: ffi::CharSlice,
    config_value: ffi::CharSlice,
    origin: data::ConfigurationOrigin,
) -> MaybeError {
    let config_entry = TelemetryActions::AddConfig(data::Configuration {
        name: config_key.to_utf8_lossy().into_owned(),
        value: config_value.to_utf8_lossy().into_owned(),
        origin,
    });
    try_c!(blocking::enqueue_actions(
        transport,
        instance_id,
        queue_id,
        vec![config_entry],
    ));
    MaybeError::None
}

#[no_mangle]
#[allow(clippy::missing_safety_doc)]
pub unsafe extern "C" fn ddog_sidecar_telemetry_addDependency(
    transport: &mut Box<TelemetryTransport>,
    instance_id: &InstanceId,
    queue_id: &QueueId,
    dependency_name: ffi::CharSlice,
    dependency_version: ffi::CharSlice,
) -> MaybeError {
    let version = dependency_version
        .is_empty()
        .then(|| dependency_version.to_utf8_lossy().into_owned());

    let dependency = TelemetryActions::AddDependecy(Dependency {
        name: dependency_name.to_utf8_lossy().into_owned(),
        version,
    });

    try_c!(blocking::enqueue_actions(
        transport,
        instance_id,
        queue_id,
        vec![dependency],
    ));

    MaybeError::None
}

#[no_mangle]
#[allow(clippy::missing_safety_doc)]
pub unsafe extern "C" fn ddog_sidecar_telemetry_addIntegration(
    transport: &mut Box<TelemetryTransport>,
    instance_id: &InstanceId,
    queue_id: &QueueId,
    integration_name: ffi::CharSlice,
    integration_version: ffi::CharSlice,
    integration_enabled: bool,
) -> MaybeError {
    let version = integration_version
        .is_empty()
        .then(|| integration_version.to_utf8_lossy().into_owned());

    let integration = TelemetryActions::AddIntegration(Integration {
        name: integration_name.to_utf8_lossy().into_owned(),
        enabled: integration_enabled,
        version,
        compatible: None,
        auto_enabled: None,
    });

    try_c!(blocking::enqueue_actions(
        transport,
        instance_id,
        queue_id,
        vec![integration],
    ));

    MaybeError::None
}

#[no_mangle]
#[allow(clippy::missing_safety_doc)]
pub unsafe extern "C" fn ddog_sidecar_telemetry_flushServiceData(
    transport: &mut Box<TelemetryTransport>,
    instance_id: &InstanceId,
    queue_id: &QueueId,
    runtime_meta: &RuntimeMeta,
    service_name: ffi::CharSlice,
) -> MaybeError {
    try_c!(blocking::register_service_and_flush_queued_actions(
        transport,
        instance_id,
        queue_id,
        runtime_meta,
        service_name.to_utf8_lossy(),
    ));

    MaybeError::None
}

#[no_mangle]
#[allow(clippy::missing_safety_doc)]
pub unsafe extern "C" fn ddog_sidecar_telemetry_end(
    transport: &mut Box<TelemetryTransport>,
    instance_id: &InstanceId,
    queue_id: &QueueId,
) -> MaybeError {
    try_c!(blocking::enqueue_actions(
        transport,
        instance_id,
        queue_id,
        vec![TelemetryActions::Lifecycle(LifecycleAction::Stop)],
    ));

    MaybeError::None
}

#[no_mangle]
#[allow(clippy::missing_safety_doc)]
pub unsafe extern "C" fn ddog_sidecar_session_config_setAgentUrl(
    transport: &mut Box<TelemetryTransport>,
    session_id: ffi::CharSlice,
    agent_url: ffi::CharSlice,
) -> MaybeError {
    try_c!(blocking::set_session_agent_url(
        transport,
        session_id.to_utf8_lossy().into(),
        agent_url.to_utf8_lossy().into()
    ));

    MaybeError::None
}<|MERGE_RESOLUTION|>--- conflicted
+++ resolved
@@ -25,13 +25,6 @@
     pub handle: Box<PlatformHandle<File>>,
 }
 
-<<<<<<< HEAD
-pub struct NativeUnixStream {
-    pub handle: PlatformHandle<UnixStream>,
-}
-
-=======
->>>>>>> 5154d54e
 /// This creates Rust PlatformHandle<File> from supplied C std FILE object.
 /// This method takes the ownership of the underlying filedescriptor.
 ///
