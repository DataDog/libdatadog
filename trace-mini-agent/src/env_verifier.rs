--- conflicted
+++ resolved
@@ -16,11 +16,6 @@
 const GCP_METADATA_URL: &str = "http://metadata.google.internal/computeMetadata/v1/?recursive=true";
 const AZURE_LINUX_PROCESS_EXE_NAME: &str =
     "/azure-functions-host/Microsoft.Azure.WebJobs.Script.WebHost";
-<<<<<<< HEAD
-
-// C:\Program Files (x86)\SiteExtensions\Functions\4.21.3\32bit\Microsoft.Azure.WebJobs.Script.dll
-=======
->>>>>>> 67f09e44
 const AZURE_WINDOWS_FUNCTION_DLL_NAME: &str = "azure_windows_function.dll";
 
 #[derive(Default, Debug, Deserialize, Serialize, Eq, PartialEq)]
@@ -262,15 +257,6 @@
 
         let mut paths: Vec<String> = Vec::new();
         for process in processes.values() {
-<<<<<<< HEAD
-            debug!(
-                "exe | {:?} | cmd | {:?} | root | {:?} | ",
-                process.exe(),
-                process.cmd(),
-                process.root()
-            );
-=======
->>>>>>> 67f09e44
             paths.push(process.exe().to_string_lossy().to_string());
         }
 
@@ -293,11 +279,7 @@
     match os {
         "linux" => {
             let paths = verification_client.get_process_files_linux();
-<<<<<<< HEAD
-            println!("paths: {paths:?}");
-=======
             debug!("paths: {paths:?}");
->>>>>>> 67f09e44
 
             for path in paths {
                 if path == AZURE_LINUX_PROCESS_EXE_NAME {
@@ -308,10 +290,6 @@
         }
         "windows" => {
             let open_dlls = verification_client.get_w3wp_dlls_windows()?;
-<<<<<<< HEAD
-
-=======
->>>>>>> 67f09e44
             debug!("open dlls: {open_dlls:?}");
 
             for dll in open_dlls {
