--- conflicted
+++ resolved
@@ -139,11 +139,10 @@
                     .verify_gcp_environment_or_exit(verify_env_timeout)
                     .await;
             }
-<<<<<<< HEAD
             trace_utils::EnvironmentType::AzureSpringApp => {
-=======
+                trace_utils::MiniAgentMetadata::default()
+            }
             trace_utils::EnvironmentType::LambdaFunction => {
->>>>>>> a2757e95
                 trace_utils::MiniAgentMetadata::default()
             }
         }
