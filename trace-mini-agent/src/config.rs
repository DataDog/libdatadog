// Unless explicitly stated otherwise all files in this repository are licensed under the Apache License Version 2.0.
// This product includes software developed at Datadog (https://www.datadoghq.com/). Copyright 2023-Present Datadog, Inc.

use log::{debug, error};
use std::env;

use datadog_trace_obfuscation::replacer::{parse_raw_rules, RawReplaceRule, ReplaceRule};

const TRACE_INTAKE_ROUTE: &str = "/api/v0.2/traces";
const TRACE_STATS_INTAKE_ROUTE: &str = "/api/v0.2/stats";

#[derive(Debug, Clone)]
pub struct Config {
    pub api_key: String,
    pub gcp_function_name: Option<String>,
    pub max_request_content_length: usize,
    /// how often to flush traces, in seconds
    pub trace_flush_interval: u64,
    /// how often to flush stats, in seconds
    pub stats_flush_interval: u64,
    /// timeout for environment verification, in milliseconds
    pub verify_env_timeout: u64,
    pub trace_intake_url: String,
    pub trace_stats_intake_url: String,
    pub dd_site: String,
    pub tag_replace_rules: Option<Vec<ReplaceRule>>,
}

impl Config {
    pub fn new() -> Result<Config, Box<dyn std::error::Error>> {
        let api_key = env::var("DD_API_KEY")
            .map_err(|_| anyhow::anyhow!("DD_API_KEY environment variable is not set"))?;
        let mut function_name = None;

        // Google cloud functions automatically sets either K_SERVICE or FUNCTION_NAME
        // env vars to denote the cloud function name.
        // K_SERVICE is set on newer runtimes, while FUNCTION_NAME is set on older deprecated runtimes.
        if let Ok(res) = env::var("K_SERVICE") {
            function_name = Some(res);
        } else if let Ok(res) = env::var("FUNCTION_NAME") {
            function_name = Some(res);
        }

        let dd_site = env::var("DD_SITE").unwrap_or_else(|_| "datadoghq.com".to_string());

        // construct the trace & trace stats intake urls based on DD_SITE env var (to flush traces & trace stats to)
        let mut trace_intake_url = format!("https://trace.agent.{dd_site}{TRACE_INTAKE_ROUTE}");
        let mut trace_stats_intake_url =
            format!("https://trace.agent.{dd_site}{TRACE_STATS_INTAKE_ROUTE}");

        // DD_APM_DD_URL env var will primarily be used for integration tests
        // overrides the entire trace/trace stats intake url prefix
        if let Ok(endpoint_prefix) = env::var("DD_APM_DD_URL") {
            trace_intake_url = format!("{endpoint_prefix}{TRACE_INTAKE_ROUTE}");
            trace_stats_intake_url = format!("{endpoint_prefix}{TRACE_STATS_INTAKE_ROUTE}");
        };

        let tag_replace_rules = env::var("DD_APM_REPLACE_TAGS").map_or(None, get_tag_replace_rules);

        Ok(Config {
            api_key,
            gcp_function_name: function_name,
            max_request_content_length: 10 * 1024 * 1024, // 10MB in Bytes
            trace_flush_interval: 3,
            stats_flush_interval: 3,
            verify_env_timeout: 100,
            dd_site,
            trace_intake_url,
            trace_stats_intake_url,
            tag_replace_rules,
        })
    }
}

<<<<<<< HEAD
fn construct_trace_intake_url(prefix: &str, route: &str) -> String {
    format!("https://trace.agent.{prefix}{route}")
}

fn get_tag_replace_rules(env_var_value: String) -> Option<Vec<ReplaceRule>> {
    let replace_rules_strings: Vec<RawReplaceRule> = match serde_json::from_str(&env_var_value) {
        Ok(res) => res,
        Err(_) => {
            error!("Invalid DD_APM_REPLACE_TAGS value: Not valid Replace Tags JSON");
            return None;
        }
    };
    match parse_raw_rules(replace_rules_strings) {
        Ok(res) => {
            debug!("Successfully parsed DD_APM_REPLACE_TAGS value");
            Some(res)
        }
        Err(e) => {
            error!("Failed to parse DD_APM_REPLACE_TAGS: {e}");
            None
        }
    }
}

=======
>>>>>>> 4af5e76f
#[cfg(test)]
mod tests {
    use datadog_trace_obfuscation::replacer::ReplaceRule;
    use duplicate::duplicate_item;
    use log::Level;
    use regex::Regex;
    use serial_test::serial;
    use std::env;

    use crate::config::{self, get_tag_replace_rules};

    #[test]
    #[serial]
    fn test_error_if_no_api_key_env_var() {
        let config = config::Config::new();
        assert!(config.is_err());
        assert_eq!(
            config.unwrap_err().to_string(),
            "DD_API_KEY environment variable is not set"
        );
    }

    #[test]
    #[serial]
    fn test_default_trace_and_trace_stats_urls() {
        env::set_var("DD_API_KEY", "_not_a_real_key_");
        let config_res = config::Config::new();
        assert!(config_res.is_ok());
        let config = config_res.unwrap();
        assert_eq!(
            config.trace_intake_url,
            "https://trace.agent.datadoghq.com/api/v0.2/traces"
        );
        assert_eq!(
            config.trace_stats_intake_url,
            "https://trace.agent.datadoghq.com/api/v0.2/stats"
        );
        env::remove_var("DD_API_KEY");
    }

    #[duplicate_item(
        test_name                       dd_site                 expected_url;
        [test_us1_trace_intake_url]     ["datadoghq.com"]       ["https://trace.agent.datadoghq.com/api/v0.2/traces"];
        [test_us3_trace_intake_url]     ["us3.datadoghq.com"]   ["https://trace.agent.us3.datadoghq.com/api/v0.2/traces"];
        [test_us5_trace_intake_url]     ["us5.datadoghq.com"]   ["https://trace.agent.us5.datadoghq.com/api/v0.2/traces"];
        [test_eu_trace_intake_url]      ["datadoghq.eu"]        ["https://trace.agent.datadoghq.eu/api/v0.2/traces"];
        [test_ap1_trace_intake_url]     ["ap1.datadoghq.com"]   ["https://trace.agent.ap1.datadoghq.com/api/v0.2/traces"];
        [test_gov_trace_intake_url]     ["ddog-gov.com"]        ["https://trace.agent.ddog-gov.com/api/v0.2/traces"];
    )]
    #[test]
    #[serial]
    fn test_name() {
        env::set_var("DD_API_KEY", "_not_a_real_key_");
        env::set_var("DD_SITE", dd_site);
        let config_res = config::Config::new();
        assert!(config_res.is_ok());
        let config = config_res.unwrap();
        assert_eq!(config.trace_intake_url, expected_url);
        env::remove_var("DD_API_KEY");
        env::remove_var("DD_SITE");
    }

    #[duplicate_item(
        test_name                       dd_site                 expected_url;
        [test_us1_trace_stats_intake_url]     ["datadoghq.com"]       ["https://trace.agent.datadoghq.com/api/v0.2/stats"];
        [test_us3_trace_stats_intake_url]     ["us3.datadoghq.com"]   ["https://trace.agent.us3.datadoghq.com/api/v0.2/stats"];
        [test_us5_trace_stats_intake_url]     ["us5.datadoghq.com"]   ["https://trace.agent.us5.datadoghq.com/api/v0.2/stats"];
        [test_eu_trace_stats_intake_url]      ["datadoghq.eu"]        ["https://trace.agent.datadoghq.eu/api/v0.2/stats"];
        [test_ap1_trace_stats_intake_url]     ["ap1.datadoghq.com"]   ["https://trace.agent.ap1.datadoghq.com/api/v0.2/stats"];
        [test_gov_trace_stats_intake_url]     ["ddog-gov.com"]        ["https://trace.agent.ddog-gov.com/api/v0.2/stats"];
    )]
    #[test]
    #[serial]
    fn test_name() {
        env::set_var("DD_API_KEY", "_not_a_real_key_");
        env::set_var("DD_SITE", dd_site);
        let config_res = config::Config::new();
        assert!(config_res.is_ok());
        let config = config_res.unwrap();
        assert_eq!(config.trace_stats_intake_url, expected_url);
        env::remove_var("DD_API_KEY");
        env::remove_var("DD_SITE");
    }

    #[test]
<<<<<<< HEAD
    fn test_get_tag_replace_rules_invalid_json() {
        testing_logger::setup();
        let invalid_json = "{".to_string();
        let res = get_tag_replace_rules(invalid_json);
        assert!(res.is_none());
        testing_logger::validate(|captured_logs| {
            assert_eq!(captured_logs.len(), 1);
            assert_eq!(
                captured_logs[0].body,
                "Invalid DD_APM_REPLACE_TAGS value: Not valid Replace Tags JSON"
            );
            assert_eq!(captured_logs[0].level, Level::Error);
        });
    }

    #[test]
    fn test_get_tag_replace_rules_valid_json() {
        let invalid_regex =
            "[{\"name\": \"*\", \"pattern\": \"api_key\", \"repl\": \"REDACTED\"},{\"name\": \"test_name\", \"pattern\": \"asdf\", \"repl\": \"*\"}]".to_string();
        let res = get_tag_replace_rules(invalid_regex).unwrap();
        assert_eq!(res.len(), 2);
        assert_eq!(
            res,
            vec!(
                ReplaceRule {
                    name: "*".to_string(),
                    re: Regex::new("api_key").unwrap(),
                    repl: "REDACTED".to_string()
                },
                ReplaceRule {
                    name: "test_name".to_string(),
                    re: Regex::new("asdf").unwrap(),
                    repl: "*".to_string()
                }
            )
        )
    }

    #[test]
    fn test_get_tag_replace_rules_invalid_regex() {
        testing_logger::setup();
        let invalid_regex =
            "[{\"name\": \"*\", \"pattern\": \")\", \"repl\": \"REDACTED\"}]".to_string();
        let res = get_tag_replace_rules(invalid_regex);
        assert!(res.is_none());
        testing_logger::validate(|captured_logs| {
            assert_eq!(captured_logs.len(), 1);
            assert_eq!(
                captured_logs[0].body,
                "Failed to parse DD_APM_REPLACE_TAGS: regex parse error:\n    )\n    ^\nerror: unopened group"
            );
            assert_eq!(captured_logs[0].level, Level::Error);
        });
=======
    #[serial]
    fn test_set_custom_trace_and_trace_stats_intake_url() {
        env::set_var("DD_API_KEY", "_not_a_real_key_");
        env::set_var("DD_APM_DD_URL", "http://127.0.0.1:3333");
        let config_res = config::Config::new();
        assert!(config_res.is_ok());
        let config = config_res.unwrap();
        assert_eq!(
            config.trace_intake_url,
            "http://127.0.0.1:3333/api/v0.2/traces"
        );
        assert_eq!(
            config.trace_stats_intake_url,
            "http://127.0.0.1:3333/api/v0.2/stats"
        );
        env::remove_var("DD_API_KEY");
        env::remove_var("DD_APM_DD_URL");
>>>>>>> 4af5e76f
    }
}<|MERGE_RESOLUTION|>--- conflicted
+++ resolved
@@ -72,11 +72,6 @@
     }
 }
 
-<<<<<<< HEAD
-fn construct_trace_intake_url(prefix: &str, route: &str) -> String {
-    format!("https://trace.agent.{prefix}{route}")
-}
-
 fn get_tag_replace_rules(env_var_value: String) -> Option<Vec<ReplaceRule>> {
     let replace_rules_strings: Vec<RawReplaceRule> = match serde_json::from_str(&env_var_value) {
         Ok(res) => res,
@@ -97,8 +92,6 @@
     }
 }
 
-=======
->>>>>>> 4af5e76f
 #[cfg(test)]
 mod tests {
     use datadog_trace_obfuscation::replacer::ReplaceRule;
@@ -184,7 +177,6 @@
     }
 
     #[test]
-<<<<<<< HEAD
     fn test_get_tag_replace_rules_invalid_json() {
         testing_logger::setup();
         let invalid_json = "{".to_string();
@@ -238,7 +230,9 @@
             );
             assert_eq!(captured_logs[0].level, Level::Error);
         });
-=======
+    }
+
+    #[test]
     #[serial]
     fn test_set_custom_trace_and_trace_stats_intake_url() {
         env::set_var("DD_API_KEY", "_not_a_real_key_");
@@ -256,6 +250,5 @@
         );
         env::remove_var("DD_API_KEY");
         env::remove_var("DD_APM_DD_URL");
->>>>>>> 4af5e76f
     }
 }