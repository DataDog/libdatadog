// Unless explicitly stated otherwise all files in this repository are licensed under the Apache License Version 2.0.
// This product includes software developed at Datadog (https://www.datadoghq.com/). Copyright 2023-Present Datadog, Inc.

use async_trait::async_trait;
use log::{debug, error, info};
use std::{sync::Arc, time};
use tokio::sync::{mpsc::Receiver, Mutex};

use datadog_trace_protobuf::pb;
use datadog_trace_utils::trace_utils;

#[async_trait]
pub trait TraceFlusher {
    /// Starts a trace flusher that listens for trace payloads sent to the tokio mpsc Receiver,
    /// implementing flushing logic that calls flush_traces.
    async fn start_trace_flusher(&self, mut rx: Receiver<pb::TracerPayload>);
    /// Flushes traces to the Datadog trace intake.
    async fn flush_traces(&self, traces: Vec<pb::TracerPayload>);
}

#[derive(Clone)]
pub struct ServerlessTraceFlusher {}

#[async_trait]
impl TraceFlusher for ServerlessTraceFlusher {
    async fn start_trace_flusher(&self, mut rx: Receiver<pb::TracerPayload>) {
        let buffer: Arc<Mutex<Vec<pb::TracerPayload>>> = Arc::new(Mutex::new(Vec::new()));

        let buffer_producer = buffer.clone();
        let buffer_consumer = buffer.clone();

        tokio::spawn(async move {
            while let Some(tracer_payload) = rx.recv().await {
                let mut buffer = buffer_producer.lock().await;
                buffer.push(tracer_payload);
            }
        });

        loop {
            tokio::time::sleep(time::Duration::from_millis(3000)).await;

            let mut buffer = buffer_consumer.lock().await;
            if !buffer.is_empty() {
                self.flush_traces(buffer.to_vec()).await;
                buffer.clear();
            }
        }
    }

    async fn flush_traces(&self, traces: Vec<pb::TracerPayload>) {
        if traces.is_empty() {
            return;
        }
        info!("Flushing {} traces", traces.len());

        let agent_payload = trace_utils::construct_agent_payload(traces);
<<<<<<< HEAD

        debug!("Agent payload to be sent: {:?}", agent_payload);

        let serialized_agent_payload = trace_utils::serialize_agent_payload(agent_payload);
=======
        let serialized_agent_payload = match trace_utils::serialize_agent_payload(agent_payload) {
            Ok(res) => res,
            Err(err) => {
                error!("Failed to serialize trace agent payload, dropping traces: {err}");
                return;
            }
        };
>>>>>>> 4234a698

        match trace_utils::send(serialized_agent_payload).await {
            Ok(_) => info!("Successfully flushed traces"),
            Err(e) => {
                error!("Error sending trace: {:?}", e)
                // TODO: Retries
            }
        }
    }
}<|MERGE_RESOLUTION|>--- conflicted
+++ resolved
@@ -54,12 +54,6 @@
         info!("Flushing {} traces", traces.len());
 
         let agent_payload = trace_utils::construct_agent_payload(traces);
-<<<<<<< HEAD
-
-        debug!("Agent payload to be sent: {:?}", agent_payload);
-
-        let serialized_agent_payload = trace_utils::serialize_agent_payload(agent_payload);
-=======
         let serialized_agent_payload = match trace_utils::serialize_agent_payload(agent_payload) {
             Ok(res) => res,
             Err(err) => {
@@ -67,7 +61,6 @@
                 return;
             }
         };
->>>>>>> 4234a698
 
         match trace_utils::send(serialized_agent_payload).await {
             Ok(_) => info!("Successfully flushed traces"),
