// Unless explicitly stated otherwise all files in this repository are licensed under the Apache License Version 2.0.
// This product includes software developed at Datadog (https://www.datadoghq.com/). Copyright 2023-Present Datadog, Inc.

use std::sync::Arc;

use async_trait::async_trait;
use datadog_trace_obfuscation::replacer;
use hyper::{http, Body, Request, Response, StatusCode};
use log::error;
use tokio::sync::mpsc::Sender;

use datadog_trace_normalization::normalizer;
use datadog_trace_protobuf::pb;
use datadog_trace_utils::trace_utils;

use crate::{
    config::Config,
    http_utils::{self, log_and_create_http_response},
};

/// Used to populate root_span_tags fields if they exist in the root span's meta tags
macro_rules! parse_root_span_tags {
    (
        $root_span_meta_map:ident,
        { $($tag:literal => $($root_span_tags_struct_field:ident).+ ,)+ }
    ) => {
        $(
            if let Some(root_span_tag_value) = $root_span_meta_map.get($tag) {
                $($root_span_tags_struct_field).+ = root_span_tag_value;
            }
        )+
    }
}

#[async_trait]
pub trait TraceProcessor {
    /// Deserializes traces from a hyper request body and sends them through the provided tokio mpsc Sender.
    async fn process_traces(
        &self,
        config: Arc<Config>,
        req: Request<Body>,
        tx: Sender<pb::TracerPayload>,
        mini_agent_metadata: Arc<trace_utils::MiniAgentMetadata>,
    ) -> http::Result<Response<Body>>;
}

#[derive(Clone)]
pub struct ServerlessTraceProcessor {}

#[async_trait]
impl TraceProcessor for ServerlessTraceProcessor {
    async fn process_traces(
        &self,
        config: Arc<Config>,
        req: Request<Body>,
        tx: Sender<pb::TracerPayload>,
        mini_agent_metadata: Arc<trace_utils::MiniAgentMetadata>,
    ) -> http::Result<Response<Body>> {
        let (parts, body) = req.into_parts();

        if let Some(response) = http_utils::verify_request_content_length(
            &parts.headers,
            config.max_request_content_length,
            "Error processing traces",
        ) {
            return response;
        }

        let tracer_header_tags = trace_utils::get_tracer_header_tags(&parts.headers);

        // deserialize traces from the request body, convert to protobuf structs (see trace-protobuf crate)
        let mut traces = match trace_utils::get_traces_from_request_body(body).await {
            Ok(res) => res,
            Err(err) => {
                return log_and_create_http_response(
                    &format!("Error deserializing trace from request body: {err}"),
                    StatusCode::INTERNAL_SERVER_ERROR,
                );
            }
        };

        let mut trace_chunks: Vec<pb::TraceChunk> = Vec::new();

        let mut gathered_root_span_tags = false;
        let mut root_span_tags = trace_utils::RootSpanTags::default();

        for trace in traces.iter_mut() {
            if let Err(e) = normalizer::normalize_trace(trace) {
                error!("Error normalizing trace: {e}");
            }

            let mut chunk = trace_utils::construct_trace_chunk(trace.to_vec());

            let root_span_index = match trace_utils::get_root_span_index(trace) {
                Ok(res) => res,
                Err(e) => {
                    error!("Error getting the root span index of a trace, skipping. {e}");
                    continue;
                }
            };

            if let Err(e) = normalizer::normalize_chunk(&mut chunk, root_span_index) {
                error!("Error normalizing trace chunk: {e}");
            }

            for span in chunk.spans.iter_mut() {
                // TODO: obfuscate & truncate spans
                if tracer_header_tags.client_computed_top_level {
                    trace_utils::update_tracer_top_level(span);
                }
                trace_utils::enrich_span_with_mini_agent_metadata(span, &mini_agent_metadata);
            }

            if !tracer_header_tags.client_computed_top_level {
                trace_utils::compute_top_level_span(&mut chunk.spans);
            }

            trace_utils::set_serverless_root_span_tags(
                &mut chunk.spans[root_span_index],
                config.function_name.clone(),
                &config.env_type,
            );

            if let Some(replace_rules) = &config.tag_replace_rules {
                replacer::replace_trace_tags(&mut chunk.spans, replace_rules);
            }

            trace_chunks.push(chunk);

            if !gathered_root_span_tags {
                gathered_root_span_tags = true;
                let meta_map = &trace[root_span_index].meta;
                parse_root_span_tags!(
                    meta_map,
                    {
                        "env" => root_span_tags.env,
                        "version" => root_span_tags.app_version,
                        "_dd.hostname" => root_span_tags.hostname,
                        "runtime-id" => root_span_tags.runtime_id,
                    }
                );
            }
        }

        let tracer_payload =
            trace_utils::construct_tracer_payload(trace_chunks, tracer_header_tags, root_span_tags);

        // send trace payload to our trace flusher
        match tx.send(tracer_payload).await {
            Ok(_) => {
                return log_and_create_http_response(
                    "Successfully buffered traces to be flushed.",
                    StatusCode::ACCEPTED,
                );
            }
            Err(err) => {
                return log_and_create_http_response(
                    &format!("Error sending traces to the trace flusher: {err}"),
                    StatusCode::INTERNAL_SERVER_ERROR,
                );
            }
        }
    }
}

#[cfg(test)]
mod tests {
    use datadog_trace_obfuscation::replacer::ReplaceRule;
    use hyper::Request;
    use regex::Regex;
    use serde_json::json;
    use std::{
        collections::HashMap,
        sync::Arc,
        time::{SystemTime, UNIX_EPOCH},
    };
    use tokio::sync::mpsc::{self, Receiver, Sender};

    use crate::{
        config::Config,
        trace_processor::{self, TraceProcessor},
    };
    use datadog_trace_protobuf::pb;
    use datadog_trace_utils::trace_utils;

    fn create_test_span(start: i64, span_id: u64, parent_id: u64, is_top_level: bool) -> pb::Span {
        let mut span = pb::Span {
            trace_id: 111,
            span_id,
            service: "test-service".to_string(),
            name: "test_name".to_string(),
            resource: "test-resource".to_string(),
            parent_id,
            start,
            duration: 5,
            error: 0,
            meta: HashMap::from([
                ("service".to_string(), "test-service".to_string()),
                ("env".to_string(), "test-env".to_string()),
                (
                    "runtime-id".to_string(),
                    "afjksdljfkllksdj-28934889".to_string(),
                ),
            ]),
            metrics: HashMap::new(),
            r#type: "".to_string(),
            meta_struct: HashMap::new(),
        };
        if is_top_level {
            span.metrics.insert("_top_level".to_string(), 1.0);
            span.meta
                .insert("_dd.origin".to_string(), "cloudfunction".to_string());
            span.meta
                .insert("origin".to_string(), "cloudfunction".to_string());
            span.meta.insert(
                "functionname".to_string(),
                "dummy_function_name".to_string(),
            );
            span.r#type = "serverless".to_string();
        }
        span
    }

    fn create_test_json_span(start: i64, span_id: u64, parent_id: u64) -> serde_json::Value {
        json!(
            {
                "trace_id": 111,
                "span_id": span_id,
                "service": "test-service",
                "name": "test_name",
                "resource": "test-resource",
                "parent_id": parent_id,
                "start": start,
                "duration": 5,
                "error": 0,
                "meta": {
                    "service": "test-service",
                    "env": "test-env",
                    "runtime-id": "afjksdljfkllksdj-28934889",
                },
                "metrics": {},
                "meta_struct": {},
            }
        )
    }

    fn get_current_timestamp_nanos() -> i64 {
        SystemTime::now()
            .duration_since(UNIX_EPOCH)
            .unwrap()
            .as_nanos() as i64
    }

    fn create_test_config() -> Config {
        Config {
            api_key: "dummy_api_key".to_string(),
            function_name: Some("dummy_function_name".to_string()),
            max_request_content_length: 10 * 1024 * 1024,
            trace_flush_interval: 3,
            stats_flush_interval: 3,
            verify_env_timeout: 100,
            trace_intake_url: "trace.agent.notdog.com/traces".to_string(),
            trace_stats_intake_url: "trace.agent.notdog.com/stats".to_string(),
            dd_site: "datadoghq.com".to_string(),
<<<<<<< HEAD
            tag_replace_rules: None,
=======
            env_type: trace_utils::EnvironmentType::CloudFunction,
            os: "linux".to_string(),
>>>>>>> a8ba5932
        }
    }

    #[tokio::test]
    async fn test_process_trace() {
        let (tx, mut rx): (Sender<pb::TracerPayload>, Receiver<pb::TracerPayload>) =
            mpsc::channel(1);

        let start = get_current_timestamp_nanos();

        let json_span = create_test_json_span(start, 222, 0);

        let bytes = rmp_serde::to_vec(&vec![vec![json_span]]).unwrap();
        let request = Request::builder()
            .header("datadog-meta-tracer-version", "4.0.0")
            .header("datadog-meta-lang", "nodejs")
            .header("datadog-meta-lang-version", "v19.7.0")
            .header("datadog-meta-lang-interpreter", "v8")
            .header("datadog-container-id", "33")
            .header("content-length", "100")
            .body(hyper::body::Body::from(bytes))
            .unwrap();

        let trace_processor = trace_processor::ServerlessTraceProcessor {};
        let res = trace_processor
            .process_traces(
                Arc::new(create_test_config()),
                request,
                tx,
                Arc::new(trace_utils::MiniAgentMetadata::default()),
            )
            .await;
        assert!(res.is_ok());

        let tracer_payload = rx.recv().await;

        assert!(tracer_payload.is_some());

        let expected_tracer_payload = pb::TracerPayload {
            container_id: "33".to_string(),
            language_name: "nodejs".to_string(),
            language_version: "v19.7.0".to_string(),
            tracer_version: "4.0.0".to_string(),
            runtime_id: "afjksdljfkllksdj-28934889".to_string(),
            chunks: vec![pb::TraceChunk {
                priority: i8::MIN as i32,
                origin: "".to_string(),
                spans: vec![create_test_span(start, 222, 0, true)],
                tags: HashMap::new(),
                dropped_trace: false,
            }],
            tags: HashMap::new(),
            env: "test-env".to_string(),
            hostname: "".to_string(),
            app_version: "".to_string(),
        };

        assert_eq!(expected_tracer_payload, tracer_payload.unwrap());
    }

    #[tokio::test]
    async fn test_process_trace_top_level_span_set() {
        let (tx, mut rx): (Sender<pb::TracerPayload>, Receiver<pb::TracerPayload>) =
            mpsc::channel(1);

        let start = get_current_timestamp_nanos();

        let json_trace = vec![
            create_test_json_span(start, 333, 222),
            create_test_json_span(start, 222, 0),
            create_test_json_span(start, 444, 333),
        ];

        let bytes = rmp_serde::to_vec(&vec![json_trace]).unwrap();
        let request = Request::builder()
            .header("datadog-meta-tracer-version", "4.0.0")
            .header("datadog-meta-lang", "nodejs")
            .header("datadog-meta-lang-version", "v19.7.0")
            .header("datadog-meta-lang-interpreter", "v8")
            .header("datadog-container-id", "33")
            .header("content-length", "100")
            .body(hyper::body::Body::from(bytes))
            .unwrap();

        let trace_processor = trace_processor::ServerlessTraceProcessor {};
        let res = trace_processor
            .process_traces(
                Arc::new(create_test_config()),
                request,
                tx,
                Arc::new(trace_utils::MiniAgentMetadata::default()),
            )
            .await;
        assert!(res.is_ok());

        let tracer_payload = rx.recv().await;

        assert!(tracer_payload.is_some());

        let expected_tracer_payload = pb::TracerPayload {
            container_id: "33".to_string(),
            language_name: "nodejs".to_string(),
            language_version: "v19.7.0".to_string(),
            tracer_version: "4.0.0".to_string(),
            runtime_id: "afjksdljfkllksdj-28934889".to_string(),
            chunks: vec![pb::TraceChunk {
                priority: i8::MIN as i32,
                origin: "".to_string(),
                spans: vec![
                    create_test_span(start, 333, 222, false),
                    create_test_span(start, 222, 0, true),
                    create_test_span(start, 444, 333, false),
                ],
                tags: HashMap::new(),
                dropped_trace: false,
            }],
            tags: HashMap::new(),
            env: "test-env".to_string(),
            hostname: "".to_string(),
            app_version: "".to_string(),
        };

        assert_eq!(expected_tracer_payload, tracer_payload.unwrap());
    }

    #[tokio::test]
    async fn test_process_trace_replace_tags() {
        let (tx, mut rx): (Sender<pb::TracerPayload>, Receiver<pb::TracerPayload>) =
            mpsc::channel(1);

        let start = get_current_timestamp_nanos();

        let json_trace = vec![create_test_json_span(start, 333, 222)];

        let bytes = rmp_serde::to_vec(&vec![json_trace]).unwrap();
        let request = Request::builder()
            .header("datadog-meta-tracer-version", "4.0.0")
            .header("datadog-meta-lang", "nodejs")
            .header("datadog-meta-lang-version", "v19.7.0")
            .header("datadog-meta-lang-interpreter", "v8")
            .header("datadog-container-id", "33")
            .header("content-length", "100")
            .body(hyper::body::Body::from(bytes))
            .unwrap();

        let trace_processor = trace_processor::ServerlessTraceProcessor {};
        let mut config = create_test_config();
        config.tag_replace_rules = Some(vec![ReplaceRule {
            name: "service".to_string(),
            re: Regex::new("test").unwrap(),
            repl: "testytest".to_string(),
        }]);
        let res = trace_processor
            .process_traces(
                Arc::new(config),
                request,
                tx,
                Arc::new(trace_utils::MiniAgentMetadata::default()),
            )
            .await;
        assert!(res.is_ok());

        let tracer_payload = rx.recv().await;

        assert!(tracer_payload.is_some());

        let mut expected_test_span = create_test_span(start, 333, 222, true);
        expected_test_span
            .meta
            .insert("service".to_string(), "testytest-service".to_string());

        let expected_tracer_payload = pb::TracerPayload {
            container_id: "33".to_string(),
            language_name: "nodejs".to_string(),
            language_version: "v19.7.0".to_string(),
            tracer_version: "4.0.0".to_string(),
            runtime_id: "afjksdljfkllksdj-28934889".to_string(),
            chunks: vec![pb::TraceChunk {
                priority: i8::MIN as i32,
                origin: "".to_string(),
                spans: vec![expected_test_span],
                tags: HashMap::new(),
                dropped_trace: false,
            }],
            tags: HashMap::new(),
            env: "test-env".to_string(),
            hostname: "".to_string(),
            app_version: "".to_string(),
        };

        assert_eq!(expected_tracer_payload, tracer_payload.unwrap());
    }
}<|MERGE_RESOLUTION|>--- conflicted
+++ resolved
@@ -262,12 +262,9 @@
             trace_intake_url: "trace.agent.notdog.com/traces".to_string(),
             trace_stats_intake_url: "trace.agent.notdog.com/stats".to_string(),
             dd_site: "datadoghq.com".to_string(),
-<<<<<<< HEAD
             tag_replace_rules: None,
-=======
             env_type: trace_utils::EnvironmentType::CloudFunction,
             os: "linux".to_string(),
->>>>>>> a8ba5932
         }
     }
 
