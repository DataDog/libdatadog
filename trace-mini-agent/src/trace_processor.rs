--- conflicted
+++ resolved
@@ -54,16 +54,9 @@
         let mut traces = match trace_utils::get_traces_from_request_body(body).await {
             Ok(res) => res,
             Err(err) => {
-<<<<<<< HEAD
-                error!("Error deserializing trace from request body: err");
-                return Response::builder().body(Body::from(format!(
-                    "Error deserializing trace from request body: {err}"
-                )));
-=======
                 return log_and_return_http_error_response(&format!(
                     "Error deserializing trace from request body: {err}"
                 ));
->>>>>>> 85a4e976
             }
         };
 
@@ -131,18 +124,10 @@
                     "Successfully buffered traces to be flushed.",
                 );
             }
-<<<<<<< HEAD
-            Err(e) => {
-                let message = format!("Error sending traces to the trace flusher: {e}");
-                error!("Error sending traces to the trace flusher: {message}");
-                let body = json!({ "message": message }).to_string();
-                Response::builder().status(500).body(Body::from(body))
-=======
             Err(err) => {
                 return log_and_return_http_error_response(&format!(
                     "Error sending traces to the trace flusher: {err}"
                 ));
->>>>>>> 85a4e976
             }
         }
     }
