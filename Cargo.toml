--- conflicted
+++ resolved
@@ -40,21 +40,12 @@
   "bin_tests",
   "data-pipeline",
   "data-pipeline-ffi",
-<<<<<<< HEAD
-  "ddsketch",
-  "ddsketch-ffi",
-  "tinybytes",
-  "libdd-dogstatsd-client",
-  "datadog-log",
-  "datadog-log-ffi",
-=======
   "libdd-ddsketch",
   "libdd-ddsketch-ffi",
   "libdd-tinybytes",
-  "dogstatsd-client",
+  "libdd-dogstatsd-client",
   "libdd-log",
   "libdd-log-ffi",
->>>>>>> 2fd467ad
 ]
 
 # https://doc.rust-lang.org/cargo/reference/resolver.html
