--- conflicted
+++ resolved
@@ -28,13 +28,8 @@
   "datadog-trace-utils",
   "datadog-trace-stats",
   "datadog-tracer-flare",
-<<<<<<< HEAD
   "libdd-common",
   "libdd-common-ffi",
-=======
-  "ddcommon",
-  "ddcommon-ffi",
->>>>>>> edba7891
   "libdd-telemetry",
   "libdd-telemetry-ffi",
   "tools",
