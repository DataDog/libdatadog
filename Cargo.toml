# Unless explicitly stated otherwise all files in this repository are licensed under the Apache License Version 2.0.
# This product includes software developed at Datadog (https://www.datadoghq.com/). Copyright 2021-Present Datadog, Inc.

[workspace]
members = [
  "crashtracker",
  "profiling",
  "profiling-ffi",
  "profiling-replayer",
  "ddcommon",
  "ddcommon-ffi",
  "ddtelemetry",
  "ddtelemetry-ffi",
  "tools",
  "ipc",
  "ipc/macros",
  "sidecar",
  "sidecar/macros",
  "sidecar-ffi",
  "tools/cc_utils",
  "tools/sidecar_mockgen",
  "trace-normalization",
  "trace-obfuscation",
  "trace-utils",
  "spawn_worker",
  "tests/spawn_from_lib",
  "serverless",
<<<<<<< HEAD
  "bin_tests",
=======
>>>>>>> db82b0f1
]
# https://doc.rust-lang.org/cargo/reference/resolver.html#feature-resolver-version-2
resolver = "2"

# These are used by many packages, but not all. For instance, the sidecar and
# serverless packages wanted to maintain their own version numbers. Some of
# their depenencies also remain under their own versioning.
[workspace.package]
rust-version = "1.69"
edition = "2021"
version = "6.0.0"
license = "Apache-2.0"

[profile.dev]
debug = 2 # full debug info

[profile.release]
codegen-units = 1
debug = 1 # line tables only
lto = true
opt-level = "s" # optimize for size

[profile.release.package.datadog-serverless-trace-mini-agent]
strip = true<|MERGE_RESOLUTION|>--- conflicted
+++ resolved
@@ -25,10 +25,7 @@
   "spawn_worker",
   "tests/spawn_from_lib",
   "serverless",
-<<<<<<< HEAD
   "bin_tests",
-=======
->>>>>>> db82b0f1
 ]
 # https://doc.rust-lang.org/cargo/reference/resolver.html#feature-resolver-version-2
 resolver = "2"
