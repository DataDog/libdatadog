# Unless explicitly stated otherwise all files in this repository are licensed under the Apache License Version 2.0.
# This product includes software developed at Datadog (https://www.datadoghq.com/). Copyright 2021-Present Datadog, Inc.

[workspace]
members = [
    "profiling",
    "profiling-ffi",
    "ddcommon",
    "ddcommon-ffi",
    "ddtelemetry",
    "ddtelemetry-ffi",
    "tools",
    "tools/cc_utils",
    "trace-normalization",
<<<<<<< HEAD
    "trace-obfuscation",
=======
    "spawn_worker",
    "tests/spawn_from_lib"
>>>>>>> 4f73152a
]
# https://doc.rust-lang.org/cargo/reference/resolver.html#feature-resolver-version-2
resolver = "2"

[profile.dev]
debug = 2 # full debug info

[profile.release]
debug = 1 # line tables only
lto = true
codegen-units = 1
opt-level = "s" # optimize for size<|MERGE_RESOLUTION|>--- conflicted
+++ resolved
@@ -12,12 +12,9 @@
     "tools",
     "tools/cc_utils",
     "trace-normalization",
-<<<<<<< HEAD
     "trace-obfuscation",
-=======
     "spawn_worker",
     "tests/spawn_from_lib"
->>>>>>> 4f73152a
 ]
 # https://doc.rust-lang.org/cargo/reference/resolver.html#feature-resolver-version-2
 resolver = "2"
