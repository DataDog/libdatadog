--- conflicted
+++ resolved
@@ -17,11 +17,7 @@
   "trace-utils",
   "spawn_worker",
   "tests/spawn_from_lib",
-<<<<<<< HEAD
   "metrics",
-=======
-  "serverless"
->>>>>>> a6a510c0
 ]
 # https://doc.rust-lang.org/cargo/reference/resolver.html#feature-resolver-version-2
 resolver = "2"
