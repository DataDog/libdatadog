--- conflicted
+++ resolved
@@ -40,15 +40,9 @@
   "bin_tests",
   "data-pipeline",
   "data-pipeline-ffi",
-<<<<<<< HEAD
   "libdd-ddsketch",
   "libdd-ddsketch-ffi",
-  "tinybytes",
-=======
-  "ddsketch",
-  "ddsketch-ffi",
   "libdd-tinybytes",
->>>>>>> e320a092
   "dogstatsd-client",
   "libdd-log",
   "libdd-log-ffi",
