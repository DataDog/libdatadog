--- conflicted
+++ resolved
@@ -37,17 +37,13 @@
 datadog-crashtracker-ffi = { path = "../crashtracker-ffi", default-features = false, optional = true}
 datadog-library-config-ffi = {  path = "../library-config-ffi", default-features = false, optional = true }
 datadog-profiling = { path = "../profiling" }
-<<<<<<< HEAD
-=======
-hyper = { version = "1.6", features = ["http1", "client"] }
-http-body-util = "0.1"
->>>>>>> ffd213bb
 ddcommon = { path = "../ddcommon"}
 ddcommon-ffi = { path = "../ddcommon-ffi", default-features = false }
 ddtelemetry-ffi = { path = "../ddtelemetry-ffi", default-features = false, optional = true, features = ["expanded_builder_macros"] }
 function_name = "0.3.0"
 futures = { version = "0.3", default-features = false }
-hyper = { version = "0.14", features = ["backports", "deprecated"], default-features = false }
+http-body-util = "0.1"
+hyper = { version = "1.6", features = ["http1", "client"] }
 libc = "0.2"
 serde_json = { version = "1.0" }
 symbolic-common = "12.8.0"
