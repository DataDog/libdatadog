# Unless explicitly stated otherwise all files in this repository are licensed under the Apache License Version 2.0.
# This product includes software developed at Datadog (https://www.datadoghq.com/). Copyright 2021-Present Datadog, Inc.

[package]
name = "datadog-profiling-ffi"
edition.workspace = true
version.workspace = true
rust-version.workspace = true
license.workspace = true

[lib]
# LTO is ignored if "lib" is added as crate type
# cf. https://github.com/rust-lang/rust/issues/51009
crate-type = ["staticlib", "cdylib"]

[features]
<<<<<<< HEAD
build_symbolizer = ["symbolizer-ffi"]
=======
default = ["cbindgen"]
cbindgen = ["build_common/cbindgen", "ddcommon-ffi/cbindgen"]

[build-dependencies]
build_common = { path = "../build-common" }
>>>>>>> 9385ae7b

[dependencies]
anyhow = "1.0"
chrono = {version = "0.4", default-features = false }
datadog-crashtracker = { path = "../crashtracker" }
datadog-profiling = { path = "../profiling" }
hyper = { version = "0.14", default-features = false }
ddcommon = { path = "../ddcommon"}
ddcommon-ffi = { path = "../ddcommon-ffi", default-features = false }
libc = "0.2"
tokio-util = "0.7.1"
<<<<<<< HEAD
serde_json = {version = "1.0"}
futures = { version = "0.3", default-features = false }
symbolizer-ffi = { path = "../symbolizer-ffi", optional = true }
=======
serde_json = { version = "1.0" }
futures = { version = "0.3", default-features = false }
>>>>>>> 9385ae7b
<|MERGE_RESOLUTION|>--- conflicted
+++ resolved
@@ -14,15 +14,12 @@
 crate-type = ["staticlib", "cdylib"]
 
 [features]
-<<<<<<< HEAD
 build_symbolizer = ["symbolizer-ffi"]
-=======
 default = ["cbindgen"]
 cbindgen = ["build_common/cbindgen", "ddcommon-ffi/cbindgen"]
 
 [build-dependencies]
 build_common = { path = "../build-common" }
->>>>>>> 9385ae7b
 
 [dependencies]
 anyhow = "1.0"
@@ -34,11 +31,6 @@
 ddcommon-ffi = { path = "../ddcommon-ffi", default-features = false }
 libc = "0.2"
 tokio-util = "0.7.1"
-<<<<<<< HEAD
-serde_json = {version = "1.0"}
-futures = { version = "0.3", default-features = false }
-symbolizer-ffi = { path = "../symbolizer-ffi", optional = true }
-=======
 serde_json = { version = "1.0" }
 futures = { version = "0.3", default-features = false }
->>>>>>> 9385ae7b
+symbolizer-ffi = { path = "../symbolizer-ffi", optional = true }