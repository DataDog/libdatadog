// Unless explicitly stated otherwise all files in this repository are licensed under the Apache License Version 2.0.
// This product includes software developed at Datadog (https://www.datadoghq.com/). Copyright 2021-Present Datadog, Inc.

use crate::Timespec;
use datadog_profiling::api;
use datadog_profiling::internal;
use datadog_profiling::internal::ProfiledEndpointsStats;
use ddcommon_ffi::slice::{AsBytes, CharSlice, Slice};
use ddcommon_ffi::Error;
use std::convert::{TryFrom, TryInto};
use std::num::NonZeroI64;
use std::str::Utf8Error;
use std::time::{Duration, SystemTime};

/// Represents a profile. Do not access its member for any reason, only use
/// the C API functions on this struct.
#[repr(C)]
pub struct Profile {
    // This may possibly be null, but will be a valid pointer to an owned
    // Profile otherwise.
    inner: *mut internal::Profile,
}

impl Profile {
    fn new(profile: internal::Profile) -> Self {
        Profile {
            inner: Box::into_raw(Box::new(profile)),
        }
    }

    fn take(&mut self) -> Option<Box<internal::Profile>> {
        // Leaving a null will help with double-free issues that can
        // arise in C. Of course, it's best to never get there in the
        // first place!
        let raw = std::mem::replace(&mut self.inner, std::ptr::null_mut());

        if raw.is_null() {
            None
        } else {
            Some(unsafe { Box::from_raw(raw) })
        }
    }
}

impl Drop for Profile {
    fn drop(&mut self) {
        drop(self.take())
    }
}

/// A generic result type for when a profiling operation may fail, but there's
/// nothing to return in the case of success.
#[repr(C)]
pub enum ProfileResult {
    Ok(
        /// Do not use the value of Ok. This value only exists to overcome
        /// Rust -> C code generation.
        bool,
    ),
    Err(Error),
}

/// Returned by [ddog_prof_Profile_new].
#[repr(C)]
pub enum ProfileNewResult {
    Ok(Profile),
    #[allow(dead_code)]
    Err(Error),
}

#[repr(C)]
pub enum SerializeResult {
    Ok(EncodedProfile),
    Err(Error),
}

#[repr(C)]
#[derive(Copy, Clone)]
pub struct ValueType<'a> {
    pub type_: CharSlice<'a>,
    pub unit: CharSlice<'a>,
}

impl<'a> ValueType<'a> {
    pub fn new(type_: &'a str, unit: &'a str) -> Self {
        Self {
            type_: type_.into(),
            unit: unit.into(),
        }
    }
}

#[repr(C)]
pub struct Period<'a> {
    pub type_: ValueType<'a>,
    pub value: i64,
}

#[repr(C)]
#[derive(Copy, Clone, Default)]
pub struct Label<'a> {
    pub key: CharSlice<'a>,

    /// At most one of the following must be present
    pub str: CharSlice<'a>,
    pub num: i64,

    /// Should only be present when num is present.
    /// Specifies the units of num.
    /// Use arbitrary string (for example, "requests") as a custom count unit.
    /// If no unit is specified, consumer may apply heuristic to deduce the unit.
    /// Consumers may also  interpret units like "bytes" and "kilobytes" as memory
    /// units and units like "seconds" and "nanoseconds" as time units,
    /// and apply appropriate unit conversions to these.
    pub num_unit: CharSlice<'a>,
}

#[repr(C)]
#[derive(Copy, Clone, Default)]
pub struct Function<'a> {
    /// Name of the function, in human-readable form if available.
    pub name: CharSlice<'a>,

    /// Name of the function, as identified by the system.
    /// For instance, it can be a C++ mangled name.
    pub system_name: CharSlice<'a>,

    /// Source file containing the function.
    pub filename: CharSlice<'a>,

    /// Line number in source file.
    pub start_line: i64,
}

#[repr(C)]
#[derive(Copy, Clone)]
pub struct Line<'a> {
    /// The corresponding profile.Function for this line.
    pub function: Function<'a>,

    /// Line number in source code.
    pub line: i64,
}

#[repr(C)]
#[derive(Copy, Clone, Default)]
pub struct Location<'a> {
    /// todo: how to handle unknown mapping?
    pub mapping: Mapping<'a>,
    pub function: Function<'a>,

    /// The instruction address for this location, if available.  It
    /// should be within [Mapping.memory_start...Mapping.memory_limit]
    /// for the corresponding mapping. A non-leaf address may be in the
    /// middle of a call instruction. It is up to display tools to find
    /// the beginning of the instruction if necessary.
    pub address: u64,
    pub line: i64,
}

#[repr(C)]
#[derive(Copy, Clone, Default)]
pub struct Mapping<'a> {
    /// Address at which the binary (or DLL) is loaded into memory.
    pub memory_start: u64,

    /// The limit of the address range occupied by this mapping.
    pub memory_limit: u64,

    /// Offset in the binary that corresponds to the first mapped address.
    pub file_offset: u64,

    /// The object this entry is loaded from.  This can be a filename on
    /// disk for the main binary and shared libraries, or virtual
    /// abstractions like "[vdso]".
    pub filename: CharSlice<'a>,

    /// A string that uniquely identifies a particular program version
    /// with high probability. E.g., for binaries generated by GNU tools,
    /// it could be the contents of the .note.gnu.build-id field.
    pub build_id: CharSlice<'a>,
}

#[repr(C)]
#[derive(Copy, Clone)]
pub struct Sample<'a> {
    /// The leaf is at locations[0].
    pub locations: Slice<'a, Location<'a>>,

    /// The type and unit of each value is defined by the corresponding
    /// entry in Profile.sample_type. All samples must have the same
    /// number of values, the same as the length of Profile.sample_type.
    /// When aggregating multiple samples into a single sample, the
    /// result has a list of values that is the element-wise sum of the
    /// lists of the originals.
    pub values: Slice<'a, i64>,

    /// label includes additional context for this sample. It can include
    /// things like a thread id, allocation size, etc
    pub labels: Slice<'a, Label<'a>>,
}

impl<'a> TryFrom<&'a Mapping<'a>> for api::Mapping<'a> {
    type Error = Utf8Error;

    fn try_from(mapping: &'a Mapping<'a>) -> Result<Self, Self::Error> {
        let filename = unsafe { mapping.filename.try_to_utf8() }?;
        let build_id = unsafe { mapping.build_id.try_to_utf8() }?;
        Ok(Self {
            memory_start: mapping.memory_start,
            memory_limit: mapping.memory_limit,
            file_offset: mapping.file_offset,
            filename,
            build_id,
        })
    }
}

impl<'a> From<&'a ValueType<'a>> for api::ValueType<'a> {
    fn from(vt: &'a ValueType<'a>) -> Self {
        unsafe {
            Self {
                r#type: vt.type_.try_to_utf8().unwrap_or(""),
                unit: vt.unit.try_to_utf8().unwrap_or(""),
            }
        }
    }
}

impl<'a> From<&'a Period<'a>> for api::Period<'a> {
    fn from(period: &'a Period<'a>) -> Self {
        Self {
            r#type: api::ValueType::from(&period.type_),
            value: period.value,
        }
    }
}

impl<'a> TryFrom<&'a Function<'a>> for api::Function<'a> {
    type Error = Utf8Error;

    fn try_from(function: &'a Function<'a>) -> Result<Self, Self::Error> {
        unsafe {
            let name = function.name.try_to_utf8()?;
            let system_name = function.system_name.try_to_utf8()?;
            let filename = function.filename.try_to_utf8()?;
            Ok(Self {
                name,
                system_name,
                filename,
                start_line: function.start_line,
            })
        }
    }
}

impl<'a> TryFrom<&'a Line<'a>> for api::Line<'a> {
    type Error = Utf8Error;

    fn try_from(line: &'a Line<'a>) -> Result<Self, Self::Error> {
        Ok(Self {
            function: api::Function::try_from(&line.function)?,
            line: line.line,
        })
    }
}

impl<'a> TryFrom<&'a Location<'a>> for api::Location<'a> {
    type Error = Utf8Error;

    fn try_from(location: &'a Location<'a>) -> Result<Self, Self::Error> {
        let mapping = api::Mapping::try_from(&location.mapping)?;
        let function = api::Function::try_from(&location.function)?;
        Ok(Self {
            mapping,
            function,
            address: location.address,
            line: location.line,
        })
    }
}

impl<'a> TryFrom<&'a Label<'a>> for api::Label<'a> {
    type Error = Utf8Error;

    fn try_from(label: &'a Label<'a>) -> Result<Self, Self::Error> {
        unsafe {
            let key = label.key.try_to_utf8()?;
            let str = label.str.try_to_utf8()?;
            let str = if str.is_empty() { None } else { Some(str) };
            let num_unit = label.num_unit.try_to_utf8()?;
            let num_unit = if num_unit.is_empty() {
                None
            } else {
                Some(num_unit)
            };

            Ok(Self {
                key,
                str,
                num: label.num,
                num_unit,
            })
        }
    }
}

impl<'a> TryFrom<Sample<'a>> for api::Sample<'a> {
    type Error = Utf8Error;

    fn try_from(sample: Sample<'a>) -> Result<Self, Self::Error> {
        let mut locations: Vec<api::Location> = Vec::with_capacity(sample.locations.len());
        unsafe {
            for location in sample.locations.as_slice().iter() {
                locations.push(location.try_into()?)
            }

            let values: Vec<i64> = sample.values.into_slice().to_vec();

            let mut labels: Vec<api::Label> = Vec::with_capacity(sample.labels.len());
            for label in sample.labels.as_slice().iter() {
                labels.push(label.try_into()?);
            }

            Ok(Self {
                locations,
                values,
                labels,
            })
        }
    }
}

/// Create a new profile with the given sample types. Must call
/// `ddog_prof_Profile_drop` when you are done with the profile.
///
/// # Arguments
/// * `sample_types`
/// * `period` - Optional period of the profile. Passing None/null translates to zero values.
/// * `start_time` - Optional time the profile started at. Passing None/null will use the current
///                  time.
///
/// # Safety
/// All slices must be have pointers that are suitably aligned for their type
/// and must have the correct number of elements for the slice.
#[no_mangle]
#[must_use]
pub unsafe extern "C" fn ddog_prof_Profile_new(
    sample_types: Slice<ValueType>,
    period: Option<&Period>,
    start_time: Option<&Timespec>,
<<<<<<< HEAD
) -> Profile {
    let sample_types: Vec<api::ValueType> =
        sample_types.into_slice().iter().map(Into::into).collect();
    let period = period.map(Into::into);
    let start_time = start_time.map_or_else(SystemTime::now, SystemTime::from);
    let inner = internal::Profile::new(start_time, &sample_types, period);
    Profile::new(inner)
=======
) -> ProfileNewResult {
    let types: Vec<api::ValueType> = sample_types.into_slice().iter().map(Into::into).collect();

    let builder = profile::Profile::builder()
        .period(period.map(Into::into))
        .sample_types(types)
        .start_time(start_time.map(SystemTime::from));

    ProfileNewResult::Ok(Profile::new(builder.build()))
>>>>>>> f55b7207
}

/// # Safety
/// The `profile` can be null, but if non-null it must point to a Profile
/// made by this module, which has not previously been dropped.
#[no_mangle]
pub unsafe extern "C" fn ddog_prof_Profile_drop(profile: *mut Profile) {
    // Technically, this function has been designed so if it's double-dropped
    // then it's okay, but it's not something that should be relied on.
    if !profile.is_null() {
        drop((*profile).take())
    }
}

#[cfg(test)]
impl From<ProfileResult> for Result<(), Error> {
    fn from(result: ProfileResult) -> Self {
        match result {
            ProfileResult::Ok(_) => Ok(()),
            ProfileResult::Err(err) => Err(err),
        }
    }
}

#[cfg(test)]
impl From<ProfileNewResult> for Result<Profile, Error> {
    fn from(result: ProfileNewResult) -> Self {
        match result {
            ProfileNewResult::Ok(p) => Ok(p),
            ProfileNewResult::Err(err) => Err(err),
        }
    }
}

/// # Safety
/// The `profile` ptr must point to a valid Profile object created by this
/// module. All pointers inside the `sample` need to be valid for the duration
/// of this call.
///
/// If successful, it returns the Ok variant.
/// On error, it holds an error message in the error variant.
///
/// # Safety
/// The `profile` ptr must point to a valid Profile object created by this
/// module.
/// This call is _NOT_ thread-safe.
#[must_use]
#[no_mangle]
pub unsafe extern "C" fn ddog_prof_Profile_add(
    profile: *mut Profile,
    sample: Sample,
    timestamp: Option<NonZeroI64>,
) -> ProfileResult {
    match ddog_prof_profile_add_impl(profile, sample, timestamp) {
        Ok(_) => ProfileResult::Ok(true),
        Err(err) => ProfileResult::Err(Error::from(err.context("ddog_prof_Profile_add failed"))),
    }
}

unsafe fn ddog_prof_profile_add_impl(
    profile_ptr: *mut Profile,
    sample: Sample,
    timestamp: Option<NonZeroI64>,
) -> anyhow::Result<()> {
    let profile = profile_ptr_to_inner(profile_ptr)?;

    match sample.try_into().map(|s| profile.add(s, timestamp)) {
        Ok(r) => match r {
            Ok(_) => Ok(()),
            Err(err) => Err(err),
        },
        Err(err) => Err(anyhow::Error::from(err)),
    }
}

unsafe fn profile_ptr_to_inner<'a>(
    profile_ptr: *mut Profile,
) -> anyhow::Result<&'a mut internal::Profile> {
    match profile_ptr.as_mut() {
        None => anyhow::bail!("profile pointer was null"),
        Some(inner_ptr) => match inner_ptr.inner.as_mut() {
            Some(profile) => Ok(profile),
            None => anyhow::bail!("profile's inner pointer was null (indicates use-after-free)"),
        },
    }
}

/// Associate an endpoint to a given local root span id.
/// During the serialization of the profile, an endpoint label will be added
/// to all samples that contain a matching local root span id label.
///
/// Note: calling this API causes the "trace endpoint" and "local root span id" strings
/// to be interned, even if no matching sample is found.
///
/// # Arguments
/// * `profile` - a reference to the profile that will contain the samples.
/// * `local_root_span_id`
/// * `endpoint` - the value of the endpoint label to add for matching samples.
///
/// # Safety
/// The `profile` ptr must point to a valid Profile object created by this
/// module.
/// This call is _NOT_ thread-safe.
#[no_mangle]
#[must_use]
pub unsafe extern "C" fn ddog_prof_Profile_set_endpoint(
    profile: *mut Profile,
    local_root_span_id: u64,
    endpoint: CharSlice,
) -> ProfileResult {
    let profile = match profile_ptr_to_inner(profile) {
        Ok(p) => p,
        Err(err) => {
            return ProfileResult::Err(Error::from(
                err.context("ddog_prof_Profile_set_endpoint failed"),
            ))
        }
    };
    let endpoint = endpoint.to_utf8_lossy();
    profile.add_endpoint(local_root_span_id, endpoint);
    ProfileResult::Ok(true)
}

/// Count the number of times an endpoint has been seen.
///
/// # Arguments
/// * `profile` - a reference to the profile that will contain the samples.
/// * `endpoint` - the endpoint label for which the count will be incremented
///
/// # Safety
/// The `profile` ptr must point to a valid Profile object created by this
/// module.
/// This call is _NOT_ thread-safe.
#[no_mangle]
#[must_use]
pub unsafe extern "C" fn ddog_prof_Profile_add_endpoint_count(
    profile: *mut Profile,
    endpoint: CharSlice,
    value: i64,
) -> ProfileResult {
    let profile = match profile_ptr_to_inner(profile) {
        Ok(p) => p,
        Err(err) => {
            return ProfileResult::Err(Error::from(
                err.context("ddog_prof_Profile_add_endpoint_count failed"),
            ))
        }
    };
    let endpoint = endpoint.to_utf8_lossy();
    profile.add_endpoint_count(endpoint, value);
    ProfileResult::Ok(true)
}

/// Add a poisson-based upscaling rule which will be use to adjust values and make them
/// closer to reality.
///
/// # Arguments
/// * `profile` - a reference to the profile that will contain the samples.
/// * `offset_values` - offset of the values
/// * `label_name` - name of the label used to identify sample(s)
/// * `label_value` - value of the label used to identify sample(s)
/// * `sum_value_offset` - offset of the value used as a sum (compute the average with `count_value_offset`)
/// * `count_value_offset` - offset of the value used as a count (compute the average with `sum_value_offset`)
/// * `sampling_distance` - this is the threshold for this sampling window. This value must not be equal to 0
///
/// # Safety
/// This function must be called before serialize and must not be called after.
/// The `profile` ptr must point to a valid Profile object created by this
/// module.
/// This call is _NOT_ thread-safe.
#[must_use]
#[no_mangle]
pub unsafe extern "C" fn ddog_prof_Profile_add_upscaling_rule_poisson(
    profile: *mut Profile,
    offset_values: Slice<usize>,
    label_name: CharSlice,
    label_value: CharSlice,
    sum_value_offset: usize,
    count_value_offset: usize,
    sampling_distance: u64,
) -> ProfileResult {
    let profile = match profile_ptr_to_inner(profile) {
        Ok(ok) => ok,
        Err(err) => {
            return ProfileResult::Err(Error::from(
                err.context("ddog_prof_Profile_add_upscaling_rule_poisson failed"),
            ))
        }
    };
    if sampling_distance == 0 {
        return ProfileResult::Err(ddcommon_ffi::Error::from(
            "ddog_prof_Profile_add_upscaling_rule_poisson sampling_distance parameter must be greater than 0",
        ));
    }
    let upscaling_info = api::UpscalingInfo::Poisson {
        sum_value_offset,
        count_value_offset,
        sampling_distance,
    };

    add_upscaling_rule(
        profile,
        offset_values,
        label_name,
        label_value,
        upscaling_info,
    )
}

/// Add a proportional-based upscaling rule which will be use to adjust values and make them
/// closer to reality.
///
/// # Arguments
/// * `profile` - a reference to the profile that will contain the samples.
/// * `offset_values` - offset of the values
/// * `label_name` - name of the label used to identify sample(s)
/// * `label_value` - value of the label used to identify sample(s)
/// * `total_sampled` - number of sampled event (found in the pprof). This value must not be equal to 0
/// * `total_real` - number of events the profiler actually witnessed. This value must not be equal to 0
///
/// # Safety
/// This function must be called before serialize and must not be called after.
/// The `profile` ptr must point to a valid Profile object created by this
/// module.
/// This call is _NOT_ thread-safe.
#[must_use]
#[no_mangle]
pub unsafe extern "C" fn ddog_prof_Profile_add_upscaling_rule_proportional(
    profile: *mut Profile,
    offset_values: Slice<usize>,
    label_name: CharSlice,
    label_value: CharSlice,
    total_sampled: u64,
    total_real: u64,
) -> ProfileResult {
    let profile = match profile_ptr_to_inner(profile) {
        Ok(ok) => ok,
        Err(err) => {
            return ProfileResult::Err(Error::from(
                err.context("ddog_prof_Profile_add_upscaling_rule_poisson failed"),
            ))
        }
    };
    if total_sampled == 0 || total_real == 0 {
        return ProfileResult::Err(ddcommon_ffi::Error::from(
            "total_sampled and total_real parameters must not be equal to 0",
        ));
    }

    let upscaling_info = api::UpscalingInfo::Proportional {
        scale: total_real as f64 / total_sampled as f64,
    };
    add_upscaling_rule(
        profile,
        offset_values,
        label_name,
        label_value,
        upscaling_info,
    )
}

unsafe fn add_upscaling_rule(
    profile: &mut internal::Profile,
    offset_values: Slice<usize>,
    label_name: CharSlice,
    label_value: CharSlice,
    upscaling_info: api::UpscalingInfo,
) -> ProfileResult {
    let label_name_n = label_name.to_utf8_lossy();
    let label_value_n = label_value.to_utf8_lossy();
    match profile.add_upscaling_rule(
        offset_values.as_slice(),
        label_name_n.as_ref(),
        label_value_n.as_ref(),
        upscaling_info,
    ) {
        Ok(_) => ProfileResult::Ok(true),
        Err(err) => ProfileResult::Err(err.into()),
    }
}

#[repr(C)]
pub struct EncodedProfile {
    start: Timespec,
    end: Timespec,
    buffer: ddcommon_ffi::Vec<u8>,
    endpoints_stats: Box<ProfiledEndpointsStats>,
}

/// # Safety
/// Only pass a reference to a valid `ddog_prof_EncodedProfile`, or null. A
/// valid reference also means that it hasn't already been dropped (do not
/// call this twice on the same object).
#[no_mangle]
pub unsafe extern "C" fn ddog_prof_EncodedProfile_drop(profile: Option<&mut EncodedProfile>) {
    if let Some(reference) = profile {
        // Safety: EncodedProfile's are repr(C), and not box allocated. If the
        // user has followed the safety requirements of this function, then
        // this is safe.
        std::ptr::drop_in_place(reference as *mut _)
    }
}

impl From<internal::EncodedProfile> for EncodedProfile {
    fn from(value: internal::EncodedProfile) -> Self {
        let start = value.start.into();
        let end = value.end.into();
        let buffer = value.buffer.into();
        let endpoints_stats = Box::new(value.endpoints_stats);

        Self {
            start,
            end,
            buffer,
            endpoints_stats,
        }
    }
}

/// Serialize the aggregated profile.
/// Drains the data, and then resets the profile for future use.
///
/// Don't forget to clean up the ok with `ddog_prof_EncodedProfile_drop` or
/// the error variant with `ddog_Error_drop` when you are done with them.
///
/// # Arguments
/// * `profile` - a reference to the profile being serialized.
/// * `end_time` - optional end time of the profile. If None/null is passed, the current time will
///                be used.
/// * `duration_nanos` - Optional duration of the profile. Passing None or a negative duration will
///                      mean the duration will based on the end time minus the start time, but
///                      under anomalous conditions this may fail as system clocks can be adjusted,
///                      or the programmer accidentally passed an earlier time. The duration of
///                      the serialized profile will be set to zero for these cases.
/// * `start_time` - Optional start time for the next profile.
///
/// # Safety
/// The `profile` must point to a valid profile object.
/// The `end_time` must be null or otherwise point to a valid TimeSpec object.
/// The `duration_nanos` must be null or otherwise point to a valid i64.
#[must_use]
#[no_mangle]
pub unsafe extern "C" fn ddog_prof_Profile_serialize(
    profile: *mut Profile,
    end_time: Option<&Timespec>,
    duration_nanos: Option<&i64>,
    start_time: Option<&Timespec>,
) -> SerializeResult {
    let profile = match profile_ptr_to_inner(profile) {
        Ok(ok) => ok,
        Err(err) => {
            return SerializeResult::Err(Error::from(
                err.context("ddog_prof_Profile_serialize failed"),
            ))
        }
    };
    let old_profile = match profile.reset_and_return_previous(start_time.map(SystemTime::from)) {
        Ok(ok) => ok,
        Err(err) => {
            return SerializeResult::Err(Error::from(
                err.context("ddog_prof_Profile_serialize failed"),
            ))
        }
    };

    let end_time = end_time.map(SystemTime::from);
    let duration = match duration_nanos {
        None => None,
        Some(x) if *x < 0 => None,
        Some(x) => Some(Duration::from_nanos((*x) as u64)),
    };
    match old_profile.serialize_into_compressed_pprof(end_time, duration) {
        Ok(ok) => SerializeResult::Ok(ok.into()),
        Err(err) => SerializeResult::Err(Error::from(
            err.context("ddog_prof_Profile_serialize failed"),
        )),
    }
}

#[must_use]
#[no_mangle]
pub unsafe extern "C" fn ddog_Vec_U8_as_slice(vec: &ddcommon_ffi::Vec<u8>) -> Slice<u8> {
    vec.as_slice()
}

/// Resets all data in `profile` except the sample types and period. Returns
/// true if it successfully reset the profile and false otherwise. The profile
/// remains valid if false is returned.
///
/// # Arguments
/// * `profile` - A mutable reference to the profile to be reset.
/// * `start_time` - The time of the profile (after reset). Pass None/null to use the current time.
///
/// # Safety
/// The `profile` must meet all the requirements of a mutable reference to the profile. Given this
/// can be called across an FFI boundary, the compiler cannot enforce this.
/// If `time` is not null, it must point to a valid Timespec object.
#[no_mangle]
#[must_use]
pub unsafe extern "C" fn ddog_prof_Profile_reset(
    profile: *mut Profile,
    start_time: Option<&Timespec>,
) -> ProfileResult {
    match profile_ptr_to_inner(profile) {
        Ok(profile) => match profile.reset_and_return_previous(start_time.map(SystemTime::from)) {
            Ok(_) => ProfileResult::Ok(true),
            Err(err) => {
                ProfileResult::Err(Error::from(err.context("ddog_prof_Profile_reset failed")))
            }
        },
        Err(err) => ProfileResult::Err(Error::from(err.context("ddog_prof_Profile_reset failed"))),
    }
}

#[cfg(test)]
mod test {
    use super::*;

    #[test]
    fn ctor_and_dtor() -> Result<(), Error> {
        unsafe {
            let sample_type: *const ValueType = &ValueType::new("samples", "count");
            let mut profile = Result::from(ddog_prof_Profile_new(
                Slice::new(sample_type, 1),
                None,
                None,
            ))?;
            ddog_prof_Profile_drop(&mut profile);
            Ok(())
        }
    }

    #[test]
    fn add_failure() -> Result<(), Error> {
        unsafe {
            let sample_type: *const ValueType = &ValueType::new("samples", "count");
            let mut profile = Result::from(ddog_prof_Profile_new(
                Slice::new(sample_type, 1),
                None,
                None,
            ))?;

            // wrong number of values (doesn't match sample types)
            let values: &[i64] = &[];

            let sample = Sample {
                locations: Slice::empty(),
                values: Slice::from(values),
                labels: Slice::empty(),
            };

            let result = Result::from(ddog_prof_Profile_add(&mut profile, sample, None));
            result.unwrap_err();
            ddog_prof_Profile_drop(&mut profile);
            Ok(())
        }
    }

    #[test]
    // TODO FIX
    #[cfg_attr(miri, ignore)]

    fn aggregate_samples() -> anyhow::Result<()> {
        unsafe {
            let sample_type: *const ValueType = &ValueType::new("samples", "count");
            let mut profile = Result::from(ddog_prof_Profile_new(
                Slice::new(sample_type, 1),
                None,
                None,
            ))?;

            let mapping = Mapping {
                filename: "php".into(),
                ..Default::default()
            };

            let locations = vec![Location {
                mapping,
                function: Function {
                    name: "{main}".into(),
                    system_name: "{main}".into(),
                    filename: "index.php".into(),
                    start_line: 0,
                },
                ..Default::default()
            }];
            let values: Vec<i64> = vec![1];
            let labels = vec![Label {
                key: Slice::from("pid"),
                num: 101,
                ..Default::default()
            }];

            let sample = Sample {
                locations: Slice::from(&locations),
                values: Slice::from(&values),
                labels: Slice::from(&labels),
            };

            Result::from(ddog_prof_Profile_add(&mut profile, sample, None))?;
            assert_eq!(
                profile
                    .inner
                    .as_ref()
                    .unwrap()
                    .only_for_testing_num_aggregated_samples(),
                1
            );

            Result::from(ddog_prof_Profile_add(&mut profile, sample, None))?;
            assert_eq!(
                profile
                    .inner
                    .as_ref()
                    .unwrap()
                    .only_for_testing_num_aggregated_samples(),
                1
            );

            ddog_prof_Profile_drop(&mut profile);
            Ok(())
        }
    }

    unsafe fn provide_distinct_locations_ffi() -> Profile {
        let sample_type: *const ValueType = &ValueType::new("samples", "count");
        let mut profile = Result::from(ddog_prof_Profile_new(
            Slice::new(sample_type, 1),
            None,
            None,
        ))
        .unwrap();

        let mapping = Mapping {
            filename: "php".into(),
            ..Default::default()
        };

        let main_locations = vec![Location {
            mapping,
            function: Function {
                name: "{main}".into(),
                system_name: "{main}".into(),
                filename: "index.php".into(),
                start_line: 0,
            },
            ..Default::default()
        }];
        let test_locations = vec![Location {
            mapping,
            function: Function {
                name: "test".into(),
                system_name: "test".into(),
                filename: "index.php".into(),
                start_line: 3,
            },
            line: 4,
            ..Default::default()
        }];
        let values: Vec<i64> = vec![1];
        let labels = vec![Label {
            key: Slice::from("pid"),
            str: Slice::from(""),
            num: 101,
            num_unit: Slice::from(""),
        }];

        let main_sample = Sample {
            locations: Slice::from(main_locations.as_slice()),
            values: Slice::from(values.as_slice()),
            labels: Slice::from(labels.as_slice()),
        };

        let test_sample = Sample {
            locations: Slice::from(test_locations.as_slice()),
            values: Slice::from(values.as_slice()),
            labels: Slice::from(labels.as_slice()),
        };

        Result::from(ddog_prof_Profile_add(&mut profile, main_sample, None)).unwrap();
        assert_eq!(
            profile
                .inner
                .as_ref()
                .unwrap()
                .only_for_testing_num_aggregated_samples(),
            1
        );

        Result::from(ddog_prof_Profile_add(&mut profile, test_sample, None)).unwrap();
        assert_eq!(
            profile
                .inner
                .as_ref()
                .unwrap()
                .only_for_testing_num_aggregated_samples(),
            2
        );

        profile
    }

    #[test]
    fn distinct_locations_ffi() {
        unsafe {
            ddog_prof_Profile_drop(&mut provide_distinct_locations_ffi());
        }
    }
}<|MERGE_RESOLUTION|>--- conflicted
+++ resolved
@@ -349,25 +349,14 @@
     sample_types: Slice<ValueType>,
     period: Option<&Period>,
     start_time: Option<&Timespec>,
-<<<<<<< HEAD
-) -> Profile {
-    let sample_types: Vec<api::ValueType> =
-        sample_types.into_slice().iter().map(Into::into).collect();
-    let period = period.map(Into::into);
-    let start_time = start_time.map_or_else(SystemTime::now, SystemTime::from);
-    let inner = internal::Profile::new(start_time, &sample_types, period);
-    Profile::new(inner)
-=======
 ) -> ProfileNewResult {
     let types: Vec<api::ValueType> = sample_types.into_slice().iter().map(Into::into).collect();
-
-    let builder = profile::Profile::builder()
-        .period(period.map(Into::into))
-        .sample_types(types)
-        .start_time(start_time.map(SystemTime::from));
-
-    ProfileNewResult::Ok(Profile::new(builder.build()))
->>>>>>> f55b7207
+    let start_time = start_time.map_or_else(SystemTime::now, SystemTime::from);
+    let period = period.map(Into::into);
+
+    let internal_profile = internal::Profile::new(start_time, &types, period);
+    let ffi_profile = Profile::new(internal_profile);
+    ProfileNewResult::Ok(ffi_profile)
 }
 
 /// # Safety
