// Copyright 2021-Present Datadog, Inc. https://www.datadoghq.com/
// SPDX-License-Identifier: Apache-2.0

#[cfg(feature = "symbolizer")]
pub use symbolizer_ffi::*;

use std::fmt::Debug;
use std::time::SystemTime;

use chrono::{DateTime, TimeZone, Utc};

mod crashtracker;
mod exporter;
mod profiles;

<<<<<<< HEAD
pub use crashtracker::*;
=======
// re-export telemetry ffi
#[cfg(feature = "ddtelemetry-ffi")]
pub use ddtelemetry_ffi::*;
>>>>>>> 242a0fef

/// Represents time since the Unix Epoch in seconds plus nanoseconds.
#[repr(C)]
#[derive(Copy, Clone, Debug)]
pub struct Timespec {
    pub seconds: i64,
    pub nanoseconds: u32,
}

impl From<Timespec> for DateTime<Utc> {
    fn from(value: Timespec) -> Self {
        Utc.timestamp_opt(value.seconds, value.nanoseconds).unwrap()
    }
}

impl From<Timespec> for SystemTime {
    fn from(value: Timespec) -> Self {
        // The DateTime API is more convenient, so let's delegate.
        let datetime: DateTime<Utc> = value.into();
        SystemTime::from(datetime)
    }
}

impl<'a> From<&'a Timespec> for SystemTime {
    fn from(value: &'a Timespec) -> Self {
        // The DateTime API is more convenient, so let's delegate.
        let datetime: DateTime<Utc> = (*value).into();
        SystemTime::from(datetime)
    }
}

impl From<DateTime<Utc>> for Timespec {
    fn from(value: DateTime<Utc>) -> Self {
        Self {
            seconds: value.timestamp(),
            nanoseconds: value.timestamp_subsec_nanos(),
        }
    }
}

impl From<SystemTime> for Timespec {
    fn from(value: SystemTime) -> Self {
        // The DateTime API is more convenient, so let's delegate again.
        let datetime: DateTime<Utc> = value.into();
        Self::from(datetime)
    }
}<|MERGE_RESOLUTION|>--- conflicted
+++ resolved
@@ -13,13 +13,10 @@
 mod exporter;
 mod profiles;
 
-<<<<<<< HEAD
 pub use crashtracker::*;
-=======
 // re-export telemetry ffi
 #[cfg(feature = "ddtelemetry-ffi")]
 pub use ddtelemetry_ffi::*;
->>>>>>> 242a0fef
 
 /// Represents time since the Unix Epoch in seconds plus nanoseconds.
 #[repr(C)]
