--- conflicted
+++ resolved
@@ -106,13 +106,8 @@
   for (int i = 0; i < configs.len; i++) {
     const ddog_LibraryConfig *cfg = &configs.ptr[i];
 
-<<<<<<< HEAD
-    printf("Setting env variable: %s=%s\n", cfg->name.ptr, cfg->value.ptr);
+    printf("Setting env variable: %s=%s from origin %s\n", cfg->name.ptr, cfg->value.ptr,
+           ddog_library_config_source_to_string(cfg->source).ptr);
     setenv(cfg->name.ptr, cfg->value.ptr, 1);
-=======
-    printf("Setting env variable: %s=%s from origin %s\n", name.ptr, cfg->value.ptr,
-           ddog_library_config_source_to_string(cfg->source).ptr);
-    setenv(name.ptr, cfg->value.ptr, 1);
->>>>>>> d6a2da32
   }
 }