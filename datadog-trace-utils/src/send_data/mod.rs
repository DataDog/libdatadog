--- conflicted
+++ resolved
@@ -8,30 +8,18 @@
 use crate::trace_utils::TracerHeaderTags;
 use crate::tracer_payload::TracerPayloadCollection;
 use anyhow::{anyhow, Context};
-<<<<<<< HEAD
-use datadog_trace_protobuf::pb::{AgentPayload, TracerPayload};
 use futures::stream::FuturesUnordered;
 use futures::StreamExt;
 use hyper::header::CONTENT_TYPE;
 use libdd_common::HttpClient;
 use libdd_common::{
-=======
-use ddcommon::HttpClient;
-use ddcommon::{
->>>>>>> edba7891
     header::{
         APPLICATION_MSGPACK_STR, APPLICATION_PROTOBUF_STR, DATADOG_SEND_REAL_HTTP_STATUS_STR,
         DATADOG_TRACE_COUNT_STR,
     },
     Endpoint,
 };
-<<<<<<< HEAD
-=======
-use futures::stream::FuturesUnordered;
-use futures::StreamExt;
-use hyper::header::CONTENT_TYPE;
 use libdd_trace_protobuf::pb::{AgentPayload, TracerPayload};
->>>>>>> edba7891
 use send_data_result::SendDataResult;
 use std::collections::HashMap;
 #[cfg(feature = "compression")]
@@ -440,17 +428,10 @@
     use crate::test_utils::create_test_no_alloc_span;
     use crate::trace_utils::{construct_trace_chunk, construct_tracer_payload, RootSpanTags};
     use crate::tracer_header_tags::TracerHeaderTags;
-<<<<<<< HEAD
-    use datadog_trace_protobuf::pb::Span;
     use httpmock::prelude::*;
     use httpmock::MockServer;
     use libdd_common::Endpoint;
-=======
-    use ddcommon::Endpoint;
-    use httpmock::prelude::*;
-    use httpmock::MockServer;
     use libdd_trace_protobuf::pb::Span;
->>>>>>> edba7891
     use std::collections::HashMap;
     use std::time::Duration;
 
