--- conflicted
+++ resolved
@@ -710,19 +710,13 @@
 #[cfg(test)]
 mod tests {
     use super::*;
-<<<<<<< HEAD
-    use crate::test_utils::{create_test_no_alloc_span, create_test_span};
-    use hyper::Request;
-    use libdd_common::Endpoint;
-    use libdd_tinybytes::BytesString;
-=======
     use crate::{
         span::SharedDictBytes,
         test_utils::{create_test_no_alloc_span, create_test_span},
     };
     use ddcommon::Endpoint;
     use hyper::Request;
->>>>>>> b78a66bc
+    use libdd_common::Endpoint;
     use serde_json::json;
 
     fn find_index_in_dict(dict: &SharedDictBytes, value: &str) -> Option<u32> {
