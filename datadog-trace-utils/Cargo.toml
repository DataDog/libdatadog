--- conflicted
+++ resolved
@@ -32,13 +32,8 @@
 
 ddcommon = { path = "../ddcommon", default-features = false }
 libdd-trace-protobuf = { version = "1.0.0", path = "../libdd-trace-protobuf" }
-<<<<<<< HEAD
 libdd-trace-normalization = { version = "1.0.0", path = "../libdd-trace-normalization" }
-tinybytes = { path = "../tinybytes", features = [
-=======
-datadog-trace-normalization = { path = "../datadog-trace-normalization" }
-libdd-tinybytes = { path = "../libdd-tinybytes", features = [
->>>>>>> 9f8f5b7c
+libdd-tinybytes = { version = "1.0.0", path = "../libdd-tinybytes", features = [
     "bytes_string",
     "serialization",
 ] }
