--- conflicted
+++ resolved
@@ -30,15 +30,9 @@
 rmpv = { version = "1.3.0", default-features = false }
 rmp = { version = "0.8.14", default-features = false }
 
-<<<<<<< HEAD
 libdd-common = { version = "1.0.0", path = "../libdd-common", default-features = false }
-datadog-trace-protobuf = { path = "../datadog-trace-protobuf" }
-datadog-trace-normalization = { path = "../datadog-trace-normalization" }
-=======
-ddcommon = { path = "../ddcommon", default-features = false }
 libdd-trace-protobuf = { version = "1.0.0", path = "../libdd-trace-protobuf" }
 libdd-trace-normalization = { version = "1.0.0", path = "../libdd-trace-normalization" }
->>>>>>> edba7891
 libdd-tinybytes = { version = "1.0.0", path = "../libdd-tinybytes", features = [
     "bytes_string",
     "serialization",
